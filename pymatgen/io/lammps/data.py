# coding: utf-8
# Copyright (c) Pymatgen Development Team.
# Distributed under the terms of the MIT License.

"""
This module implements a core class LammpsData for generating/parsing
LAMMPS data file, and other bridging classes to build LammpsData from
molecules. This module also implements a subclass CombinedData for
merging LammpsData object, and a class LammpsDataWrapper for creating
the LammpsData object.

Only point particle styles are supported for now (atom_style in angle,
atomic, bond, charge, full and molecular only). See the pages below for
more info.

    http://lammps.sandia.gov/doc/atom_style.html
    http://lammps.sandia.gov/doc/read_data.html

"""

import itertools
import re
import warnings
from collections import OrderedDict
from io import StringIO
from pathlib import Path

import numpy as np
import pandas as pd
from monty.dev import deprecated
from monty.json import MSONable
from monty.serialization import loadfn

<<<<<<< HEAD
from pymatgen import Molecule, Element, Lattice, Structure, SymmOp
=======
from pymatgen.core import yaml
from pymatgen.core.periodic_table import Element
from pymatgen.core.lattice import Lattice
from pymatgen.core.structure import Molecule, Structure
from pymatgen.core.operations import SymmOp
>>>>>>> 937eff5c
from pymatgen.util.io_utils import clean_lines
from pymatgen.io.lammps.utils import PackmolRunner

__author__ = "Kiran Mathew, Zhi Deng, Tingzheng Hou"
__copyright__ = "Copyright 2018, The Materials Virtual Lab"
<<<<<<< HEAD
__version__ = "1.1"
__maintainer__ = "Zhi Deng, Matthew Bliss"
__email__ = "z4deng@eng.ucsd.edu, mbliss01@tufts.edu"
__date__ = "Jan 31, 2020"
=======
__version__ = "2.0"
__maintainer__ = "Tingzheng Hou"
__email__ = "tingzheng_hou@berkeley.edu"
__date__ = "May 29, 2021"
>>>>>>> 937eff5c

MODULE_DIR = Path(__file__).resolve().parent

SECTION_KEYWORDS = {
    "atom": [
        "Atoms",
        "Velocities",
        "Masses",
        "Ellipsoids",
        "Lines",
        "Triangles",
        "Bodies",
    ],
    "topology": ["Bonds", "Angles", "Dihedrals", "Impropers"],
    "ff": [
        "Pair Coeffs",
        "PairIJ Coeffs",
        "Bond Coeffs",
        "Angle Coeffs",
        "Dihedral Coeffs",
        "Improper Coeffs",
    ],
    "class2": [
        "BondBond Coeffs",
        "BondAngle Coeffs",
        "MiddleBondTorsion Coeffs",
        "EndBondTorsion Coeffs",
        "AngleTorsion Coeffs",
        "AngleAngleTorsion Coeffs",
        "BondBond13 Coeffs",
        "AngleAngle Coeffs",
    ],
}

CLASS2_KEYWORDS = {
    "Angle Coeffs": ["BondBond Coeffs", "BondAngle Coeffs"],
    "Dihedral Coeffs": [
        "MiddleBondTorsion Coeffs",
        "EndBondTorsion Coeffs",
        "AngleTorsion Coeffs",
        "AngleAngleTorsion Coeffs",
        "BondBond13 Coeffs",
    ],
    "Improper Coeffs": ["AngleAngle Coeffs"],
}

SECTION_HEADERS = {
    "Masses": ["mass"],
    "Velocities": ["vx", "vy", "vz"],
    "Bonds": ["type", "atom1", "atom2"],
    "Angles": ["type", "atom1", "atom2", "atom3"],
    "Dihedrals": ["type", "atom1", "atom2", "atom3", "atom4"],
    "Impropers": ["type", "atom1", "atom2", "atom3", "atom4"],
}

ATOMS_HEADERS = {
    "angle": ["molecule-ID", "type", "x", "y", "z"],
    "atomic": ["type", "x", "y", "z"],
    "bond": ["molecule-ID", "type", "x", "y", "z"],
    "charge": ["type", "q", "x", "y", "z"],
    "full": ["molecule-ID", "type", "q", "x", "y", "z"],
    "molecular": ["molecule-ID", "type", "x", "y", "z"],
}


class LammpsBox(MSONable):
    """
    Object for representing a simulation box in LAMMPS settings.
    """

    def __init__(self, bounds, tilt=None):
        """

        Args:
            bounds: A (3, 2) array/list of floats setting the
                boundaries of simulation box.
            tilt: A (3,) array/list of floats setting the tilt of
                simulation box. Default to None, i.e., use an
                orthogonal box.

        """
        bounds_arr = np.array(bounds)
        assert bounds_arr.shape == (
            3,
            2,
        ), "Expecting a (3, 2) array for bounds," " got {}".format(bounds_arr.shape)
        self.bounds = bounds_arr.tolist()
        matrix = np.diag(bounds_arr[:, 1] - bounds_arr[:, 0])

        self.tilt = None
        if tilt is not None:
            tilt_arr = np.array(tilt)
            assert tilt_arr.shape == (3,), "Expecting a (3,) array for box_tilt," " got {}".format(tilt_arr.shape)
            self.tilt = tilt_arr.tolist()
            matrix[1, 0] = tilt_arr[0]
            matrix[2, 0] = tilt_arr[1]
            matrix[2, 1] = tilt_arr[2]
        self._matrix = matrix

    def __str__(self):
        return self.get_string()

    def __repr__(self):
        return self.get_string()

    @property
    def volume(self):
        """
        Volume of simulation box.

        """
        m = self._matrix
        return np.dot(np.cross(m[0], m[1]), m[2])

    def get_string(self, significant_figures=6):
        """
        Returns the string representation of simulation box in LAMMPS
        data file format.

        Args:
            significant_figures (int): No. of significant figures to
                output for box settings. Default to 6.

        Returns:
            String representation

        """
        ph = "{:.%df}" % significant_figures
        lines = []
        for bound, d in zip(self.bounds, "xyz"):
            fillers = bound + [d] * 2
            bound_format = " ".join([ph] * 2 + [" {}lo {}hi"])
            lines.append(bound_format.format(*fillers))
        if self.tilt:
            tilt_format = " ".join([ph] * 3 + [" xy xz yz"])
            lines.append(tilt_format.format(*self.tilt))
        return "\n".join(lines)

    def get_box_shift(self, i):
        """
        Calculates the coordinate shift due to PBC.

        Args:
            i: A (n, 3) integer array containing the labels for box
            images of n entries.

        Returns:
            Coorindate shift array with the same shape of i

        """
        return np.inner(i, self._matrix.T)

    def to_lattice(self):
        """
        Converts the simulation box to a more powerful Lattice backend.
        Note that Lattice is always periodic in 3D space while a
        simulation box is not necessarily periodic in all dimensions.

        Returns:
            Lattice

        """
        return Lattice(self._matrix)


def lattice_2_lmpbox(lattice, origin=(0, 0, 0)):
    """
    Converts a lattice object to LammpsBox, and calculates the symmetry
    operation used.

    Args:
        lattice (Lattice): Input lattice.
        origin: A (3,) array/list of floats setting lower bounds of
            simulation box. Default to (0, 0, 0).

    Returns:
        LammpsBox, SymmOp

    """
    a, b, c = lattice.abc
    xlo, ylo, zlo = origin
    xhi = a + xlo
    m = lattice.matrix
    xy = np.dot(m[1], m[0] / a)
    yhi = np.sqrt(b ** 2 - xy ** 2) + ylo
    xz = np.dot(m[2], m[0] / a)
    yz = (np.dot(m[1], m[2]) - xy * xz) / (yhi - ylo)
    zhi = np.sqrt(c ** 2 - xz ** 2 - yz ** 2) + zlo
    tilt = None if lattice.is_orthogonal else [xy, xz, yz]
    rot_matrix = np.linalg.solve([[xhi - xlo, 0, 0], [xy, yhi - ylo, 0], [xz, yz, zhi - zlo]], m)
    bounds = [[xlo, xhi], [ylo, yhi], [zlo, zhi]]
    symmop = SymmOp.from_rotation_and_translation(rot_matrix, origin)
    return LammpsBox(bounds, tilt), symmop


class LammpsData(MSONable):
    """
    Object for representing the data in a LAMMPS data file.

    """

    def __init__(
        self,
        box,
        masses,
        atoms,
        velocities=None,
        force_field=None,
        topology=None,
        atom_style="full",
    ):
        """
        This is a low level constructor designed to work with parsed
        data or other bridging objects (ForceField and Topology). Not
        recommended to use directly.

        Args:
            box (LammpsBox): Simulation box.
            masses (pandas.DataFrame): DataFrame with one column
                ["mass"] for Masses section.
            atoms (pandas.DataFrame): DataFrame with multiple columns
                for Atoms section. Column names vary with atom_style.
            velocities (pandas.DataFrame): DataFrame with three columns
                ["vx", "vy", "vz"] for Velocities section. Optional
                with default to None. If not None, its index should be
                consistent with atoms.
            force_field (dict): Data for force field sections. Optional
                with default to None. Only keywords in force field and
                class 2 force field are valid keys, and each value is a
                DataFrame.
            topology (dict): Data for topology sections. Optional with
                default to None. Only keywords in topology are valid
                keys, and each value is a DataFrame.
            atom_style (str): Output atom_style. Default to "full".

        """

        if velocities is not None:
            assert len(velocities) == len(atoms), "Inconsistency found between atoms and velocities"

        if force_field:
            all_ff_kws = SECTION_KEYWORDS["ff"] + SECTION_KEYWORDS["class2"]
            force_field = {k: v for k, v in force_field.items() if k in all_ff_kws}

        if topology:
            topology = {k: v for k, v in topology.items() if k in SECTION_KEYWORDS["topology"]}

        self.box = box
        self.masses = masses
        self.atoms = atoms
        self.velocities = velocities
        self.force_field = force_field
        self.topology = topology
        self.atom_style = atom_style

    def __str__(self):
        return self.get_string()

    def __repr__(self):
        return self.get_string()

    @property
    def structure(self):
        """
        Exports a periodic structure object representing the simulation
        box.

        Return:
            Structure

        """
        masses = self.masses
        atoms = self.atoms.copy()
        if "nx" in atoms.columns:
            atoms.drop(["nx", "ny", "nz"], axis=1, inplace=True)
        atoms["molecule-ID"] = 1
        ld_copy = self.__class__(self.box, masses, atoms)
        topologies = ld_copy.disassemble()[-1]
        molecule = topologies[0].sites
        coords = molecule.cart_coords - np.array(self.box.bounds)[:, 0]
        species = molecule.species
        latt = self.box.to_lattice()
        site_properties = {}
        if "q" in atoms:
            site_properties["charge"] = atoms["q"].values
        if self.velocities is not None:
            site_properties["velocities"] = self.velocities.values
        return Structure(
            latt,
            species,
            coords,
            coords_are_cartesian=True,
            site_properties=site_properties,
        )

    def get_string(self, distance=6, velocity=8, charge=4, hybrid=True):
        """
        Returns the string representation of LammpsData, essentially
        the string to be written to a file. Support hybrid style
        coeffs read and write.

        Args:
            distance (int): No. of significant figures to output for
                box settings (bounds and tilt) and atomic coordinates.
                Default to 6.
            velocity (int): No. of significant figures to output for
                velocities. Default to 8.
            charge (int): No. of significant figures to output for
                charges. Default to 3.
            hybrid (bool): Whether to write hybrid coeffs types.
                Default to True. If the data object has no hybrid
                coeffs types and has large coeffs section, one may
                use False to speedup the process. Otherwise the
                default is recommended.

        Returns:
            String representation

        """
        file_template = """Generated by pymatgen.io.lammps.data.LammpsData

{stats}

{box}

{body}
"""
        box = self.box.get_string(distance)

        body_dict = OrderedDict()
        body_dict["Masses"] = self.masses
        types = OrderedDict()
        types["atom"] = len(self.masses)
        if self.force_field:
            all_ff_kws = SECTION_KEYWORDS["ff"] + SECTION_KEYWORDS["class2"]
            ff_kws = [k for k in all_ff_kws if k in self.force_field]
            for kw in ff_kws:
                body_dict[kw] = self.force_field[kw]
                if kw in SECTION_KEYWORDS["ff"][2:]:
                    types[kw.lower()[:-7]] = len(self.force_field[kw])

        body_dict["Atoms"] = self.atoms
        counts = OrderedDict()
        counts["atoms"] = len(self.atoms)
        if self.velocities is not None:
            body_dict["Velocities"] = self.velocities
        if self.topology:
            for kw in SECTION_KEYWORDS["topology"]:
                if kw in self.topology:
                    body_dict[kw] = self.topology[kw]
                    counts[kw.lower()] = len(self.topology[kw])

        all_stats = list(counts.values()) + list(types.values())
        stats_template = "{:>%d}  {}" % len(str(max(all_stats)))
        count_lines = [stats_template.format(v, k) for k, v in counts.items()]
        type_lines = [stats_template.format(v, k + " types") for k, v in types.items()]
        stats = "\n".join(count_lines + [""] + type_lines)

        def map_coords(q):
            return ("{:.%df}" % distance).format(q)

        def map_velos(q):
            return ("{:.%df}" % velocity).format(q)

        def map_charges(q):
            return ("{:.%df}" % charge).format(q)

        float_format = "{:.9f}".format
        float_format_2 = "{:.1f}".format
        int_format = "{:.0f}".format
        default_formatters = {
            "x": map_coords,
            "y": map_coords,
            "z": map_coords,
            "vx": map_velos,
            "vy": map_velos,
            "vz": map_velos,
            "q": map_charges,
        }
        coeffsdatatype = loadfn(str(MODULE_DIR / "CoeffsDataType.yaml"))
        coeffs = {}
        for style, types in coeffsdatatype.items():
            coeffs[style] = {}
            for type, formatter in types.items():
                coeffs[style][type] = {}
                for coeff, datatype in formatter.items():
                    if datatype == "int_format":
                        coeffs[style][type][coeff] = int_format
                    elif datatype == "float_format_2":
                        coeffs[style][type][coeff] = float_format_2
                    else:
                        coeffs[style][type][coeff] = float_format

        section_template = "{kw}\n\n{df}\n"
        parts = []
        for k, v in body_dict.items():
            index = k != "PairIJ Coeffs"
            if (
                k
                in [
                    "Bond Coeffs",
                    "Angle Coeffs",
                    "Dihedral Coeffs",
                    "Improper Coeffs",
                ]
                and hybrid
            ):
                listofdf = np.array_split(v, len(v.index))
                df_string = ""
                for i, df in enumerate(listofdf):
                    if isinstance(df.iloc[0]["coeff1"], str):
                        try:
                            formatters = {
                                **default_formatters,
                                **coeffs[k][df.iloc[0]["coeff1"]],
                            }
                        except KeyError:
                            formatters = default_formatters
                        line_string = df.to_string(
                            header=False,
                            formatters=formatters,
                            index_names=False,
                            index=index,
                            na_rep="",
                        )
                    else:
                        line_string = v.to_string(
                            header=False,
                            formatters=default_formatters,
                            index_names=False,
                            index=index,
                            na_rep="",
                        ).splitlines()[i]
                    df_string += line_string.replace("nan", "").rstrip() + "\n"
            else:
                df_string = v.to_string(
                    header=False,
                    formatters=default_formatters,
                    index_names=False,
                    index=index,
                    na_rep="",
                )
            parts.append(section_template.format(kw=k, df=df_string))
        body = "\n".join(parts)

        return file_template.format(stats=stats, box=box, body=body)

    def write_file(self, filename, distance=6, velocity=8, charge=4):
        """
        Writes LammpsData to file.

        Args:
            filename (str): Filename.
            distance (int): No. of significant figures to output for
                box settings (bounds and tilt) and atomic coordinates.
                Default to 6.
            velocity (int): No. of significant figures to output for
                velocities. Default to 8.
            charge (int): No. of significant figures to output for
                charges. Default to 3.

        """
        with open(filename, "w") as f:
            f.write(self.get_string(distance=distance, velocity=velocity, charge=charge))

    def disassemble(self, atom_labels=None, guess_element=True, ff_label="ff_map"):
        """
        Breaks down LammpsData to building blocks
        (LammpsBox, ForceField and a series of Topology).
        RESTRICTIONS APPLIED:

        1. No complex force field defined not just on atom
            types, where the same type or equivalent types of topology
            may have more than one set of coefficients.
        2. No intermolecular topologies (with atoms from different
            molecule-ID) since a Topology object includes data for ONE
            molecule or structure only.

        Args:
            atom_labels ([str]): List of strings (must be different
                from one another) for labelling each atom type found in
                Masses section. Default to None, where the labels are
                automaticaly added based on either element guess or
                dummy specie assignment.
            guess_element (bool): Whether to guess the element based on
                its atomic mass. Default to True, otherwise dummy
                species "Qa", "Qb", ... will be assigned to various
                atom types. The guessed or assigned elements will be
                reflected on atom labels if atom_labels is None, as
                well as on the species of molecule in each Topology.
            ff_label (str): Site property key for labeling atoms of
                different types. Default to "ff_map".

        Returns:
            LammpsBox, ForceField, [Topology]

        """
        atoms_df = self.atoms.copy()
        if "nx" in atoms_df.columns:
            atoms_df[["x", "y", "z"]] += self.box.get_box_shift(atoms_df[["nx", "ny", "nz"]].values)
        atoms_df = pd.concat([atoms_df, self.velocities], axis=1)

        mids = atoms_df.get("molecule-ID")
        if mids is None:
            unique_mids = [1]
            data_by_mols = {1: {"Atoms": atoms_df}}
        else:
            unique_mids = np.unique(mids)
            data_by_mols = {}
            for k in unique_mids:
                df = atoms_df[atoms_df["molecule-ID"] == k]
                data_by_mols[k] = {"Atoms": df}

        masses = self.masses.copy()
        masses["label"] = atom_labels
        unique_masses = np.unique(masses["mass"])
        if guess_element:
            ref_masses = [el.atomic_mass.real for el in Element]
            diff = np.abs(np.array(ref_masses) - unique_masses[:, None])
            atomic_numbers = np.argmin(diff, axis=1) + 1
            symbols = [Element.from_Z(an).symbol for an in atomic_numbers]
        else:
            symbols = ["Q%s" % a for a in map(chr, range(97, 97 + len(unique_masses)))]
        for um, s in zip(unique_masses, symbols):
            masses.loc[masses["mass"] == um, "element"] = s
        if atom_labels is None:  # add unique labels based on elements
            for el, vc in masses["element"].value_counts().iteritems():
                masses.loc[masses["element"] == el, "label"] = ["%s%d" % (el, c) for c in range(1, vc + 1)]
        assert masses["label"].nunique(dropna=False) == len(masses), "Expecting unique atom label for each type"
        mass_info = [tuple([r["label"], r["mass"]]) for _, r in masses.iterrows()]

        nonbond_coeffs, topo_coeffs = None, None
        if self.force_field:
            if "PairIJ Coeffs" in self.force_field:
                nbc = self.force_field["PairIJ Coeffs"]
                nbc = nbc.sort_values(["id1", "id2"]).drop(["id1", "id2"], axis=1)
                nonbond_coeffs = [list(t) for t in nbc.itertuples(False, None)]
            elif "Pair Coeffs" in self.force_field:
                nbc = self.force_field["Pair Coeffs"].sort_index()
                nonbond_coeffs = [list(t) for t in nbc.itertuples(False, None)]

            topo_coeffs = {k: [] for k in SECTION_KEYWORDS["ff"][2:] if k in self.force_field}
            for kw in topo_coeffs.keys():
                class2_coeffs = {
                    k: list(v.itertuples(False, None))
                    for k, v in self.force_field.items()
                    if k in CLASS2_KEYWORDS.get(kw, [])
                }
                ff_df = self.force_field[kw]
                for t in ff_df.itertuples(True, None):
                    d = {"coeffs": list(t[1:]), "types": []}
                    if class2_coeffs:
                        d.update({k: list(v[t[0] - 1]) for k, v in class2_coeffs.items()})
                    topo_coeffs[kw].append(d)

        if self.topology:

            def label_topo(t):
                return tuple(masses.loc[atoms_df.loc[t, "type"], "label"])

            for k, v in self.topology.items():
                ff_kw = k[:-1] + " Coeffs"
                for topo in v.itertuples(False, None):
                    topo_idx = topo[0] - 1
                    indices = list(topo[1:])
                    mids = atoms_df.loc[indices]["molecule-ID"].unique()
                    assert len(mids) == 1, (
                        "Do not support intermolecular topology formed " "by atoms with different molecule-IDs"
                    )
                    label = label_topo(indices)
                    topo_coeffs[ff_kw][topo_idx]["types"].append(label)
                    if data_by_mols[mids[0]].get(k):
                        data_by_mols[mids[0]][k].append(indices)
                    else:
                        data_by_mols[mids[0]][k] = [indices]

        if topo_coeffs:
            for v in topo_coeffs.values():
                for d in v:
                    d["types"] = list(set(d["types"]))

        ff = ForceField(mass_info=mass_info, nonbond_coeffs=nonbond_coeffs, topo_coeffs=topo_coeffs)

        topo_list = []
        for mid in unique_mids:
            data = data_by_mols[mid]
            atoms = data["Atoms"]
            shift = min(atoms.index)
            type_ids = atoms["type"]
            species = masses.loc[type_ids, "element"]
            labels = masses.loc[type_ids, "label"]
            coords = atoms[["x", "y", "z"]]
            m = Molecule(species.values, coords.values, site_properties={ff_label: labels.values})
            charges = atoms.get("q")
            velocities = atoms[["vx", "vy", "vz"]] if "vx" in atoms.columns else None
            topologies = {}
            for kw in SECTION_KEYWORDS["topology"]:
                if data.get(kw):
                    topologies[kw] = (np.array(data[kw]) - shift).tolist()
            topologies = None if not topologies else topologies
            topo_list.append(
                Topology(
                    sites=m,
                    ff_label=ff_label,
                    charges=charges,
                    velocities=velocities,
                    topologies=topologies,
                )
            )

        return self.box, ff, topo_list

    @classmethod
    def from_file(cls, filename, atom_style="full", sort_id=False):
        """
        Constructor that parses a file.

        Args:
            filename (str): Filename to read.
            atom_style (str): Associated atom_style. Default to "full".
            sort_id (bool): Whether sort each section by id. Default to
                True.

        """
        with open(filename) as f:
            lines = f.readlines()
        kw_pattern = r"|".join(itertools.chain(*SECTION_KEYWORDS.values()))
        section_marks = [i for i, l in enumerate(lines) if re.search(kw_pattern, l)]
        parts = np.split(lines, section_marks)

        float_group = r"([0-9eE.+-]+)"
        header_pattern = dict()
        header_pattern["counts"] = r"^\s*(\d+)\s+([a-zA-Z]+)$"
        header_pattern["types"] = r"^\s*(\d+)\s+([a-zA-Z]+)\s+types$"
        header_pattern["bounds"] = r"^\s*{}$".format(r"\s+".join([float_group] * 2 + [r"([xyz])lo \3hi"]))
        header_pattern["tilt"] = r"^\s*{}$".format(r"\s+".join([float_group] * 3 + ["xy xz yz"]))

        header = {"counts": {}, "types": {}}
        bounds = {}
        for l in clean_lines(parts[0][1:]):  # skip the 1st line
            match = None
            for k, v in header_pattern.items():
                match = re.match(v, l)
                if match:
                    break
            if match and k in ["counts", "types"]:
                header[k][match.group(2)] = int(match.group(1))
            elif match and k == "bounds":
                g = match.groups()
                bounds[g[2]] = [float(i) for i in g[:2]]
            elif match and k == "tilt":
                header["tilt"] = [float(i) for i in match.groups()]
        header["bounds"] = [bounds.get(i, [-0.5, 0.5]) for i in "xyz"]
        box = LammpsBox(header["bounds"], header.get("tilt"))

        def parse_section(sec_lines):
            title_info = sec_lines[0].split("#", 1)
            kw = title_info[0].strip()
            sio = StringIO("".join(sec_lines[2:]))  # skip the 2nd line
            if kw.endswith("Coeffs") and not kw.startswith("PairIJ"):
                df_list = [
                    pd.read_csv(StringIO(line), header=None, comment="#", delim_whitespace=True)
                    for line in sec_lines[2:]
                    if line.strip()
                ]
                df = pd.concat(df_list, ignore_index=True)
                names = ["id"] + ["coeff%d" % i for i in range(1, df.shape[1])]
            else:
                df = pd.read_csv(sio, header=None, comment="#", delim_whitespace=True)
                if kw == "PairIJ Coeffs":
                    names = ["id1", "id2"] + ["coeff%d" % i for i in range(1, df.shape[1] - 1)]
                    df.index.name = None  # pylint: disable=E1101
                elif kw in SECTION_HEADERS:
                    names = ["id"] + SECTION_HEADERS[kw]
                elif kw == "Atoms":
                    names = ["id"] + ATOMS_HEADERS[atom_style]
                    if df.shape[1] == len(names):  # pylint: disable=E1101
                        pass
                    elif df.shape[1] == len(names) + 3:  # pylint: disable=E1101
                        names += ["nx", "ny", "nz"]
                    else:
                        raise ValueError("Format in Atoms section inconsistent" " with atom_style %s" % atom_style)
                else:
                    raise NotImplementedError("Parser for %s section" " not implemented" % kw)
            df.columns = names
            if sort_id:
                sort_by = "id" if kw != "PairIJ Coeffs" else ["id1", "id2"]
                df.sort_values(sort_by, inplace=True)
            if "id" in df.columns:
                df.set_index("id", drop=True, inplace=True)
                df.index.name = None
            return kw, df

        err_msg = "Bad LAMMPS data format where "
        body = {}
        seen_atoms = False
        for part in parts[1:]:
            name, section = parse_section(part)
            if name == "Atoms":
                seen_atoms = True
            if (
                name in ["Velocities"] + SECTION_KEYWORDS["topology"] and not seen_atoms
            ):  # Atoms must appear earlier than these
                raise RuntimeError(err_msg + "%s section appears before" " Atoms section" % name)
            body.update({name: section})

        err_msg += "Nos. of {} do not match between header and {} section"
        assert len(body["Masses"]) == header["types"]["atom"], err_msg.format("atom types", "Masses")
        atom_sections = ["Atoms", "Velocities"] if "Velocities" in body else ["Atoms"]
        for s in atom_sections:
            assert len(body[s]) == header["counts"]["atoms"], err_msg.format("atoms", s)
        for s in SECTION_KEYWORDS["topology"]:
            if header["counts"].get(s.lower(), 0) > 0:
                assert len(body[s]) == header["counts"][s.lower()], err_msg.format(s.lower(), s)

        items = {k.lower(): body[k] for k in ["Masses", "Atoms"]}
        items["velocities"] = body.get("Velocities")
        ff_kws = [k for k in body if k in SECTION_KEYWORDS["ff"] + SECTION_KEYWORDS["class2"]]
        items["force_field"] = {k: body[k] for k in ff_kws} if ff_kws else None
        topo_kws = [k for k in body if k in SECTION_KEYWORDS["topology"]]
        items["topology"] = {k: body[k] for k in topo_kws} if topo_kws else None
        items["atom_style"] = atom_style
        items["box"] = box
        return cls(**items)

    @classmethod
    def from_ff_and_topologies(cls, box, ff, topologies, atom_style="full"):
        """
        Constructor building LammpsData from a ForceField object and a
        list of Topology objects. Do not support intermolecular
        topologies since a Topology object includes data for ONE
        molecule or structure only.

        Args:
            box (LammpsBox): Simulation box.
            ff (ForceField): ForceField object with data for Masses and
                force field sections.
            topologies ([Topology]): List of Topology objects with data
                for Atoms, Velocities and topology sections.
            atom_style (str): Output atom_style. Default to "full".

        """
        atom_types = set.union(*[t.species for t in topologies])
        assert atom_types.issubset(ff.maps["Atoms"].keys()), "Unknown atom type found in topologies"

        items = dict(box=box, atom_style=atom_style, masses=ff.masses, force_field=ff.force_field)

        mol_ids, charges, coords, labels = [], [], [], []
        v_collector = [] if topologies[0].velocities else None
        topo_collector = {"Bonds": [], "Angles": [], "Dihedrals": [], "Impropers": []}
        topo_labels = {"Bonds": [], "Angles": [], "Dihedrals": [], "Impropers": []}
        for i, topo in enumerate(topologies):
            if topo.topologies:
                shift = len(labels)
                for k, v in topo.topologies.items():
                    topo_collector[k].append(np.array(v) + shift + 1)
                    topo_labels[k].extend([tuple(topo.type_by_sites[j] for j in t) for t in v])
            if isinstance(v_collector, list):
                v_collector.append(topo.velocities)
            mol_ids.extend([i + 1] * len(topo.sites))
            labels.extend(topo.type_by_sites)
            coords.append(topo.sites.cart_coords)
            q = [0.0] * len(topo.sites) if not topo.charges else topo.charges
            charges.extend(q)

        atoms = pd.DataFrame(np.concatenate(coords), columns=["x", "y", "z"])
        atoms["molecule-ID"] = mol_ids
        atoms["q"] = charges
        atoms["type"] = list(map(ff.maps["Atoms"].get, labels))
        atoms.index += 1
        atoms = atoms[ATOMS_HEADERS[atom_style]]

        velocities = None
        if v_collector:
            velocities = pd.DataFrame(np.concatenate(v_collector), columns=SECTION_HEADERS["Velocities"])
            velocities.index += 1

        topology = {k: None for k, v in topo_labels.items() if len(v) > 0}
        for k in topology:
            df = pd.DataFrame(np.concatenate(topo_collector[k]), columns=SECTION_HEADERS[k][1:])
            df["type"] = list(map(ff.maps[k].get, topo_labels[k]))
            if any(pd.isnull(df["type"])):  # Throw away undefined topologies
                text = 'Undefined %s detected and remoded'.replace('%',k.lower())
                print(text)
                # warnings.warn(text) # This warning is broken, will want to fix in future
                df.dropna(subset=["type"], inplace=True)
                df.reset_index(drop=True, inplace=True)
                df = df.astype('int')
            df.index += 1
            topology[k] = df[SECTION_HEADERS[k]]
        topology = {k: v for k, v in topology.items() if not v.empty}

        items.update({"atoms": atoms, "velocities": velocities, "topology": topology})
        return cls(**items)

    @classmethod
    def from_structure(cls, structure, ff_elements=None, atom_style="charge", is_sort=False):
        """
        Simple constructor building LammpsData from a structure without
        force field parameters and topologies.

        Args:
            structure (Structure): Input structure.
            ff_elements ([str]): List of strings of elements that must
                be present due to force field settings but not
                necessarily in the structure. Default to None.
            atom_style (str): Choose between "atomic" (neutral) and
                "charge" (charged). Default to "charge".
            is_sort (bool): whether to sort sites

        """
        if is_sort:
            s = structure.get_sorted_structure()
        else:
            s = structure.copy()
        box, symmop = lattice_2_lmpbox(s.lattice)
        coords = symmop.operate_multi(s.cart_coords)
        site_properties = s.site_properties
        if "velocities" in site_properties:
            velos = np.array(s.site_properties["velocities"])
            rot = SymmOp.from_rotation_and_translation(symmop.rotation_matrix)
            rot_velos = rot.operate_multi(velos)
            site_properties.update({"velocities": rot_velos})
        boxed_s = Structure(
            box.to_lattice(),
            s.species,
            coords,
            site_properties=site_properties,
            coords_are_cartesian=True,
        )

        symbols = list(s.symbol_set)
        if ff_elements:
            symbols.extend(ff_elements)
        elements = sorted(Element(el) for el in set(symbols))
        mass_info = [tuple([i.symbol] * 2) for i in elements]
        ff = ForceField(mass_info)
        topo = Topology(boxed_s)
        return cls.from_ff_and_topologies(box=box, ff=ff, topologies=[topo], atom_style=atom_style)

    @classmethod
    def from_dict(cls, d):
        """
        Constructor that reads in a dictionary.

        Args:
            d (dict): Dictionary to read.
        """

        def decode_df(s):
            return pd.read_json(s, orient="split")

        items = dict()
        items["box"] = LammpsBox.from_dict(d["box"])
        items["masses"] = decode_df(d["masses"])
        items["atoms"] = decode_df(d["atoms"])
        items["atom_style"] = d["atom_style"]

        velocities = d["velocities"]
        if velocities:
            velocities = decode_df(velocities)
        items["velocities"] = velocities
        force_field = d["force_field"]
        if force_field:
            force_field = {k: decode_df(v) for k, v in force_field.items()}
        items["force_field"] = force_field
        topology = d["topology"]
        if topology:
            topology = {k: decode_df(v) for k, v in topology.items()}
        items["topology"] = topology
        return cls(**items)

    def as_dict(self):
        """
        Returns the LammpsData as a dict.

        """

        def encode_df(df):
            return df.to_json(orient="split")

        d = dict()
        d["@module"] = self.__class__.__module__
        d["@class"] = self.__class__.__name__
        d["box"] = self.box.as_dict()
        d["masses"] = encode_df(self.masses)
        d["atoms"] = encode_df(self.atoms)
        d["atom_style"] = self.atom_style

        d["velocities"] = None if self.velocities is None else encode_df(self.velocities)
        d["force_field"] = None if not self.force_field else {k: encode_df(v) for k, v in self.force_field.items()}
        d["topology"] = None if not self.topology else {k: encode_df(v) for k, v in self.topology.items()}
        return d


class Topology(MSONable):
    """
    Class carrying most data in Atoms, Velocities and molecular
    topology sections for ONE SINGLE Molecule or Structure
    object, or a plain list of Sites.

    """

    def __init__(self, sites, ff_label=None, charges=None, velocities=None, topologies=None):
        """

        Args:
            sites ([Site] or SiteCollection): A group of sites in a
                list or as a Molecule/Structure.
            ff_label (str): Site property key for labeling atoms of
                different types. Default to None, i.e., use
                site.species_string.
            charges ([q, ...]): Charge of each site in a (n,)
                array/list, where n is the No. of sites. Default to
                None, i.e., search site property for charges.
            velocities ([[vx, vy, vz], ...]): Velocity of each site in
                a (n, 3) array/list, where n is the No. of sites.
                Default to None, i.e., search site property for
                velocities.
            topologies (dict): Bonds, angles, dihedrals and improper
                dihedrals defined by site indices. Default to None,
                i.e., no additional topology. All four valid keys
                listed below are optional.
                {
                    "Bonds": [[i, j], ...],
                    "Angles": [[i, j, k], ...],
                    "Dihedrals": [[i, j, k, l], ...],
                    "Impropers": [[i, j, k, l], ...]
                }

        """
        if not isinstance(sites, (Molecule, Structure)):
            sites = Molecule.from_sites(sites)

        if ff_label:
            type_by_sites = sites.site_properties.get(ff_label)
        else:
            type_by_sites = [site.specie.symbol for site in sites]
        # search for site property if not override
        if charges is None:
            charges = sites.site_properties.get("charge")
        if velocities is None:
            velocities = sites.site_properties.get("velocities")
        # validate shape
        if charges is not None:
            charge_arr = np.array(charges)
            assert charge_arr.shape == (len(sites),), "Wrong format for charges"
            charges = charge_arr.tolist()
        if velocities is not None:
            velocities_arr = np.array(velocities)
            assert velocities_arr.shape == (
                len(sites),
                3,
            ), "Wrong format for velocities"
            velocities = velocities_arr.tolist()

        if topologies:
            topologies = {k: v for k, v in topologies.items() if k in SECTION_KEYWORDS["topology"]}

        self.sites = sites
        self.ff_label = ff_label
        self.charges = charges
        self.velocities = velocities
        self.topologies = topologies
        self.type_by_sites = type_by_sites
        self.species = set(type_by_sites)

    @classmethod
    def from_bonding(cls, molecule, bond=True, angle=True, dihedral=True, tol=0.1, **kwargs):
        """
        Another constructor that creates an instance from a molecule.
        Covalent bonds and other bond-based topologies (angles and
        dihedrals) can be automatically determined. Cannot be used for
        non bond-based topologies, e.g., improper dihedrals.

        Args:
            molecule (Molecule): Input molecule.
            bond (bool): Whether find bonds. If set to False, angle and
                dihedral searching will be skipped. Default to True.
            angle (bool): Whether find angles. Default to True.
            dihedral (bool): Whether find dihedrals. Default to True.
            tol (float): Bond distance tolerance. Default to 0.1.
                Not recommended to alter.
            **kwargs: Other kwargs supported by Topology.

        """
        real_bonds = molecule.get_covalent_bonds(tol=tol)
        bond_list = [list(map(molecule.index, [b.site1, b.site2])) for b in real_bonds]
        if not all((bond, bond_list)):
            # do not search for others if not searching for bonds or no bonds
            return cls(sites=molecule, **kwargs)

        angle_list, dihedral_list = [], []
        dests, freq = np.unique(bond_list, return_counts=True)
        hubs = dests[np.where(freq > 1)].tolist()
        bond_arr = np.array(bond_list)
        if len(hubs) > 0:
            hub_spokes = {}
            for hub in hubs:
                ix = np.any(np.isin(bond_arr, hub), axis=1)
                bonds = np.unique(bond_arr[ix]).tolist()
                bonds.remove(hub)
                hub_spokes[hub] = bonds
        # skip angle or dihedral searching if too few bonds or hubs
        dihedral = False if len(bond_list) < 3 or len(hubs) < 2 else dihedral
        angle = False if len(bond_list) < 2 or len(hubs) < 1 else angle

        if angle:
            for k, v in hub_spokes.items():
                angle_list.extend([[i, k, j] for i, j in itertools.combinations(v, 2)])
        if dihedral:
            hub_cons = bond_arr[np.all(np.isin(bond_arr, hubs), axis=1)]
            for i, j in hub_cons.tolist():
                ks = [k for k in hub_spokes[i] if k != j]
                ls = [l for l in hub_spokes[j] if l != i]
                dihedral_list.extend([[k, i, j, l] for k, l in itertools.product(ks, ls) if k != l])

        topologies = {
            k: v for k, v in zip(SECTION_KEYWORDS["topology"][:3], [bond_list, angle_list, dihedral_list]) if len(v) > 0
        }
        topologies = None if len(topologies) == 0 else topologies
        return cls(sites=molecule, topologies=topologies, **kwargs)


class ForceField(MSONable):
    """
    Class carrying most data in Masses and force field sections.

    Attributes:
        masses (pandas.DataFrame): DataFrame for Masses section.
        force_field (dict): Force field section keywords (keys) and
            data (values) as DataFrames.
        maps (dict): Dict for labeling atoms and topologies.

    """

    @staticmethod
    def _is_valid(df):
        return not pd.isnull(df).values.any()

    def __init__(self, mass_info, nonbond_coeffs=None, topo_coeffs=None, check_duplicates=True):
        """

        Args:
            mass_into (list): List of atomic mass info. Elements,
                strings (symbols) and floats are all acceptable for the
                values, with the first two converted to the atomic mass
                of an element. It is recommended to use
                OrderedDict.items() to prevent key duplications.
                [("C", 12.01), ("H", Element("H")), ("O", "O"), ...]
            nonbond_coeffs [coeffs]: List of pair or pairij
                coefficients, of which the sequence must be sorted
                according to the species in mass_dict. Pair or PairIJ
                determined by the length of list. Optional with default
                to None.
            topo_coeffs (dict): Dict with force field coefficients for
                molecular topologies. Optional with default
                to None. All four valid keys listed below are optional.
                Each value is a list of dicts with non optional keys
                "coeffs" and "types", and related class2 force field
                keywords as optional keys.
                {
                    "Bond Coeffs":
                        [{"coeffs": [coeff],
                          "types": [("C", "C"), ...]}, ...],
                    "Angle Coeffs":
                        [{"coeffs": [coeff],
                          "BondBond Coeffs": [coeff],
                          "types": [("H", "C", "H"), ...]}, ...],
                    "Dihedral Coeffs":
                        [{"coeffs": [coeff],
                          "BondBond13 Coeffs": [coeff],
                          "types": [("H", "C", "C", "H"), ...]}, ...],
                    "Improper Coeffs":
                        [{"coeffs": [coeff],
                          "AngleAngle Coeffs": [coeff],
                          "types": [("H", "C", "C", "H"), ...]}, ...],
                }
                Topology of same type or equivalent types (e.g.,
                ("C", "H") and ("H", "C") bonds) are NOT ALLOWED to
                be defined MORE THAN ONCE with DIFFERENT coefficients.

        """
<<<<<<< HEAD
        self._check_duplicates = check_duplicates
=======

>>>>>>> 937eff5c
        def map_mass(v):
            return (
                v.atomic_mass.real
                if isinstance(v, Element)
                else Element(v).atomic_mass.real
                if isinstance(v, str)
                else v
            )

        index, masses, self.mass_info, atoms_map = [], [], [], {}
        for i, m in enumerate(mass_info):
            index.append(i + 1)
            mass = map_mass(m[1])
            masses.append(mass)
            self.mass_info.append((m[0], mass))
            atoms_map[m[0]] = i + 1
        self.masses = pd.DataFrame({"mass": masses}, index=index)
        self.maps = {"Atoms": atoms_map}

        ff_dfs = {}

        self.nonbond_coeffs = nonbond_coeffs
        if self.nonbond_coeffs:
            ff_dfs.update(self._process_nonbond())

        self.topo_coeffs = topo_coeffs
        if self.topo_coeffs:
            self.topo_coeffs = {k: v for k, v in self.topo_coeffs.items() if k in SECTION_KEYWORDS["ff"][2:]}
            for k in self.topo_coeffs.keys():
                coeffs, mapper = self._process_topo(k)
                ff_dfs.update(coeffs)
                self.maps.update(mapper)

        self.force_field = None if len(ff_dfs) == 0 else ff_dfs

    def _process_nonbond(self):
        pair_df = pd.DataFrame(self.nonbond_coeffs)
        assert self._is_valid(pair_df), "Invalid nonbond coefficients with rows varying in length"
        npair, ncoeff = pair_df.shape
        pair_df.columns = ["coeff%d" % i for i in range(1, ncoeff + 1)]
        nm = len(self.mass_info)
        ncomb = int(nm * (nm + 1) / 2)
        if npair == nm:
            kw = "Pair Coeffs"
            pair_df.index = range(1, nm + 1)
        elif npair == ncomb:
            kw = "PairIJ Coeffs"
            ids = list(itertools.combinations_with_replacement(range(1, nm + 1), 2))
            id_df = pd.DataFrame(ids, columns=["id1", "id2"])
            pair_df = pd.concat([id_df, pair_df], axis=1)
        else:
            raise ValueError(
                "Expecting {} Pair Coeffs or "
                "{} PairIJ Coeffs for {} atom types,"
                " got {}".format(nm, ncomb, nm, npair)
            )
        return {kw: pair_df}

    def _process_topo(self, kw):
        def find_eq_types(label, section):
            if section.startswith("Improper"):
                label_arr = np.array(label)
                seqs = [[0, 1, 2, 3], [0, 2, 1, 3], [3, 1, 2, 0], [3, 2, 1, 0]]
                return [tuple(label_arr[s]) for s in seqs]
            return [label] + [label[::-1]]

        main_data, distinct_types = [], []
        class2_data = {k: [] for k in self.topo_coeffs[kw][0].keys() if k in CLASS2_KEYWORDS.get(kw, [])}
        for i, d in enumerate(self.topo_coeffs[kw]):
            main_data.append(d["coeffs"])
            distinct_types.append(d["types"])
            for k in class2_data.keys():
                class2_data[k].append(d[k])
<<<<<<< HEAD
        if self._check_duplicates:
            distinct_types = [set(itertools.
                                  chain(*[find_eq_types(t, kw)
                                          for t in dt])) for dt in distinct_types]
            type_counts = sum([len(dt) for dt in distinct_types])
            type_union = set.union(*distinct_types)
            assert len(type_union) == type_counts, "Duplicated items found " \
                                                   "under different coefficients in %s" % kw
        else:
            distinct_types = [list(itertools.
                                  chain(*[find_eq_types(t, kw)
                                          for t in dt])) for dt in distinct_types]
=======
        distinct_types = [set(itertools.chain(*[find_eq_types(t, kw) for t in dt])) for dt in distinct_types]
        type_counts = sum([len(dt) for dt in distinct_types])
        type_union = set.union(*distinct_types)
        assert len(type_union) == type_counts, "Duplicated items found " "under different coefficients in %s" % kw
>>>>>>> 937eff5c
        atoms = set(np.ravel(list(itertools.chain(*distinct_types))))
        assert atoms.issubset(self.maps["Atoms"].keys()), "Undefined atom type found in %s" % kw
        mapper = {}
        if self._check_duplicates:
            for i, dt in enumerate(distinct_types):
                for t in dt:
                    mapper[t] = i + 1
        else:
            for i, dt in enumerate(distinct_types):
                for t in dt:
                    mapper[tuple(t)] = i + 1

        def process_data(data):
            df = pd.DataFrame(data)
            assert self._is_valid(df), "Invalid coefficients with rows varying in length"
            n, c = df.shape
            df.columns = ["coeff%d" % i for i in range(1, c + 1)]
            df.index = range(1, n + 1)
            return df

        all_data = {kw: process_data(main_data)}
        if class2_data:
            all_data.update({k: process_data(v) for k, v in class2_data.items()})
        return all_data, {kw[:-7] + "s": mapper}

    def to_file(self, filename):
        """
        Saves object to a file in YAML format.

        Args:
            filename (str): Filename.

        """
        d = {
            "mass_info": self.mass_info,
            "nonbond_coeffs": self.nonbond_coeffs,
            "topo_coeffs": self.topo_coeffs,
        }
        with open(filename, "w") as f:
            yaml.dump(d, f)

    @classmethod
    def from_file(cls, filename):
        """
        Constructor that reads in a file in YAML format.

        Args:
            filename (str): Filename.

        """
        with open(filename, "r") as f:
            d = yaml.load(f)
        return cls.from_dict(d)

    @classmethod
    def from_dict(cls, d):
        """
        Constructor that reads in a dictionary.

        Args:
            d (dict): Dictionary to read.
        """
        d["mass_info"] = [tuple(m) for m in d["mass_info"]]
        if d.get("topo_coeffs"):
            for v in d["topo_coeffs"].values():
                for c in v:
                    c["types"] = [tuple(t) for t in c["types"]]
        return cls(d["mass_info"], d["nonbond_coeffs"], d["topo_coeffs"])


class CombinedData(LammpsData):
    """
    Object for a collective set of data for a series of LAMMPS data file.
    velocities not yet implementd.
    """

    def __init__(
        self,
        list_of_molecules,
        list_of_names,
        list_of_numbers,
        coordinates,
        atom_style="full",
    ):
        """
        Args:
            list_of_molecules: A list of LammpsData objects of a chemical cluster.
                 Each LammpsData object (cluster) may contain one or more molecule ID.
            list_of_names: A list of name (string) for each cluster. The characters in each name are
                restricted to word characters ([a-zA-Z0-9_]). If names with any non-word characters
                are passed in, the special characters will be substituted by '_'.
            list_of_numbers: A list of Integer for counts of each molecule
                coordinates (pandas.DataFrame): DataFrame with with four
                columns ["atom", "x", "y", "z"] for coordinates of atoms.
            atom_style (str): Output atom_style. Default to "full".

        """

        max_xyz = coordinates[["x", "y", "z"]].max().max()
        min_xyz = coordinates[["x", "y", "z"]].min().min()
        self.box = LammpsBox(np.array(3 * [[min_xyz - 0.5, max_xyz + 0.5]]))
        self.atom_style = atom_style
        self.n = sum(list_of_numbers)
        self.names = list()
        for name in list_of_names:
            self.names.append("_".join(re.findall(r"\w+", name)))
        self.mols = list_of_molecules
        self.nums = list_of_numbers
        self.masses = pd.concat([mol.masses.copy() for mol in self.mols], ignore_index=True)
        self.masses.index += 1
        all_ff_kws = SECTION_KEYWORDS["ff"] + SECTION_KEYWORDS["class2"]
        appeared_kws = {k for mol in self.mols if mol.force_field is not None for k in mol.force_field}
        ff_kws = [k for k in all_ff_kws if k in appeared_kws]
        self.force_field = {}
        for kw in ff_kws:
            self.force_field[kw] = pd.concat(
                [mol.force_field[kw].copy() for mol in self.mols if kw in mol.force_field],
                ignore_index=True,
            )
            self.force_field[kw].index += 1
        if not bool(self.force_field):
            self.force_field = None

        self.atoms = pd.DataFrame()
        mol_count = 0
        type_count = 0
        self.mols_per_data = list()
        for i, mol in enumerate(self.mols):
            atoms_df = mol.atoms.copy()
            atoms_df["molecule-ID"] += mol_count
            atoms_df["type"] += type_count
            mols_in_data = len(atoms_df["molecule-ID"].unique())
            self.mols_per_data.append(mols_in_data)
            for j in range(self.nums[i]):
                self.atoms = self.atoms.append(atoms_df, ignore_index=True)
                atoms_df["molecule-ID"] += mols_in_data
            type_count += len(mol.masses)
            mol_count += self.nums[i] * mols_in_data
        self.atoms.index += 1
        assert len(self.atoms) == len(coordinates), "Wrong number of coordinates."
        self.atoms.update(coordinates)

        self.velocities = None
        assert self.mols[0].velocities is None, "Velocities not supported"

        self.topology = {}
        atom_count = 0
        count = {"Bonds": 0, "Angles": 0, "Dihedrals": 0, "Impropers": 0}
        for i, mol in enumerate(self.mols):
            for kw in SECTION_KEYWORDS["topology"]:
                if bool(mol.topology) and kw in mol.topology:
                    if kw not in self.topology:
                        self.topology[kw] = pd.DataFrame()
                    topo_df = mol.topology[kw].copy()
                    topo_df["type"] += count[kw]
                    for col in topo_df.columns[1:]:
                        topo_df[col] += atom_count
                    for j in range(self.nums[i]):
                        self.topology[kw] = self.topology[kw].append(topo_df, ignore_index=True)
                        for col in topo_df.columns[1:]:
                            topo_df[col] += len(mol.atoms)
                    count[kw] += len(mol.force_field[kw[:-1] + " Coeffs"])
            atom_count += len(mol.atoms) * self.nums[i]
        for kw in SECTION_KEYWORDS["topology"]:
            if kw in self.topology:
                self.topology[kw].index += 1
        if not bool(self.topology):
            self.topology = None

    @classmethod
    def parse_xyz(cls, filename):
        """
        load xyz file generated from packmol (for those who find it hard to install openbabel)

        Returns:
            pandas.DataFrame

        """
        with open(filename) as f:
            lines = f.readlines()

        sio = StringIO("".join(lines[2:]))  # skip the 2nd line
        df = pd.read_csv(
            sio,
            header=None,
            comment="#",
            delim_whitespace=True,
            names=["atom", "x", "y", "z"],
        )
        df.index += 1
        return df

    @classmethod
    def from_files(cls, coordinate_file, list_of_numbers, *filenames):
        """
        Constructor that parse a series of data file.

        Args:
            coordinate_file (str): The filename of xyz coordinates.
            list_of_numbers (list): A list of numbers specifying counts for each
                clusters parsed from files.
            filenames (str): A series of LAMMPS data filenames in string format.
        """
        names = []
        mols = []
        styles = []
        coordinates = cls.parse_xyz(filename=coordinate_file)
        for i in range(0, len(filenames)):
            exec("cluster%d = LammpsData.from_file(filenames[i])" % (i + 1))
            names.append("cluster%d" % (i + 1))
            mols.append(eval("cluster%d" % (i + 1)))
            styles.append(eval("cluster%d" % (i + 1)).atom_style)
        style = set(styles)
        assert len(style) == 1, "Files have different atom styles."
        return cls.from_lammpsdata(mols, names, list_of_numbers, coordinates, style.pop())

    @classmethod
    def from_lammpsdata(cls, mols, names, list_of_numbers, coordinates, atom_style=None):
        """
        Constructor that can infer atom_style.
        The input LammpsData objects are used non-destructively.

        Args:
            mols: a list of LammpsData of a chemical cluster.Each LammpsData object (cluster)
                may contain one or more molecule ID.
            names: a list of name for each cluster.
            list_of_numbers: a list of Integer for counts of each molecule
                coordinates (pandas.DataFrame): DataFrame with with four
                columns ["atom", "x", "y", "z"] for coordinates of atoms.
            atom_style (str): Output atom_style. Default to "full".
        """
        styles = []
        for mol in mols:
            styles.append(mol.atom_style)
        style = set(styles)
        assert len(style) == 1, "Data have different atom_style."
        style_return = style.pop()
        if atom_style:
            assert atom_style == style_return, "Data have different atom_style as specified."
        return cls(mols, names, list_of_numbers, coordinates, style_return)

    def get_string(self, distance=6, velocity=8, charge=4):
        """
        Returns the string representation of CombinedData, essentially
        the string to be written to a file. Combination info is included
        as a comment. For single molecule ID data, the info format is:
            num name
        For data with multiple molecule ID, the format is:
            num(mols_per_data) name

        Args:
            distance (int): No. of significant figures to output for
                box settings (bounds and tilt) and atomic coordinates.
                Default to 6.
            velocity (int): No. of significant figures to output for
                velocities. Default to 8.
            charge (int): No. of significant figures to output for
                charges. Default to 3.

        Returns:
            String representation
        """
        lines = LammpsData.get_string(self, distance, velocity, charge).splitlines()
        info = "# " + " + ".join(
            (str(a) + " " + b) if c == 1 else (str(a) + "(" + str(c) + ") " + b)
            for a, b, c in zip(self.nums, self.names, self.mols_per_data)
        )
        lines.insert(1, info)
        return "\n".join(lines)

    def as_lammpsdata(self):
        """
        Convert a CombinedData object to a LammpsData object.

<<<<<<< HEAD
def split_by_mol(n_atoms,n_mols,Mix,low_ind=0,Site_Prop=None,Molecules=[]):
    '''
    Breaks a Molecule object w/ many molecules into many Molecule objects w/ a single molecule each.
    Not intended to be used directly, but part of LammpsDataWrapper class.

    :param n_atoms (Int): The number of atoms in the molecule, from num_sites() method on Molecule w/ a single molecule
    :param n_mols (Int): The number of molecules in the system,  from param_list['number'] property on PackmolRunner object (or input)
    :param Mix (Molecule): The object w/ all molecules in the system, from PackmolRunner.run() output object
    :param low_ind (Int): The index of the first atom in the molecule, defaults to 0
    :param Site_Prop (Dict): For adding site_property to each single Molecule object, may want to include 'ff_label' and 'charge', defaults to None
    :param Molecules (List): The initial list of single Molecule objects, defaults to []
    :return: Molecules (List): The current list of single Molecule objects
    :return: low_ind (Int): The current index
    '''
    upp_ind = low_ind + n_atoms
    for i in range(n_mols):
        Sites = Mix.sites[low_ind:upp_ind]
        Mol = Molecule.from_sites(Sites)
        if Site_Prop:
            for key in Site_Prop.keys():
                Mol.add_site_property(key,Site_Prop[key])
        Molecules.append(Mol)
        low_ind += n_atoms
        upp_ind += n_atoms
    return Molecules, low_ind


def split_by_mult_mol(Pkml_mols,Pkml_parms,Mix,Site_props=None):
    '''
    Breaks a Molecule object w/ multiple kinds of molecules into many Molecule objects containing a single molecule each.
        Intended to be used as part of LammpsDataWrapper class

    :param Pkml_mols (list): list of Molecule objects, from PackmolRunner input or from PackmolRunner.mols
    :param Pkml_parms (list): list of dicts, from PackmolRunner input or from PackmolRunner.param_list
    :param Mix (Molecule): Molecule containing many molecules, from PackmolRunner.run()
    :param Site_props (list): list of dicts, for adding site_properties to Molecules, should contain 'ff_label' and 'charge', defaults to None
    :return: Molecules (list): list of Molecule objects containing a single molecule each.
    '''
    assert len(Pkml_mols) == len(Pkml_parms), \
        "Length of input lists should be the same"

    ind = 0
    Molecules = []

    if Site_props is not None:
        assert len(Site_props) == len(Pkml_mols), \
            "Length of existing site property list should be the same as input lists"

        for i, mol in enumerate(Pkml_mols):
            Molecules,ind = split_by_mol(mol.num_sites,Pkml_parms[i]['number'],Mix,low_ind=ind,Site_Prop=Site_props[i],Molecules=Molecules)
        return Molecules
    else:
        for i, mol in enumerate(Pkml_mols):
            Molecules,ind = split_by_mol(mol.num_sites,Pkml_parms[i]['number'],Mix,low_ind=ind,Molecules=Molecules)
        return Molecules


def Calc_Num_Mols(box_length,solute_list,solvent_list):
    '''
    Calculates the number of molecules for each molecular species in the system. This is important to obtain the input
        information for the PackmolRunner class in pymatgen.io.lammps.utils. The desired output is the second element
        of the output tuple
    :param box_length: [float] the length of the system box in angstroms. Assumes a cubic box
    :param solute_list: [list] contains Dictionaries with the following as keys: ['Initial Molarity', 'Final Molarity',
        'Density', 'Molar Weight'] for each molecular species that is a solute (ie has a defined molarity). 'Initial Molarity'
        and 'Final Molarity' will be equal unless some of the solute is transformed into another molecular species upon mixing
        (eg 1 M DHPS in 4 M NaOH (aq) will become 1 M DHPS^-3, 4 M Na^+, 1 M OH^- after mixing; the 'Initial Molarity' of
        OH^- is 4 and the 'Final Molarity' of OH^- is 1)
    :param solvent_list: [list] the same as solute list, except there is no 'Initial Molarity' or 'Final Molarity' in the
        keys. Currently only supports a solvent with one type of molecule (ie the length of this parameter should be 1)
    :return: [tuple] Contains two elements. Both elements are lists of the number of molecules in the system, with the first
        elements corresponding to those in the solute_list, and the last elements corresponding to those in the solvent list.
        The first list is based on the 'Initial Molarity' of each solute molecule only. The purpose of this is mainly for
        checking whether the correct number of molecules has been transferred to another component. The second list is the
        desired output, which is based on the 'Final Molarity' of each solute. For the second list, the number of solvent
        molecules is increased by the difference between the number of solute molecules from the 'Initial Molarity' and
        'Final Molarity'
    '''
    # assert len(solvent_list) == 1
    if len(solvent_list) != 1:
        print(len(solvent_list))
        raise ValueError('The length of the solvent list must be 1.')
    avogadro = 6.02214086 * 10 ** 23 # mol^-1
    volumes_initial = np.zeros(len(solute_list)+len(solvent_list))
    volumes_final = volumes_initial.copy()
    nmols_initial = volumes_initial.copy()
    nmols_final = volumes_initial.copy()
    for i, solute in enumerate(solute_list):
        nmols_initial[i] = int(round(solute['Initial Molarity'] * avogadro * 10**3 * 10**-30 * box_length**3))
        nmols_final[i] = int(round(solute['Final Molarity'] * avogadro * 10**3 * 10**-30 * box_length**3))
        volumes_initial[i] = nmols_initial[i] / avogadro * solute['Molar Weight'] / solute['Density'] * 100**-3 * 10**30
        volumes_final[i] = nmols_final[i] / avogadro * solute['Molar Weight'] / solute['Density'] * 100**-3 * 10**30
    if solute_list:
        volumes_initial[-1] = box_length**3 - np.sum(volumes_initial)
    else:
        volumes_initial[0] = box_length**3
    extra_solvent = np.sum(np.subtract(nmols_initial,nmols_final))
    # assert extra_solvent >= 0
    if solute_list:
        nmols_initial[-1] = int(round(solvent_list[0]['Density'] * 100**3 * 10**-30 / solvent_list[0]['Molar Weight'] * avogadro * volumes_initial[-1]))
        nmols_final[-1] = int(round(solvent_list[0]['Density'] * 100**3 * 10**-30 / solvent_list[0]['Molar Weight'] * avogadro * volumes_initial[-1] + extra_solvent))
    else:
        nmols_initial[0] = int(round(solvent_list[0]['Density'] * 100 ** 3 * 10 ** -30 / solvent_list[0]['Molar Weight'] * avogadro * volumes_initial[0]))
        nmols_final[0] = int(round(solvent_list[0]['Density'] * 100 ** 3 * 10 ** -30 / solvent_list[0]['Molar Weight'] * avogadro * volumes_initial[0] + extra_solvent))
    return nmols_initial, nmols_final


class LammpsDataWrapper:
    '''
    Object for wrapping LammpsData object in pymatgen.io.lammps.data
    '''

    def __init__(self,system_force_fields,
                 system_mixture_data,
                 cube_length,
                 mixture_data_type='concentration',
                 origin=[0.,0.,0.],
                 seed=150,
                 packmolrunner_inputs={'input_file':'pack.inp','tolerance':2.0,'filetype':'xyz',
                                       'control_params':{'maxit':20,'nloop':600,'seed':150},'auto_box':False,
                                       'output_file':'packed.xyz','bin':'packmol','copy_to_current_on_exit':False,
                                       'site_property':None},
                 length_increase=0.5,
                 check_ff_duplicates = True):
        '''
        Low level constructor designed to work with lists of dictionaries that should be able to be obtained from
            databases. Works for cubic boxes only using real coordinates.
        :param system_force_fields: [dict] Contains force field information using the following format:
            { unique_molecule_name: {
                'Molecule': pymatgen.Molecule,
                'Labels': [atom_a, ...]
                'Masses': [OrderedDict({species_1: mass_1, ...})],
                'Nonbond': [[...], ...],
                'Bonds': [{'coeffs': [...], 'types': [(i, j), ...]}, ...],
                'Angles': [{'coeffs': [...], 'types': [(i, j, k), ...]}, ...],
                'Dihedrals': [{'coeffs': [...], 'types': [(i, j, k, l), ...]}, ...],
                'Impropers': [{'coeffs': [...], 'types': [(i, j, k, l), ...]}, ...],
                'Improper Topologies': [[a, b, c, d],...]
                'Charges': [atom_a, ...]
            }, ...}
        :param system_mixture_data: [dict] Format depends on mixture_data_type input.
            For mixture_data_type = 'concentration', this parameter contains molarity, density, and molar weights of
            solutes and solvents using the following format:
            {
                'Solutes': {unique_molecule_name: {
                                'Initial Molarity': molarity_1i,
                                'Final Molarity': molarity_1f,
                                'Density': density_1,
                                'Molar Weight': molar_weight_1
                            }, ...},
                'Solvents': {unique_molecule_name: {
                                'Initial Molarity': molarity_1i,
                                'Final Molarity': molarity_1f,
                                'Density': density_1,
                                'Molar Weight': molar_weight_1
                            }, ...}
            }
            For mixture_data_type = 'number of molecules', this parameter contains the number of molecules for each
            species in the system in the following format:
            {
                unique_molecule_name: n_mols,
                ...
            }
        :param mixture_data_type: [str] controls the format of the system_mixture_data parameter. Currently supports
            values of 'concentration' and 'number of molecules'. Defaults to
        :param cube_length: [float] length of system box in angstroms.
        :param origin: [list] Optional. Change if the minimum xyz coordinates for desired box are not [0,0,0].
        :param seed: [int] Optional. Sets the seed for running packmol.
        :param packmolrunner_inputs: [dict] Optional. Parameters for PackmolRunner in pymatgen.io.lammps.utils
        '''
        self._ff_list = system_force_fields
        self._concentration_data = False
        self._number_of_molecules_data = False
        if mixture_data_type == 'concentration':
            self._concentration_data = True
            if 'Solutes' in system_mixture_data.keys():
                self._solutes = system_mixture_data['Solutes']

            else:
                self._solutes = {}
            if 'Solvents' in system_mixture_data.keys():
                self._solvents = system_mixture_data['Solvents']
            else:
                self._solvents = {}
        elif mixture_data_type == 'number of molecules':
            self._number_of_molecules_data = True
            self._n_mol_dict = system_mixture_data
        self.length = cube_length
        self._origin = origin

        packmolrunner_inputs['control_params']['seed'] = seed
        self._packmolrunner_inputs = packmolrunner_inputs

        self._length_increase = length_increase
        self._check_ff_duplicates = check_ff_duplicates

    @property
    def SortedNames(self):
        '''
        Sorts molecules from most to least number of atoms
        :return molecule_name_list: [list] Contains the unique_molecule_names
        '''
        molecule_name_list = list(self._ff_list.keys())
        molecule_natoms_list = [len(self._ff_list[name]['Molecule']) for name in molecule_name_list]
        molecule_name_list.sort(key=dict(zip(molecule_name_list,molecule_natoms_list)).get,reverse=True)
        return molecule_name_list

    @property
    def PackmolParamList(self):
        '''
        Prepares the param_list input for PackmolRunner in pymatgen.io.lammps.utils. Assumes that all molecules are put
            in the same cube. Preserves the order of SortedNames; the molecule with the most atoms is first.
        :return packmol_params: [list] Info about number of atoms and box coordinates for packmol in Dicts for each
            molecule.
        '''
        if self._concentration_data:
            # # Convert _solute and _solvent info to lists, preserving order with respect to SortedNames
            solute_names = [name for name in self.SortedNames if name in self._solutes.keys()]
            solvent_names = [name for name in self.SortedNames if name in self._solvents.keys()]
            solute_list = [self._solutes[name] for name in solute_names]
            solvent_list = [self._solvents[name] for name in solvent_names]

            # # Set the number of molecules based on molarity, density, and molar weight as values of Dict with keys of the unique_molecule_name
            nmolecules_initial, nmolecules_final = Calc_Num_Mols(self.length,solute_list,solvent_list)
            nmol_dict = dict(zip(solute_names+solvent_names,nmolecules_final))
        elif self._number_of_molecules_data:
            nmol_dict = self._n_mol_dict

        # # Create list of min and max xyz coords
        xyz_high = list(np.add(self._origin,self.length))
        box_xyz = self._origin + xyz_high

        # # make packmol input list preserving the order of SortedNames
        packmol_params = [{'number': int(nmol_dict[name]), 'inside box': box_xyz} for name in self.SortedNames]
        return packmol_params

    @property
    def PackmolMolList(self):
        '''
        Prepares the mols input for PackmolRunner in pymatgen.io.lammps.utils. Preserves the order of SortedNames.
        :return packmol_mols: [list] Contains pymatgen.Molecule objects for each molecule.
        '''
        packmol_mols = [self._ff_list[name]['Molecule'] for name in self.SortedNames]
        return packmol_mols

    @property
    def NumMolecules(self):
        '''
        Contains the number of molecules in the system in the order based on the SortedNames list.
        :return number_of_molecules: [list] Contains integers for each name in SortedNames list.
        '''
        number_of_molecules = [species['number'] for species in self.PackmolParamList]
        return number_of_molecules

    @property
    def ForceField(self):
        ''''''
        # # Prepare OrderedDict for Masses
        Masses_Ordered_Dict = OrderedDict()
        for species in self.SortedNames:
            temp_old_list = list(Masses_Ordered_Dict.items())
            temp_append_list = list(self._ff_list[species]['Masses'].items())
            if temp_old_list:
                Masses_Ordered_Dict = OrderedDict(temp_old_list + temp_append_list)
            else:
                Masses_Ordered_Dict = OrderedDict(temp_append_list)

        # # Prepare List of Nonbonded Parameters
        Nonbonded_List_Of_Lists = [self._ff_list[species]['Nonbond'] for species in self.SortedNames]
        Nonbonded_Param_List = list(itertools.chain(*Nonbonded_List_Of_Lists))

        # # Prepare List of Bond Parameters
        Bond_List_Of_Lists = [self._ff_list[species]['Bonds'] for species in self.SortedNames]
        Bond_Param_List = list(itertools.chain(*Bond_List_Of_Lists))

        # # Prepare List of Angle Parameters
        Angle_List_Of_Lists = [self._ff_list[species]['Angles'] for species in self.SortedNames if self._ff_list[species]['Angles']]
        Angle_Param_List = list(itertools.chain(*Angle_List_Of_Lists))

        # # Prepare List of Dihedral Parameters
        Dihedral_List_Of_Lists = [self._ff_list[species]['Dihedrals'] for species in self.SortedNames if self._ff_list[species]['Dihedrals']]
        Dihedral_Param_List = list(itertools.chain(*Dihedral_List_Of_Lists))

        # # Prepare List of Improper Parameters
        Improper_List_Of_Lists = [self._ff_list[species]['Impropers'] for species in self.SortedNames if self._ff_list[species]['Impropers']]
        Improper_Param_List = list(itertools.chain(*Improper_List_Of_Lists))

        System_Bonded_Params = {}
        if Bond_Param_List:
            System_Bonded_Params['Bond Coeffs'] = Bond_Param_List
        if Angle_Param_List:
            System_Bonded_Params['Angle Coeffs'] = Angle_Param_List
        if Dihedral_Param_List:
            System_Bonded_Params['Dihedral Coeffs'] = Dihedral_Param_List
        if Improper_Param_List:
            System_Bonded_Params['Improper Coeffs'] = Improper_Param_List
        # System_Bonded_Params = {'Bond Coeffs':Bond_Param_List,'Angle Coeffs':Angle_Param_List,'Dihedral Coeffs':Dihedral_Param_List,'Improper Coeffs':Improper_Param_List}
        System_Force_Field_Params = ForceField(Masses_Ordered_Dict.items(),
                                               Nonbonded_Param_List,
                                               System_Bonded_Params,
                                               check_duplicates=self._check_ff_duplicates)
        return System_Force_Field_Params

    def _run_packmol(self,verbose=False):
        '''
        Wrapper for PackmolRunner class in pymatgen.io.lammps.utils
        :param verbose: [bool] Optional. If True, prints additional information
        :return System_molecule_obj: [pmg.Molecule] The packed system in the form of a pymatgen Molecule.
        '''
        if verbose:
            print('The seed is:', self._packmolrunner_inputs['control_params']['seed'])

        Packmol_runner_obj = PackmolRunner(self.PackmolMolList,self.PackmolParamList,
                                           input_file=self._packmolrunner_inputs['input_file'],
                                           tolerance=self._packmolrunner_inputs['tolerance'],
                                           filetype=self._packmolrunner_inputs['filetype'],
                                           control_params=self._packmolrunner_inputs['control_params'],
                                           auto_box=self._packmolrunner_inputs['auto_box'],
                                           output_file=self._packmolrunner_inputs['output_file'],
                                           bin=self._packmolrunner_inputs['bin'])

        if verbose:
            print('Running Packmol:')
        System_molecule_obj = Packmol_runner_obj.run(copy_to_current_on_exit=self._packmolrunner_inputs['copy_to_current_on_exit'],
                                                     site_property=self._packmolrunner_inputs['site_property'])
        if verbose:
            print('Packmol finished!')
        return System_molecule_obj

    def _get_topologies(self,System_molecule,verbose=False):
        '''
        Get list of pmg.Topology objects from pymatgen.io.lammps.data based on the output from the _run_packmol() method.
        :param System_molecule: [Molecule] Output from _run_packmol()
        :return system_individual_topologies: [list] list of pmg.Topology objects
        '''
        system_site_props = [{'ff_label':self._ff_list[name]['Labels'],
                              'charge':list(self._ff_list[name]['Charges'])} for name in self.SortedNames]
        system_individual_molecules = split_by_mult_mol(self.PackmolMolList,self.PackmolParamList,System_molecule,Site_props=system_site_props)
        bins = np.subtract(np.cumsum(self.NumMolecules),1)
        system_individual_topologies = []
        if verbose:
            print('Starting the topology list creation loop.')
        for index, molecule in enumerate(system_individual_molecules):
            bin_result = np.digitize(index, bins, right=True)
            if verbose and index % 1000 == 0:
                print('Current loop number:',index)
                print(bin_result)
            input_topology = Topology.from_bonding(molecule)
            bin_result = np.digitize(index,bins,right=True)
            if self._ff_list[self.SortedNames[bin_result]]['Improper Topologies']:
                input_topology.topologies['Impropers'] = self._ff_list[self.SortedNames[bin_result]]['Improper Topologies']
            output_topology = Topology(sites=molecule,ff_label='ff_label',charges=None,velocities=None,topologies=input_topology.topologies)
            system_individual_topologies.append(output_topology)

        return system_individual_topologies

    def _get_lammps_box(self,System_molecule):
        '''
        Get pmg.LammpsBox object from pymatgen.io.lammps.data based on the output from the _run_packmol() method.
        :param System_molecule: [Molecule] Output from _run_packmol()
        :return Mix_lmpbox: [pmg.LammpsBox] Object representing the simulation box
        '''
        lattice_length = self.length + self._length_increase
        Mix_lattice = System_molecule.get_boxed_structure(lattice_length,lattice_length,lattice_length).lattice
        Mix_lmpbox, Mix_symopp = lattice_2_lmpbox(Mix_lattice)
        return Mix_lmpbox

    def MakeLammpsData(self,atom_style='full'):
        ''''''
        System_Molecule = self._run_packmol()
        System_Topologies = self._get_topologies(System_Molecule)
        System_Lammps_Box = self._get_lammps_box(System_Molecule)
        System_Lammps_Data = LammpsData.from_ff_and_topologies(System_Lammps_Box,self.ForceField,System_Topologies,
                                                               atom_style=atom_style)
        return System_Lammps_Data


@deprecated(LammpsData.from_structure,
            "structure_2_lmpdata has been deprecated "
            "in favor of LammpsData.from_structure")
def structure_2_lmpdata(structure, ff_elements=None, atom_style="charge",
                        is_sort=False):
=======
        """
        items = dict()
        items["box"] = self.box
        items["masses"] = self.masses
        items["atoms"] = self.atoms
        items["atom_style"] = self.atom_style
        items["velocities"] = self.velocities
        items["force_field"] = self.force_field
        items["topology"] = self.topology
        return LammpsData(**items)


@deprecated(
    LammpsData.from_structure,
    "structure_2_lmpdata has been deprecated " "in favor of LammpsData.from_structure",
)
def structure_2_lmpdata(structure, ff_elements=None, atom_style="charge", is_sort=False):
>>>>>>> 937eff5c
    """
    Converts a structure to a LammpsData object with no force field
    parameters and topologies.

    Args:
        structure (Structure): Input structure.
        ff_elements ([str]): List of strings of elements that must be
            present due to force field settings but not necessarily in
            the structure. Default to None.
        atom_style (str): Choose between "atomic" (neutral) and
            "charge" (charged). Default to "charge".
        is_sort (bool): whether to sort the structure sites
    Returns:
        LammpsData

    """
    if is_sort:
        s = structure.get_sorted_structure()
    else:
        s = structure.copy()

    a, b, c = s.lattice.abc
    m = s.lattice.matrix
    xhi = a
    xy = np.dot(m[1], m[0] / xhi)
    yhi = np.sqrt(b ** 2 - xy ** 2)
    xz = np.dot(m[2], m[0] / xhi)
    yz = (np.dot(m[1], m[2]) - xy * xz) / yhi
    zhi = np.sqrt(c ** 2 - xz ** 2 - yz ** 2)
    box_bounds = [[0.0, xhi], [0.0, yhi], [0.0, zhi]]
    box_tilt = [xy, xz, yz]
    box_tilt = None if not any(box_tilt) else box_tilt
    box = LammpsBox(box_bounds, box_tilt)
    new_latt = Lattice([[xhi, 0, 0], [xy, yhi, 0], [xz, yz, zhi]])
    s.lattice = new_latt

    symbols = list(s.symbol_set)
    if ff_elements:
        symbols.extend(ff_elements)
    elements = sorted(Element(el) for el in set(symbols))
    mass_info = [tuple([i.symbol] * 2) for i in elements]
    ff = ForceField(mass_info)
    topo = Topology(s)
    return LammpsData.from_ff_and_topologies(box=box, ff=ff, topologies=[topo], atom_style=atom_style)<|MERGE_RESOLUTION|>--- conflicted
+++ resolved
@@ -31,31 +31,21 @@
 from monty.json import MSONable
 from monty.serialization import loadfn
 
-<<<<<<< HEAD
-from pymatgen import Molecule, Element, Lattice, Structure, SymmOp
-=======
 from pymatgen.core import yaml
 from pymatgen.core.periodic_table import Element
 from pymatgen.core.lattice import Lattice
 from pymatgen.core.structure import Molecule, Structure
 from pymatgen.core.operations import SymmOp
->>>>>>> 937eff5c
 from pymatgen.util.io_utils import clean_lines
 from pymatgen.io.lammps.utils import PackmolRunner
 
 __author__ = "Kiran Mathew, Zhi Deng, Tingzheng Hou"
 __copyright__ = "Copyright 2018, The Materials Virtual Lab"
-<<<<<<< HEAD
 __version__ = "1.1"
-__maintainer__ = "Zhi Deng, Matthew Bliss"
-__email__ = "z4deng@eng.ucsd.edu, mbliss01@tufts.edu"
-__date__ = "Jan 31, 2020"
-=======
-__version__ = "2.0"
-__maintainer__ = "Tingzheng Hou"
-__email__ = "tingzheng_hou@berkeley.edu"
+__maintainer__ = "Zhi Deng, Matthew Bliss, Tingzheng Hou"
+__email__ = "z4deng@eng.ucsd.edu, mbliss01@tufts.edu, " \
+            "tingzheng_hou@berkeley.edu"
 __date__ = "May 29, 2021"
->>>>>>> 937eff5c
 
 MODULE_DIR = Path(__file__).resolve().parent
 
@@ -1139,11 +1129,8 @@
                 be defined MORE THAN ONCE with DIFFERENT coefficients.
 
         """
-<<<<<<< HEAD
         self._check_duplicates = check_duplicates
-=======
-
->>>>>>> 937eff5c
+
         def map_mass(v):
             return (
                 v.atomic_mass.real
@@ -1217,7 +1204,6 @@
             distinct_types.append(d["types"])
             for k in class2_data.keys():
                 class2_data[k].append(d[k])
-<<<<<<< HEAD
         if self._check_duplicates:
             distinct_types = [set(itertools.
                                   chain(*[find_eq_types(t, kw)
@@ -1230,12 +1216,6 @@
             distinct_types = [list(itertools.
                                   chain(*[find_eq_types(t, kw)
                                           for t in dt])) for dt in distinct_types]
-=======
-        distinct_types = [set(itertools.chain(*[find_eq_types(t, kw) for t in dt])) for dt in distinct_types]
-        type_counts = sum([len(dt) for dt in distinct_types])
-        type_union = set.union(*distinct_types)
-        assert len(type_union) == type_counts, "Duplicated items found " "under different coefficients in %s" % kw
->>>>>>> 937eff5c
         atoms = set(np.ravel(list(itertools.chain(*distinct_types))))
         assert atoms.issubset(self.maps["Atoms"].keys()), "Undefined atom type found in %s" % kw
         mapper = {}
@@ -1510,9 +1490,20 @@
         """
         Convert a CombinedData object to a LammpsData object.
 
-<<<<<<< HEAD
-def split_by_mol(n_atoms,n_mols,Mix,low_ind=0,Site_Prop=None,Molecules=[]):
-    '''
+        """
+        items = dict()
+        items["box"] = self.box
+        items["masses"] = self.masses
+        items["atoms"] = self.atoms
+        items["atom_style"] = self.atom_style
+        items["velocities"] = self.velocities
+        items["force_field"] = self.force_field
+        items["topology"] = self.topology
+        return LammpsData(**items)
+
+
+def split_by_mol(n_atoms, n_mols, Mix, low_ind=0, Site_Prop=None, Molecules=[]):
+    """
     Breaks a Molecule object w/ many molecules into many Molecule objects w/ a single molecule each.
     Not intended to be used directly, but part of LammpsDataWrapper class.
 
@@ -1524,7 +1515,7 @@
     :param Molecules (List): The initial list of single Molecule objects, defaults to []
     :return: Molecules (List): The current list of single Molecule objects
     :return: low_ind (Int): The current index
-    '''
+    """
     upp_ind = low_ind + n_atoms
     for i in range(n_mols):
         Sites = Mix.sites[low_ind:upp_ind]
@@ -1538,8 +1529,8 @@
     return Molecules, low_ind
 
 
-def split_by_mult_mol(Pkml_mols,Pkml_parms,Mix,Site_props=None):
-    '''
+def split_by_mult_mol(Pkml_mols, Pkml_parms, Mix, Site_props=None):
+    """
     Breaks a Molecule object w/ multiple kinds of molecules into many Molecule objects containing a single molecule each.
         Intended to be used as part of LammpsDataWrapper class
 
@@ -1548,7 +1539,7 @@
     :param Mix (Molecule): Molecule containing many molecules, from PackmolRunner.run()
     :param Site_props (list): list of dicts, for adding site_properties to Molecules, should contain 'ff_label' and 'charge', defaults to None
     :return: Molecules (list): list of Molecule objects containing a single molecule each.
-    '''
+    """
     assert len(Pkml_mols) == len(Pkml_parms), \
         "Length of input lists should be the same"
 
@@ -1568,8 +1559,8 @@
         return Molecules
 
 
-def Calc_Num_Mols(box_length,solute_list,solvent_list):
-    '''
+def Calc_Num_Mols(box_length, solute_list, solvent_list):
+    """
     Calculates the number of molecules for each molecular species in the system. This is important to obtain the input
         information for the PackmolRunner class in pymatgen.io.lammps.utils. The desired output is the second element
         of the output tuple
@@ -1588,7 +1579,7 @@
         desired output, which is based on the 'Final Molarity' of each solute. For the second list, the number of solvent
         molecules is increased by the difference between the number of solute molecules from the 'Initial Molarity' and
         'Final Molarity'
-    '''
+    """
     # assert len(solvent_list) == 1
     if len(solvent_list) != 1:
         print(len(solvent_list))
@@ -1619,9 +1610,9 @@
 
 
 class LammpsDataWrapper:
-    '''
+    """
     Object for wrapping LammpsData object in pymatgen.io.lammps.data
-    '''
+    """
 
     def __init__(self,system_force_fields,
                  system_mixture_data,
@@ -1629,13 +1620,13 @@
                  mixture_data_type='concentration',
                  origin=[0.,0.,0.],
                  seed=150,
-                 packmolrunner_inputs={'input_file':'pack.inp','tolerance':2.0,'filetype':'xyz',
+                 packmolrunner_inputs={'input_file': 'pack.inp', 'tolerance': 2.0, 'filetype': 'xyz',
                                        'control_params':{'maxit':20,'nloop':600,'seed':150},'auto_box':False,
                                        'output_file':'packed.xyz','bin':'packmol','copy_to_current_on_exit':False,
                                        'site_property':None},
                  length_increase=0.5,
                  check_ff_duplicates = True):
-        '''
+        """
         Low level constructor designed to work with lists of dictionaries that should be able to be obtained from
             databases. Works for cubic boxes only using real coordinates.
         :param system_force_fields: [dict] Contains force field information using the following format:
@@ -1680,7 +1671,7 @@
         :param origin: [list] Optional. Change if the minimum xyz coordinates for desired box are not [0,0,0].
         :param seed: [int] Optional. Sets the seed for running packmol.
         :param packmolrunner_inputs: [dict] Optional. Parameters for PackmolRunner in pymatgen.io.lammps.utils
-        '''
+        """
         self._ff_list = system_force_fields
         self._concentration_data = False
         self._number_of_molecules_data = False
@@ -1709,10 +1700,10 @@
 
     @property
     def SortedNames(self):
-        '''
+        """
         Sorts molecules from most to least number of atoms
         :return molecule_name_list: [list] Contains the unique_molecule_names
-        '''
+        """
         molecule_name_list = list(self._ff_list.keys())
         molecule_natoms_list = [len(self._ff_list[name]['Molecule']) for name in molecule_name_list]
         molecule_name_list.sort(key=dict(zip(molecule_name_list,molecule_natoms_list)).get,reverse=True)
@@ -1720,12 +1711,12 @@
 
     @property
     def PackmolParamList(self):
-        '''
+        """
         Prepares the param_list input for PackmolRunner in pymatgen.io.lammps.utils. Assumes that all molecules are put
             in the same cube. Preserves the order of SortedNames; the molecule with the most atoms is first.
         :return packmol_params: [list] Info about number of atoms and box coordinates for packmol in Dicts for each
             molecule.
-        '''
+        """
         if self._concentration_data:
             # # Convert _solute and _solvent info to lists, preserving order with respect to SortedNames
             solute_names = [name for name in self.SortedNames if name in self._solutes.keys()]
@@ -1749,25 +1740,24 @@
 
     @property
     def PackmolMolList(self):
-        '''
+        """
         Prepares the mols input for PackmolRunner in pymatgen.io.lammps.utils. Preserves the order of SortedNames.
         :return packmol_mols: [list] Contains pymatgen.Molecule objects for each molecule.
-        '''
+        """
         packmol_mols = [self._ff_list[name]['Molecule'] for name in self.SortedNames]
         return packmol_mols
 
     @property
     def NumMolecules(self):
-        '''
+        """
         Contains the number of molecules in the system in the order based on the SortedNames list.
         :return number_of_molecules: [list] Contains integers for each name in SortedNames list.
-        '''
+        """
         number_of_molecules = [species['number'] for species in self.PackmolParamList]
         return number_of_molecules
 
     @property
     def ForceField(self):
-        ''''''
         # # Prepare OrderedDict for Masses
         Masses_Ordered_Dict = OrderedDict()
         for species in self.SortedNames:
@@ -1814,12 +1804,12 @@
                                                check_duplicates=self._check_ff_duplicates)
         return System_Force_Field_Params
 
-    def _run_packmol(self,verbose=False):
-        '''
+    def _run_packmol(self, verbose=False):
+        """
         Wrapper for PackmolRunner class in pymatgen.io.lammps.utils
         :param verbose: [bool] Optional. If True, prints additional information
         :return System_molecule_obj: [pmg.Molecule] The packed system in the form of a pymatgen Molecule.
-        '''
+        """
         if verbose:
             print('The seed is:', self._packmolrunner_inputs['control_params']['seed'])
 
@@ -1841,11 +1831,11 @@
         return System_molecule_obj
 
     def _get_topologies(self,System_molecule,verbose=False):
-        '''
+        """
         Get list of pmg.Topology objects from pymatgen.io.lammps.data based on the output from the _run_packmol() method.
         :param System_molecule: [Molecule] Output from _run_packmol()
         :return system_individual_topologies: [list] list of pmg.Topology objects
-        '''
+        """
         system_site_props = [{'ff_label':self._ff_list[name]['Labels'],
                               'charge':list(self._ff_list[name]['Charges'])} for name in self.SortedNames]
         system_individual_molecules = split_by_mult_mol(self.PackmolMolList,self.PackmolParamList,System_molecule,Site_props=system_site_props)
@@ -1867,19 +1857,18 @@
 
         return system_individual_topologies
 
-    def _get_lammps_box(self,System_molecule):
-        '''
+    def _get_lammps_box(self, System_molecule):
+        """
         Get pmg.LammpsBox object from pymatgen.io.lammps.data based on the output from the _run_packmol() method.
         :param System_molecule: [Molecule] Output from _run_packmol()
         :return Mix_lmpbox: [pmg.LammpsBox] Object representing the simulation box
-        '''
+        """
         lattice_length = self.length + self._length_increase
         Mix_lattice = System_molecule.get_boxed_structure(lattice_length,lattice_length,lattice_length).lattice
         Mix_lmpbox, Mix_symopp = lattice_2_lmpbox(Mix_lattice)
         return Mix_lmpbox
 
     def MakeLammpsData(self,atom_style='full'):
-        ''''''
         System_Molecule = self._run_packmol()
         System_Topologies = self._get_topologies(System_Molecule)
         System_Lammps_Box = self._get_lammps_box(System_Molecule)
@@ -1893,25 +1882,6 @@
             "in favor of LammpsData.from_structure")
 def structure_2_lmpdata(structure, ff_elements=None, atom_style="charge",
                         is_sort=False):
-=======
-        """
-        items = dict()
-        items["box"] = self.box
-        items["masses"] = self.masses
-        items["atoms"] = self.atoms
-        items["atom_style"] = self.atom_style
-        items["velocities"] = self.velocities
-        items["force_field"] = self.force_field
-        items["topology"] = self.topology
-        return LammpsData(**items)
-
-
-@deprecated(
-    LammpsData.from_structure,
-    "structure_2_lmpdata has been deprecated " "in favor of LammpsData.from_structure",
-)
-def structure_2_lmpdata(structure, ff_elements=None, atom_style="charge", is_sort=False):
->>>>>>> 937eff5c
     """
     Converts a structure to a LammpsData object with no force field
     parameters and topologies.
