# coding: utf-8
# Copyright (c) Pymatgen Development Team.
# Distributed under the terms of the MIT License.

"""
This module implements a core class LammpsData for generating/parsing
LAMMPS data file, and other bridging classes to build LammpsData from
molecules. This module also implements a subclass CombinedData for
merging LammpsData object, and a class LammpsDataWrapper for creating
the LammpsData object.

Only point particle styles are supported for now (atom_style in angle,
atomic, bond, charge, full and molecular only). See the pages below for
more info.

    http://lammps.sandia.gov/doc/atom_style.html
    http://lammps.sandia.gov/doc/read_data.html

"""

import itertools
import re
import warnings
from collections import OrderedDict
from io import StringIO
from pathlib import Path

import numpy as np
import pandas as pd
from ruamel.yaml import YAML

from monty.dev import deprecated
from monty.json import MSONable
from monty.serialization import loadfn

<<<<<<< HEAD
from pymatgen.util.io_utils import clean_lines
from pymatgen.io.lammps.utils import PackmolRunner
=======

>>>>>>> cff9990d
from pymatgen import Molecule, Element, Lattice, Structure, SymmOp
from pymatgen.util.io_utils import clean_lines

__author__ = "Kiran Mathew, Zhi Deng, Tingzheng Hou"
__copyright__ = "Copyright 2018, The Materials Virtual Lab"
__version__ = "1.1"
__maintainer__ = "Zhi Deng, Matthew Bliss"
__email__ = "z4deng@eng.ucsd.edu, mbliss01@tufts.edu"
__date__ = "Jan 31, 2020"

MODULE_DIR = Path(__file__).resolve().parent

SECTION_KEYWORDS = {"atom": ["Atoms", "Velocities", "Masses",
                             "Ellipsoids", "Lines", "Triangles", "Bodies"],
                    "topology": ["Bonds", "Angles", "Dihedrals", "Impropers"],
                    "ff": ["Pair Coeffs", "PairIJ Coeffs", "Bond Coeffs",
                           "Angle Coeffs", "Dihedral Coeffs",
                           "Improper Coeffs"],
                    "class2": ["BondBond Coeffs", "BondAngle Coeffs",
                               "MiddleBondTorsion Coeffs",
                               "EndBondTorsion Coeffs", "AngleTorsion Coeffs",
                               "AngleAngleTorsion Coeffs",
                               "BondBond13 Coeffs", "AngleAngle Coeffs"]}

CLASS2_KEYWORDS = {"Angle Coeffs": ["BondBond Coeffs", "BondAngle Coeffs"],
                   "Dihedral Coeffs": ["MiddleBondTorsion Coeffs",
                                       "EndBondTorsion Coeffs",
                                       "AngleTorsion Coeffs",
                                       "AngleAngleTorsion Coeffs",
                                       "BondBond13 Coeffs"],
                   "Improper Coeffs": ["AngleAngle Coeffs"]}

SECTION_HEADERS = {"Masses": ["mass"],
                   "Velocities": ["vx", "vy", "vz"],
                   "Bonds": ["type", "atom1", "atom2"],
                   "Angles": ["type", "atom1", "atom2", "atom3"],
                   "Dihedrals": ["type", "atom1", "atom2", "atom3", "atom4"],
                   "Impropers": ["type", "atom1", "atom2", "atom3", "atom4"]}

ATOMS_HEADERS = {"angle": ["molecule-ID", "type", "x", "y", "z"],
                 "atomic": ["type", "x", "y", "z"],
                 "bond": ["molecule-ID", "type", "x", "y", "z"],
                 "charge": ["type", "q", "x", "y", "z"],
                 "full": ["molecule-ID", "type", "q", "x", "y", "z"],
                 "molecular": ["molecule-ID", "type", "x", "y", "z"]}


class LammpsBox(MSONable):
    """
    Object for representing a simulation box in LAMMPS settings.
    """

    def __init__(self, bounds, tilt=None):
        """

        Args:
            bounds: A (3, 2) array/list of floats setting the
                boundaries of simulation box.
            tilt: A (3,) array/list of floats setting the tilt of
                simulation box. Default to None, i.e., use an
                orthogonal box.

        """
        bounds_arr = np.array(bounds)
        assert bounds_arr.shape == (3, 2), \
            "Expecting a (3, 2) array for bounds," \
            " got {}".format(bounds_arr.shape)
        self.bounds = bounds_arr.tolist()
        matrix = np.diag(bounds_arr[:, 1] - bounds_arr[:, 0])

        self.tilt = None
        if tilt is not None:
            tilt_arr = np.array(tilt)
            assert tilt_arr.shape == (3,), \
                "Expecting a (3,) array for box_tilt," \
                " got {}".format(tilt_arr.shape)
            self.tilt = tilt_arr.tolist()
            matrix[1, 0] = tilt_arr[0]
            matrix[2, 0] = tilt_arr[1]
            matrix[2, 1] = tilt_arr[2]
        self._matrix = matrix

    def __str__(self):
        return self.get_string()

    def __repr__(self):
        return self.get_string()

    @property
    def volume(self):
        """
        Volume of simulation box.

        """
        m = self._matrix
        return np.dot(np.cross(m[0], m[1]), m[2])

    def get_string(self, significant_figures=6):
        """
        Returns the string representation of simulation box in LAMMPS
        data file format.

        Args:
            significant_figures (int): No. of significant figures to
                output for box settings. Default to 6.

        Returns:
            String representation

        """
        ph = "{:.%df}" % significant_figures
        lines = []
        for bound, d in zip(self.bounds, "xyz"):
            fillers = bound + [d] * 2
            bound_format = " ".join([ph] * 2 + [" {}lo {}hi"])
            lines.append(bound_format.format(*fillers))
        if self.tilt:
            tilt_format = " ".join([ph] * 3 + [" xy xz yz"])
            lines.append(tilt_format.format(*self.tilt))
        return "\n".join(lines)

    def get_box_shift(self, i):
        """
        Calculates the coordinate shift due to PBC.

        Args:
            i: A (n, 3) integer array containing the labels for box
            images of n entries.

        Returns:
            Coorindate shift array with the same shape of i

        """
        return np.inner(i, self._matrix.T)

    def to_lattice(self):
        """
        Converts the simulation box to a more powerful Lattice backend.
        Note that Lattice is always periodic in 3D space while a
        simulation box is not necessarily periodic in all dimensions.

        Returns:
            Lattice

        """
        return Lattice(self._matrix)


def lattice_2_lmpbox(lattice, origin=(0, 0, 0)):
    """
    Converts a lattice object to LammpsBox, and calculates the symmetry
    operation used.

    Args:
        lattice (Lattice): Input lattice.
        origin: A (3,) array/list of floats setting lower bounds of
            simulation box. Default to (0, 0, 0).

    Returns:
        LammpsBox, SymmOp

    """
    a, b, c = lattice.abc
    xlo, ylo, zlo = origin
    xhi = a + xlo
    m = lattice.matrix
    xy = np.dot(m[1], m[0] / a)
    yhi = np.sqrt(b ** 2 - xy ** 2) + ylo
    xz = np.dot(m[2], m[0] / a)
    yz = (np.dot(m[1], m[2]) - xy * xz) / (yhi - ylo)
    zhi = np.sqrt(c ** 2 - xz ** 2 - yz ** 2) + zlo
    tilt = None if lattice.is_orthogonal else [xy, xz, yz]
    rot_matrix = np.linalg.solve([[xhi - xlo, 0, 0],
                                  [xy, yhi - ylo, 0],
                                  [xz, yz, zhi - zlo]], m)
    bounds = [[xlo, xhi], [ylo, yhi], [zlo, zhi]]
    symmop = SymmOp.from_rotation_and_translation(rot_matrix, origin)
    return LammpsBox(bounds, tilt), symmop


class LammpsData(MSONable):
    """
    Object for representing the data in a LAMMPS data file.

    """

    def __init__(self, box, masses, atoms, velocities=None, force_field=None,
                 topology=None, atom_style="full"):
        """
        This is a low level constructor designed to work with parsed
        data or other bridging objects (ForceField and Topology). Not
        recommended to use directly.

        Args:
            box (LammpsBox): Simulation box.
            masses (pandas.DataFrame): DataFrame with one column
                ["mass"] for Masses section.
            atoms (pandas.DataFrame): DataFrame with multiple columns
                for Atoms section. Column names vary with atom_style.
            velocities (pandas.DataFrame): DataFrame with three columns
                ["vx", "vy", "vz"] for Velocities section. Optional
                with default to None. If not None, its index should be
                consistent with atoms.
            force_field (dict): Data for force field sections. Optional
                with default to None. Only keywords in force field and
                class 2 force field are valid keys, and each value is a
                DataFrame.
            topology (dict): Data for topology sections. Optional with
                default to None. Only keywords in topology are valid
                keys, and each value is a DataFrame.
            atom_style (str): Output atom_style. Default to "full".

        """

        if velocities is not None:
            assert len(velocities) == len(atoms), \
                "Inconsistency found between atoms and velocities"

        if force_field:
            all_ff_kws = SECTION_KEYWORDS["ff"] + SECTION_KEYWORDS["class2"]
            force_field = {k: v for k, v in force_field.items()
                           if k in all_ff_kws}

        if topology:
            topology = {k: v for k, v in topology.items()
                        if k in SECTION_KEYWORDS["topology"]}

        self.box = box
        self.masses = masses
        self.atoms = atoms
        self.velocities = velocities
        self.force_field = force_field
        self.topology = topology
        self.atom_style = atom_style

    def __str__(self):
        return self.get_string()

    def __repr__(self):
        return self.get_string()

    @property
    def structure(self):
        """
        Exports a periodic structure object representing the simulation
        box.

        Return:
            Structure

        """
        masses = self.masses
        atoms = self.atoms.copy()
        if "nx" in atoms.columns:
            atoms.drop(["nx", "ny", "nz"], axis=1, inplace=True)
        atoms["molecule-ID"] = 1
        ld_copy = self.__class__(self.box, masses, atoms)
        topologies = ld_copy.disassemble()[-1]
        molecule = topologies[0].sites
        coords = molecule.cart_coords - np.array(self.box.bounds)[:, 0]
        species = molecule.species
        latt = self.box.to_lattice()
        site_properties = {}
        if "q" in atoms:
            site_properties["charge"] = atoms["q"].values
        if self.velocities is not None:
            site_properties["velocities"] = self.velocities.values
        return Structure(latt, species, coords, coords_are_cartesian=True,
                         site_properties=site_properties)

    def get_string(self, distance=6, velocity=8, charge=4):
        """
        Returns the string representation of LammpsData, essentially
        the string to be written to a file. Support hybrid style
        coeffs read and write.

        Args:
            distance (int): No. of significant figures to output for
                box settings (bounds and tilt) and atomic coordinates.
                Default to 6.
            velocity (int): No. of significant figures to output for
                velocities. Default to 8.
            charge (int): No. of significant figures to output for
                charges. Default to 3.

        Returns:
            String representation

        """
        file_template = """Generated by pymatgen.io.lammps.data.LammpsData

{stats}

{box}

{body}
"""
        box = self.box.get_string(distance)

        body_dict = OrderedDict()
        body_dict["Masses"] = self.masses
        types = OrderedDict()
        types["atom"] = len(self.masses)
        if self.force_field:
            all_ff_kws = SECTION_KEYWORDS["ff"] + SECTION_KEYWORDS["class2"]
            ff_kws = [k for k in all_ff_kws if k in self.force_field]
            for kw in ff_kws:
                body_dict[kw] = self.force_field[kw]
                if kw in SECTION_KEYWORDS["ff"][2:]:
                    types[kw.lower()[:-7]] = len(self.force_field[kw])

        body_dict["Atoms"] = self.atoms
        counts = OrderedDict()
        counts["atoms"] = len(self.atoms)
        if self.velocities is not None:
            body_dict["Velocities"] = self.velocities
        if self.topology:
            for kw in SECTION_KEYWORDS["topology"]:
                if kw in self.topology:
                    body_dict[kw] = self.topology[kw]
                    counts[kw.lower()] = len(self.topology[kw])

        all_stats = list(counts.values()) + list(types.values())
        stats_template = "{:>%d}  {}" % len(str(max(all_stats)))
        count_lines = [stats_template.format(v, k) for k, v in counts.items()]
        type_lines = [stats_template.format(v, k + " types")
                      for k, v in types.items()]
        stats = "\n".join(count_lines + [""] + type_lines)

        def map_coords(q):
            return ("{:.%df}" % distance).format(q)

        def map_velos(q):
            return ("{:.%df}" % velocity).format(q)

        def map_charges(q):
            return ("{:.%df}" % charge).format(q)
        float_format = '{:.9f}'.format
        float_format_2 = '{:.1f}'.format
        int_format = '{:.0f}'.format
        default_formatters = {"x": map_coords, "y": map_coords, "z": map_coords,
                              "vx": map_velos, "vy": map_velos, "vz": map_velos,
                              "q": map_charges}
        coeffsdatatype = loadfn(str(MODULE_DIR / "CoeffsDataType.yaml"))
        coeffs = {}
        for style, types in coeffsdatatype.items():
            coeffs[style] = {}
            for type, formatter in types.items():
                coeffs[style][type] = {}
                for coeff, datatype in formatter.items():
                    if datatype == 'int_format':
                        coeffs[style][type][coeff] = int_format
                    elif datatype == 'float_format_2':
                        coeffs[style][type][coeff] = float_format_2
                    else:
                        coeffs[style][type][coeff] = float_format

        section_template = "{kw}\n\n{df}\n"
        parts = []
        for k, v in body_dict.items():
            index = k != "PairIJ Coeffs"
            if k in ['Bond Coeffs', 'Angle Coeffs', 'Dihedral Coeffs', 'Improper Coeffs']:
                listofdf = np.array_split(v, len(v.index))
                df_string = ''
                for i, df in enumerate(listofdf):
                    if isinstance(df.iloc[0]['coeff1'], str):
                        try:
                            formatters = {**default_formatters, **coeffs[k][df.iloc[0]['coeff1']]}
                        except KeyError:
                            formatters = default_formatters
                        line_string = \
                            df.to_string(header=False, formatters=formatters,
                                         index_names=False, index=index, na_rep='')
                    else:
                        line_string = \
                            v.to_string(header=False, formatters=default_formatters,
                                        index_names=False, index=index,
                                        na_rep='').splitlines()[i]
                    df_string += line_string.replace('nan', '').rstrip() + '\n'
            else:
                df_string = v.to_string(header=False, formatters=default_formatters,
                                        index_names=False, index=index, na_rep='')
            parts.append(section_template.format(kw=k, df=df_string))
        body = "\n".join(parts)

        return file_template.format(stats=stats, box=box, body=body)

    def write_file(self, filename, distance=6, velocity=8, charge=4):
        """
        Writes LammpsData to file.

        Args:
            filename (str): Filename.
            distance (int): No. of significant figures to output for
                box settings (bounds and tilt) and atomic coordinates.
                Default to 6.
            velocity (int): No. of significant figures to output for
                velocities. Default to 8.
            charge (int): No. of significant figures to output for
                charges. Default to 3.

        """
        with open(filename, "w") as f:
            f.write(self.get_string(distance=distance, velocity=velocity,
                                    charge=charge))

    def disassemble(self, atom_labels=None, guess_element=True,
                    ff_label="ff_map"):
        """
        Breaks down LammpsData to building blocks
        (LammpsBox, ForceField and a series of Topology).
        RESTRICTIONS APPLIED:

        1. No complex force field defined not just on atom
            types, where the same type or equivalent types of topology
            may have more than one set of coefficients.
        2. No intermolecular topologies (with atoms from different
            molecule-ID) since a Topology object includes data for ONE
            molecule or structure only.

        Args:
            atom_labels ([str]): List of strings (must be different
                from one another) for labelling each atom type found in
                Masses section. Default to None, where the labels are
                automaticaly added based on either element guess or
                dummy specie assignment.
            guess_element (bool): Whether to guess the element based on
                its atomic mass. Default to True, otherwise dummy
                species "Qa", "Qb", ... will be assigned to various
                atom types. The guessed or assigned elements will be
                reflected on atom labels if atom_labels is None, as
                well as on the species of molecule in each Topology.
            ff_label (str): Site property key for labeling atoms of
                different types. Default to "ff_map".

        Returns:
            LammpsBox, ForceField, [Topology]

        """
        atoms_df = self.atoms.copy()
        if "nx" in atoms_df.columns:
            atoms_df[["x", "y", "z"]] += \
                self.box.get_box_shift(atoms_df[["nx", "ny", "nz"]].values)
        atoms_df = pd.concat([atoms_df, self.velocities], axis=1)

        mids = atoms_df.get("molecule-ID")
        if mids is None:
            unique_mids = [1]
            data_by_mols = {1: {"Atoms": atoms_df}}
        else:
            unique_mids = np.unique(mids)
            data_by_mols = {}
            for k in unique_mids:
                df = atoms_df[atoms_df["molecule-ID"] == k]
                data_by_mols[k] = {"Atoms": df}

        masses = self.masses.copy()
        masses["label"] = atom_labels
        unique_masses = np.unique(masses["mass"])
        if guess_element:
            ref_masses = [el.atomic_mass.real for el in Element]
            diff = np.abs(np.array(ref_masses) - unique_masses[:, None])
            atomic_numbers = np.argmin(diff, axis=1) + 1
            symbols = [Element.from_Z(an).symbol for an in atomic_numbers]
        else:
            symbols = ["Q%s" % a for a in
                       map(chr, range(97, 97 + len(unique_masses)))]
        for um, s in zip(unique_masses, symbols):
            masses.loc[masses["mass"] == um, "element"] = s
        if atom_labels is None:  # add unique labels based on elements
            for el, vc in masses["element"].value_counts().iteritems():
                masses.loc[masses["element"] == el, "label"] = \
                    ["%s%d" % (el, c) for c in range(1, vc + 1)]
        assert masses["label"].nunique(dropna=False) == len(masses), \
            "Expecting unique atom label for each type"
        mass_info = [tuple([r["label"], r["mass"]])
                     for _, r in masses.iterrows()]

        nonbond_coeffs, topo_coeffs = None, None
        if self.force_field:
            if "PairIJ Coeffs" in self.force_field:
                nbc = self.force_field["PairIJ Coeffs"]
                nbc = nbc.sort_values(["id1", "id2"]).drop(["id1", "id2"], axis=1)
                nonbond_coeffs = [list(t) for t in nbc.itertuples(False, None)]
            elif "Pair Coeffs" in self.force_field:
                nbc = self.force_field["Pair Coeffs"].sort_index()
                nonbond_coeffs = [list(t) for t in nbc.itertuples(False, None)]

            topo_coeffs = {k: [] for k in SECTION_KEYWORDS["ff"][2:]
                           if k in self.force_field}
            for kw in topo_coeffs.keys():
                class2_coeffs = {k: list(v.itertuples(False, None))
                                 for k, v in self.force_field.items()
                                 if k in CLASS2_KEYWORDS.get(kw, [])}
                ff_df = self.force_field[kw]
                for t in ff_df.itertuples(True, None):
                    d = {"coeffs": list(t[1:]), "types": []}
                    if class2_coeffs:
                        d.update({k: list(v[t[0] - 1])
                                  for k, v in class2_coeffs.items()})
                    topo_coeffs[kw].append(d)

        if self.topology:
            def label_topo(t):
                return tuple(masses.loc[atoms_df.loc[t, "type"], "label"])
            for k, v in self.topology.items():
                ff_kw = k[:-1] + " Coeffs"
                for topo in v.itertuples(False, None):
                    topo_idx = topo[0] - 1
                    indices = list(topo[1:])
                    mids = atoms_df.loc[indices]["molecule-ID"].unique()
                    assert len(mids) == 1, "Do not support intermolecular topology formed " \
                        "by atoms with different molecule-IDs"
                    label = label_topo(indices)
                    topo_coeffs[ff_kw][topo_idx]["types"].append(label)
                    if data_by_mols[mids[0]].get(k):
                        data_by_mols[mids[0]][k].append(indices)
                    else:
                        data_by_mols[mids[0]][k] = [indices]

        if topo_coeffs:
            for v in topo_coeffs.values():
                for d in v:
                    d["types"] = list(set(d["types"]))

        ff = ForceField(mass_info=mass_info, nonbond_coeffs=nonbond_coeffs,
                        topo_coeffs=topo_coeffs)

        topo_list = []
        for mid in unique_mids:
            data = data_by_mols[mid]
            atoms = data["Atoms"]
            shift = min(atoms.index)
            type_ids = atoms["type"]
            species = masses.loc[type_ids, "element"]
            labels = masses.loc[type_ids, "label"]
            coords = atoms[["x", "y", "z"]]
            m = Molecule(species.values, coords.values,
                         site_properties={ff_label: labels.values})
            charges = atoms.get("q")
            velocities = atoms[["vx", "vy", "vz"]] if "vx" in atoms.columns \
                else None
            topologies = {}
            for kw in SECTION_KEYWORDS["topology"]:
                if data.get(kw):
                    topologies[kw] = (np.array(data[kw]) - shift).tolist()
            topologies = None if not topologies else topologies
            topo_list.append(Topology(sites=m, ff_label=ff_label,
                                      charges=charges, velocities=velocities,
                                      topologies=topologies))

        return self.box, ff, topo_list

    @classmethod
    def from_file(cls, filename, atom_style="full", sort_id=False):
        """
        Constructor that parses a file.

        Args:
            filename (str): Filename to read.
            atom_style (str): Associated atom_style. Default to "full".
            sort_id (bool): Whether sort each section by id. Default to
                True.

        """
        with open(filename) as f:
            lines = f.readlines()
        kw_pattern = r"|".join(itertools.chain(*SECTION_KEYWORDS.values()))
        section_marks = [i for i, l in enumerate(lines)
                         if re.search(kw_pattern, l)]
        parts = np.split(lines, section_marks)

        float_group = r"([0-9eE.+-]+)"
        header_pattern = dict()
        header_pattern["counts"] = r"^\s*(\d+)\s+([a-zA-Z]+)$"
        header_pattern["types"] = r"^\s*(\d+)\s+([a-zA-Z]+)\s+types$"
        header_pattern["bounds"] = r"^\s*{}$".format(r"\s+".join(
            [float_group] * 2 + [r"([xyz])lo \3hi"]))
        header_pattern["tilt"] = r"^\s*{}$".format(r"\s+".join(
            [float_group] * 3 + ["xy xz yz"]))

        header = {"counts": {}, "types": {}}
        bounds = {}
        for l in clean_lines(parts[0][1:]):  # skip the 1st line
            match = None
            for k, v in header_pattern.items():
                match = re.match(v, l)
                if match:
                    break
            if match and k in ["counts", "types"]:
                header[k][match.group(2)] = int(match.group(1))
            elif match and k == "bounds":
                g = match.groups()
                bounds[g[2]] = [float(i) for i in g[:2]]
            elif match and k == "tilt":
                header["tilt"] = [float(i) for i in match.groups()]
        header["bounds"] = [bounds.get(i, [-0.5, 0.5]) for i in "xyz"]
        box = LammpsBox(header["bounds"], header.get("tilt"))

        def parse_section(sec_lines):
            title_info = sec_lines[0].split("#", 1)
            kw = title_info[0].strip()
            sio = StringIO("".join(sec_lines[2:]))  # skip the 2nd line
            if kw.endswith("Coeffs") and not kw.startswith("PairIJ"):
                df_list = [pd.read_csv(StringIO(line), header=None, comment="#",
                                       delim_whitespace=True) for line in sec_lines[2:] if line.strip()]
                df = pd.concat(df_list, ignore_index=True)
                names = ["id"] + ["coeff%d" % i
                                  for i in range(1, df.shape[1])]
            else:
                df = pd.read_csv(sio, header=None, comment="#",
                                 delim_whitespace=True)
                if kw == "PairIJ Coeffs":
                    names = ["id1", "id2"] + ["coeff%d" % i
                                              for i in range(1, df.shape[1] - 1)]
                    df.index.name = None
                elif kw in SECTION_HEADERS:
                    names = ["id"] + SECTION_HEADERS[kw]
                elif kw == "Atoms":
                    names = ["id"] + ATOMS_HEADERS[atom_style]
                    if df.shape[1] == len(names):
                        pass
                    elif df.shape[1] == len(names) + 3:
                        names += ["nx", "ny", "nz"]
                    else:
                        raise ValueError("Format in Atoms section inconsistent"
                                         " with atom_style %s" % atom_style)
                else:
                    raise NotImplementedError("Parser for %s section"
                                              " not implemented" % kw)
            df.columns = names
            if sort_id:
                sort_by = "id" if kw != "PairIJ Coeffs" else ["id1", "id2"]
                df.sort_values(sort_by, inplace=True)
            if "id" in df.columns:
                df.set_index("id", drop=True, inplace=True)
                df.index.name = None
            return kw, df

        err_msg = "Bad LAMMPS data format where "
        body = {}
        seen_atoms = False
        for part in parts[1:]:
            name, section = parse_section(part)
            if name == "Atoms":
                seen_atoms = True
            if name in ["Velocities"] + SECTION_KEYWORDS["topology"] and \
                    not seen_atoms:  # Atoms must appear earlier than these
                raise RuntimeError(err_msg + "%s section appears before"
                                             " Atoms section" % name)
            body.update({name: section})

        err_msg += "Nos. of {} do not match between header and {} section"
        assert len(body["Masses"]) == header["types"]["atom"], \
            err_msg.format("atom types", "Masses")
        atom_sections = ["Atoms", "Velocities"] \
            if "Velocities" in body else ["Atoms"]
        for s in atom_sections:
            assert len(body[s]) == header["counts"]["atoms"], \
                err_msg.format("atoms", s)
        for s in SECTION_KEYWORDS["topology"]:
            if header["counts"].get(s.lower(), 0) > 0:
                assert len(body[s]) == header["counts"][s.lower()], \
                    err_msg.format(s.lower(), s)

        items = {k.lower(): body[k] for k in ["Masses", "Atoms"]}
        items["velocities"] = body.get("Velocities")
        ff_kws = [k for k in body if k
                  in SECTION_KEYWORDS["ff"] + SECTION_KEYWORDS["class2"]]
        items["force_field"] = {k: body[k] for k in ff_kws} if ff_kws \
            else None
        topo_kws = [k for k in body if k in SECTION_KEYWORDS["topology"]]
        items["topology"] = {k: body[k] for k in topo_kws} \
            if topo_kws else None
        items["atom_style"] = atom_style
        items["box"] = box
        return cls(**items)

    @classmethod
    def from_ff_and_topologies(cls, box, ff, topologies, atom_style="full"):
        """
        Constructor building LammpsData from a ForceField object and a
        list of Topology objects. Do not support intermolecular
        topologies since a Topology object includes data for ONE
        molecule or structure only.

        Args:
            box (LammpsBox): Simulation box.
            ff (ForceField): ForceField object with data for Masses and
                force field sections.
            topologies ([Topology]): List of Topology objects with data
                for Atoms, Velocities and topology sections.
            atom_style (str): Output atom_style. Default to "full".

        """
        atom_types = set.union(*[t.species for t in topologies])
        assert atom_types.issubset(ff.maps["Atoms"].keys()), \
            "Unknown atom type found in topologies"

        items = dict(box=box, atom_style=atom_style, masses=ff.masses,
                     force_field=ff.force_field)

        mol_ids, charges, coords, labels = [], [], [], []
        v_collector = [] if topologies[0].velocities else None
        topo_collector = {"Bonds": [], "Angles": [], "Dihedrals": [],
                          "Impropers": []}
        topo_labels = {"Bonds": [], "Angles": [], "Dihedrals": [],
                       "Impropers": []}
        for i, topo in enumerate(topologies):
            if topo.topologies:
                shift = len(labels)
                for k, v in topo.topologies.items():
                    topo_collector[k].append(np.array(v) + shift + 1)
                    topo_labels[k].extend([tuple([topo.type_by_sites[j]
                                                  for j in t]) for t in v])
            if isinstance(v_collector, list):
                v_collector.append(topo.velocities)
            mol_ids.extend([i + 1] * len(topo.sites))
            labels.extend(topo.type_by_sites)
            coords.append(topo.sites.cart_coords)
            q = [0.0] * len(topo.sites) if not topo.charges else topo.charges
            charges.extend(q)

        atoms = pd.DataFrame(np.concatenate(coords), columns=["x", "y", "z"])
        atoms["molecule-ID"] = mol_ids
        atoms["q"] = charges
        atoms["type"] = list(map(ff.maps["Atoms"].get, labels))
        atoms.index += 1
        atoms = atoms[ATOMS_HEADERS[atom_style]]

        velocities = None
        if v_collector:
            velocities = pd.DataFrame(np.concatenate(v_collector),
                                      columns=SECTION_HEADERS["Velocities"])
            velocities.index += 1

        topology = {k: None for k, v in topo_labels.items() if len(v) > 0}
        for k in topology:
            df = pd.DataFrame(np.concatenate(topo_collector[k]),
                              columns=SECTION_HEADERS[k][1:])
            df["type"] = list(map(ff.maps[k].get, topo_labels[k]))
            if any(pd.isnull(df["type"])):  # Throw away undefined topologies
                text = 'Undefined %s detected and remoded'.replace('%',k.lower())
                print(text)
                # warnings.warn(text) # This warning is broken, will want to fix in future
                df.dropna(subset=["type"], inplace=True)
                df.reset_index(drop=True, inplace=True)
                df = df.astype('int')
            df.index += 1
            topology[k] = df[SECTION_HEADERS[k]]
        topology = {k: v for k, v in topology.items() if not v.empty}

        items.update({"atoms": atoms, "velocities": velocities,
                      "topology": topology})
        return cls(**items)

    @classmethod
    def from_structure(cls, structure, ff_elements=None, atom_style="charge",
                       is_sort=False):
        """
        Simple constructor building LammpsData from a structure without
        force field parameters and topologies.

        Args:
            structure (Structure): Input structure.
            ff_elements ([str]): List of strings of elements that must
                be present due to force field settings but not
                necessarily in the structure. Default to None.
            atom_style (str): Choose between "atomic" (neutral) and
                "charge" (charged). Default to "charge".
            is_sort (bool): whether to sort sites

        """
        if is_sort:
            s = structure.get_sorted_structure()
        else:
            s = structure.copy()
        box, symmop = lattice_2_lmpbox(s.lattice)
        coords = symmop.operate_multi(s.cart_coords)
        site_properties = s.site_properties
        if "velocities" in site_properties:
            velos = np.array(s.site_properties["velocities"])
            rot = SymmOp.from_rotation_and_translation(symmop.rotation_matrix)
            rot_velos = rot.operate_multi(velos)
            site_properties.update({"velocities": rot_velos})
        boxed_s = Structure(box.to_lattice(), s.species, coords,
                            site_properties=site_properties,
                            coords_are_cartesian=True)

        symbols = list(s.symbol_set)
        if ff_elements:
            symbols.extend(ff_elements)
        elements = sorted(Element(el) for el in set(symbols))
        mass_info = [tuple([i.symbol] * 2) for i in elements]
        ff = ForceField(mass_info)
        topo = Topology(boxed_s)
        return cls.from_ff_and_topologies(box=box, ff=ff, topologies=[topo],
                                          atom_style=atom_style)

    @classmethod
    def from_dict(cls, d):
        """
        Constructor that reads in a dictionary.

        Args:
            d (dict): Dictionary to read.
        """
        def decode_df(s):
            return pd.read_json(s, orient="split")
        items = dict()
        items["box"] = LammpsBox.from_dict(d["box"])
        items["masses"] = decode_df(d["masses"])
        items["atoms"] = decode_df(d["atoms"])
        items["atom_style"] = d["atom_style"]

        velocities = d["velocities"]
        if velocities:
            velocities = decode_df(velocities)
        items["velocities"] = velocities
        force_field = d["force_field"]
        if force_field:
            force_field = {k: decode_df(v) for k, v in force_field.items()}
        items["force_field"] = force_field
        topology = d["topology"]
        if topology:
            topology = {k: decode_df(v) for k, v in topology.items()}
        items["topology"] = topology
        return cls(**items)

    def as_dict(self):
        """
        Returns the LammpsData as a dict.

        """
        def encode_df(df):
            return df.to_json(orient="split")
        d = dict()
        d["@module"] = self.__class__.__module__
        d["@class"] = self.__class__.__name__
        d["box"] = self.box.as_dict()
        d["masses"] = encode_df(self.masses)
        d["atoms"] = encode_df(self.atoms)
        d["atom_style"] = self.atom_style

        d["velocities"] = None if self.velocities is None \
            else encode_df(self.velocities)
        d["force_field"] = None if not self.force_field \
            else {k: encode_df(v) for k, v in self.force_field.items()}
        d["topology"] = None if not self.topology \
            else {k: encode_df(v) for k, v in self.topology.items()}
        return d


class Topology(MSONable):
    """
    Class carrying most data in Atoms, Velocities and molecular
    topology sections for ONE SINGLE Molecule or Structure
    object, or a plain list of Sites.

    """

    def __init__(self, sites, ff_label=None, charges=None, velocities=None,
                 topologies=None):
        """

        Args:
            sites ([Site] or SiteCollection): A group of sites in a
                list or as a Molecule/Structure.
            ff_label (str): Site property key for labeling atoms of
                different types. Default to None, i.e., use
                site.species_string.
            charges ([q, ...]): Charge of each site in a (n,)
                array/list, where n is the No. of sites. Default to
                None, i.e., search site property for charges.
            velocities ([[vx, vy, vz], ...]): Velocity of each site in
                a (n, 3) array/list, where n is the No. of sites.
                Default to None, i.e., search site property for
                velocities.
            topologies (dict): Bonds, angles, dihedrals and improper
                dihedrals defined by site indices. Default to None,
                i.e., no additional topology. All four valid keys
                listed below are optional.
                {
                    "Bonds": [[i, j], ...],
                    "Angles": [[i, j, k], ...],
                    "Dihedrals": [[i, j, k, l], ...],
                    "Impropers": [[i, j, k, l], ...]
                }

        """
        if not isinstance(sites, (Molecule, Structure)):
            sites = Molecule.from_sites(sites)

        if ff_label:
            type_by_sites = sites.site_properties.get(ff_label)
        else:
            type_by_sites = [site.specie.symbol for site in sites]
        # search for site property if not override
        if charges is None:
            charges = sites.site_properties.get("charge")
        if velocities is None:
            velocities = sites.site_properties.get("velocities")
        # validate shape
        if charges is not None:
            charge_arr = np.array(charges)
            assert charge_arr.shape == (len(sites),), \
                "Wrong format for charges"
            charges = charge_arr.tolist()
        if velocities is not None:
            velocities_arr = np.array(velocities)
            assert velocities_arr.shape == (len(sites), 3), \
                "Wrong format for velocities"
            velocities = velocities_arr.tolist()

        if topologies:
            topologies = {k: v for k, v in topologies.items()
                          if k in SECTION_KEYWORDS["topology"]}

        self.sites = sites
        self.ff_label = ff_label
        self.charges = charges
        self.velocities = velocities
        self.topologies = topologies
        self.type_by_sites = type_by_sites
        self.species = set(type_by_sites)

    @classmethod
    def from_bonding(cls, molecule, bond=True, angle=True, dihedral=True,
                     tol=0.1, **kwargs):
        """
        Another constructor that creates an instance from a molecule.
        Covalent bonds and other bond-based topologies (angles and
        dihedrals) can be automatically determined. Cannot be used for
        non bond-based topologies, e.g., improper dihedrals.

        Args:
            molecule (Molecule): Input molecule.
            bond (bool): Whether find bonds. If set to False, angle and
                dihedral searching will be skipped. Default to True.
            angle (bool): Whether find angles. Default to True.
            dihedral (bool): Whether find dihedrals. Default to True.
            tol (float): Bond distance tolerance. Default to 0.1.
                Not recommended to alter.
            **kwargs: Other kwargs supported by Topology.

        """
        real_bonds = molecule.get_covalent_bonds(tol=tol)
        bond_list = [list(map(molecule.index, [b.site1, b.site2]))
                     for b in real_bonds]
        if not all((bond, bond_list)):
            # do not search for others if not searching for bonds or no bonds
            return cls(sites=molecule, **kwargs)

        angle_list, dihedral_list = [], []
        dests, freq = np.unique(bond_list, return_counts=True)
        hubs = dests[np.where(freq > 1)].tolist()
        bond_arr = np.array(bond_list)
        if len(hubs) > 0:
            hub_spokes = {}
            for hub in hubs:
                ix = np.any(np.isin(bond_arr, hub), axis=1)
                bonds = np.unique(bond_arr[ix]).tolist()
                bonds.remove(hub)
                hub_spokes[hub] = bonds
        # skip angle or dihedral searching if too few bonds or hubs
        dihedral = False if len(bond_list) < 3 or len(hubs) < 2 \
            else dihedral
        angle = False if len(bond_list) < 2 or len(hubs) < 1 else angle

        if angle:
            for k, v in hub_spokes.items():
                angle_list.extend([[i, k, j] for i, j in
                                   itertools.combinations(v, 2)])
        if dihedral:
            hub_cons = bond_arr[np.all(np.isin(bond_arr, hubs), axis=1)]
            for i, j in hub_cons.tolist():
                ks = [k for k in hub_spokes[i] if k != j]
                ls = [l for l in hub_spokes[j] if l != i]
                dihedral_list.extend([[k, i, j, l] for k, l in
                                      itertools.product(ks, ls)
                                      if k != l])

        topologies = {k: v for k, v
                      in zip(SECTION_KEYWORDS["topology"][:3],
                             [bond_list, angle_list, dihedral_list])
                      if len(v) > 0}
        topologies = None if len(topologies) == 0 else topologies
        return cls(sites=molecule, topologies=topologies, **kwargs)


class ForceField(MSONable):
    """
    Class carrying most data in Masses and force field sections.

    Attributes:
        masses (pandas.DataFrame): DataFrame for Masses section.
        force_field (dict): Force field section keywords (keys) and
            data (values) as DataFrames.
        maps (dict): Dict for labeling atoms and topologies.

    """

    @staticmethod
    def _is_valid(df):
        return not pd.isnull(df).values.any()

    def __init__(self, mass_info, nonbond_coeffs=None, topo_coeffs=None, check_duplicates=True):
        """

        Args:
            mass_into (list): List of atomic mass info. Elements,
                strings (symbols) and floats are all acceptable for the
                values, with the first two converted to the atomic mass
                of an element. It is recommended to use
                OrderedDict.items() to prevent key duplications.
                [("C", 12.01), ("H", Element("H")), ("O", "O"), ...]
            nonbond_coeffs [coeffs]: List of pair or pairij
                coefficients, of which the sequence must be sorted
                according to the species in mass_dict. Pair or PairIJ
                determined by the length of list. Optional with default
                to None.
            topo_coeffs (dict): Dict with force field coefficients for
                molecular topologies. Optional with default
                to None. All four valid keys listed below are optional.
                Each value is a list of dicts with non optional keys
                "coeffs" and "types", and related class2 force field
                keywords as optional keys.
                {
                    "Bond Coeffs":
                        [{"coeffs": [coeff],
                          "types": [("C", "C"), ...]}, ...],
                    "Angle Coeffs":
                        [{"coeffs": [coeff],
                          "BondBond Coeffs": [coeff],
                          "types": [("H", "C", "H"), ...]}, ...],
                    "Dihedral Coeffs":
                        [{"coeffs": [coeff],
                          "BondBond13 Coeffs": [coeff],
                          "types": [("H", "C", "C", "H"), ...]}, ...],
                    "Improper Coeffs":
                        [{"coeffs": [coeff],
                          "AngleAngle Coeffs": [coeff],
                          "types": [("H", "C", "C", "H"), ...]}, ...],
                }
                Topology of same type or equivalent types (e.g.,
                ("C", "H") and ("H", "C") bonds) are NOT ALLOWED to
                be defined MORE THAN ONCE with DIFFERENT coefficients.

        """
        self._check_duplicates = check_duplicates
        def map_mass(v):
            return v.atomic_mass.real if isinstance(v, Element) else Element(v).atomic_mass.real \
                if isinstance(v, str) else v
        index, masses, self.mass_info, atoms_map = [], [], [], {}
        for i, m in enumerate(mass_info):
            index.append(i + 1)
            mass = map_mass(m[1])
            masses.append(mass)
            self.mass_info.append((m[0], mass))
            atoms_map[m[0]] = i + 1
        self.masses = pd.DataFrame({"mass": masses}, index=index)
        self.maps = {"Atoms": atoms_map}

        ff_dfs = {}

        self.nonbond_coeffs = nonbond_coeffs
        if self.nonbond_coeffs:
            ff_dfs.update(self._process_nonbond())

        self.topo_coeffs = topo_coeffs
        if self.topo_coeffs:
            self.topo_coeffs = {k: v for k, v in self.topo_coeffs.items()
                                if k in SECTION_KEYWORDS["ff"][2:]}
            for k in self.topo_coeffs.keys():
                coeffs, mapper = self._process_topo(k)
                ff_dfs.update(coeffs)
                self.maps.update(mapper)

        self.force_field = None if len(ff_dfs) == 0 else ff_dfs

    def _process_nonbond(self):
        pair_df = pd.DataFrame(self.nonbond_coeffs)
        assert self._is_valid(pair_df), \
            "Invalid nonbond coefficients with rows varying in length"
        npair, ncoeff = pair_df.shape
        pair_df.columns = ["coeff%d" % i for i in range(1, ncoeff + 1)]
        nm = len(self.mass_info)
        ncomb = int(nm * (nm + 1) / 2)
        if npair == nm:
            kw = "Pair Coeffs"
            pair_df.index = range(1, nm + 1)
        elif npair == ncomb:
            kw = "PairIJ Coeffs"
            ids = list(itertools.
                       combinations_with_replacement(range(1, nm + 1), 2))
            id_df = pd.DataFrame(ids, columns=["id1", "id2"])
            pair_df = pd.concat([id_df, pair_df], axis=1)
        else:
            raise ValueError("Expecting {} Pair Coeffs or "
                             "{} PairIJ Coeffs for {} atom types,"
                             " got {}".format(nm, ncomb, nm, npair))
        return {kw: pair_df}

    def _process_topo(self, kw):

        def find_eq_types(label, section):
            if section.startswith("Improper"):
                label_arr = np.array(label)
                seqs = [[0, 1, 2, 3], [0, 2, 1, 3],
                        [3, 1, 2, 0], [3, 2, 1, 0]]
                return [tuple(label_arr[s]) for s in seqs]
            return [label] + [label[::-1]]

        main_data, distinct_types = [], []
        class2_data = {k: [] for k in self.topo_coeffs[kw][0].keys()
                       if k in CLASS2_KEYWORDS.get(kw, [])}
        for i, d in enumerate(self.topo_coeffs[kw]):
            main_data.append(d["coeffs"])
            distinct_types.append(d["types"])
            for k in class2_data.keys():
                class2_data[k].append(d[k])
        if self._check_duplicates:
            distinct_types = [set(itertools.
                                  chain(*[find_eq_types(t, kw)
                                          for t in dt])) for dt in distinct_types]
            type_counts = sum([len(dt) for dt in distinct_types])
            type_union = set.union(*distinct_types)
            assert len(type_union) == type_counts, "Duplicated items found " \
                                                   "under different coefficients in %s" % kw
        else:
            distinct_types = [list(itertools.
                                  chain(*[find_eq_types(t, kw)
                                          for t in dt])) for dt in distinct_types]
        atoms = set(np.ravel(list(itertools.chain(*distinct_types))))
        assert atoms.issubset(self.maps["Atoms"].keys()), \
            "Undefined atom type found in %s" % kw
        mapper = {}
        if self._check_duplicates:
            for i, dt in enumerate(distinct_types):
                for t in dt:
                    mapper[t] = i + 1
        else:
            for i, dt in enumerate(distinct_types):
                for t in dt:
                    mapper[tuple(t)] = i + 1

        def process_data(data):
            df = pd.DataFrame(data)
            assert self._is_valid(df), \
                "Invalid coefficients with rows varying in length"
            n, c = df.shape
            df.columns = ["coeff%d" % i for i in range(1, c + 1)]
            df.index = range(1, n + 1)
            return df

        all_data = {kw: process_data(main_data)}
        if class2_data:
            all_data.update({k: process_data(v) for k, v
                             in class2_data.items()})
        return all_data, {kw[:-7] + "s": mapper}

    def to_file(self, filename):
        """
        Saves object to a file in YAML format.

        Args:
            filename (str): Filename.

        """
        d = {"mass_info": self.mass_info,
             "nonbond_coeffs": self.nonbond_coeffs,
             "topo_coeffs": self.topo_coeffs}
        yaml = YAML(typ="safe")
        with open(filename, "w") as f:
            yaml.dump(d, f)

    @classmethod
    def from_file(cls, filename):
        """
        Constructor that reads in a file in YAML format.

        Args:
            filename (str): Filename.

        """
        yaml = YAML(typ="safe")
        with open(filename, "r") as f:
            d = yaml.load(f)
        return cls.from_dict(d)

    @classmethod
    def from_dict(cls, d):
        """
        Constructor that reads in a dictionary.

        Args:
            d (dict): Dictionary to read.
        """
        d["mass_info"] = [tuple(m) for m in d["mass_info"]]
        if d.get("topo_coeffs"):
            for v in d["topo_coeffs"].values():
                for c in v:
                    c["types"] = [tuple(t) for t in c["types"]]
        return cls(d["mass_info"], d["nonbond_coeffs"], d["topo_coeffs"])


class CombinedData(LammpsData):
    """
    Object for a collective set of data for a series of LAMMPS data file.
    velocities not yet implementd.
    """

    def __init__(self, list_of_molecules, list_of_names, list_of_numbers, coordinates, atom_style="full"):
        """
        Args:
            list_of_molecules: a list of LammpsData of a single cluster.
            list_of_names: a list of name for each cluster.
            list_of_numbers: a list of Integer for counts of each molecule
                coordinates (pandas.DataFrame): DataFrame with with four
                columns ["atom", "x", "y", "z"] for coordinates of atoms.
            atom_style (str): Output atom_style. Default to "full".

        """

        max_xyz = coordinates[['x', 'y', 'z']].max().max()
        min_xyz = coordinates[['x', 'y', 'z']].min().min()
        self.box = LammpsBox(np.array(3*[[min_xyz - 0.5, max_xyz + 0.5]]))
        self.atom_style = atom_style
        self.n = sum(list_of_numbers)
        self.names = list_of_names
        self.mols = list_of_molecules
        self.nums = list_of_numbers
        self.masses = pd.concat([mol.masses.copy() for mol in self.mols], ignore_index=True)
        self.masses.index += 1
        all_ff_kws = SECTION_KEYWORDS["ff"] + SECTION_KEYWORDS["class2"]
        ff_kws = [k for k in all_ff_kws if k in self.mols[0].force_field]
        self.force_field = {}
        for kw in ff_kws:
            self.force_field[kw] = pd.concat([mol.force_field[kw].copy() for mol in self.mols
                                              if kw in mol.force_field], ignore_index=True)
            self.force_field[kw].index += 1

        self.atoms = pd.DataFrame()
        mol_count = 0
        type_count = 0
        for i, mol in enumerate(self.mols):
            atoms_df = mol.atoms.copy()
            atoms_df['molecule-ID'] += mol_count
            atoms_df['type'] += type_count
            for j in range(self.nums[i]):
                self.atoms = self.atoms.append(atoms_df, ignore_index=True)
                atoms_df['molecule-ID'] += 1
            type_count += len(mol.masses)
            mol_count += self.nums[i]
        self.atoms.index += 1
        assert len(self.atoms) == len(coordinates), 'Wrong number of coordinates.'
        self.atoms.update(coordinates)

        self.velocities = None
        assert self.mols[0].velocities is None, "Velocities not supported"

        self.topology = {}
        atom_count = 0
        count = {"Bonds": 0, "Angles": 0, "Dihedrals": 0, "Impropers": 0}
        for i, mol in enumerate(self.mols):
            for kw in SECTION_KEYWORDS["topology"]:
                if kw in mol.topology:
                    if kw not in self.topology:
                        self.topology[kw] = pd.DataFrame()
                    topo_df = mol.topology[kw].copy()
                    topo_df['type'] += count[kw]
                    for col in topo_df.columns[1:]:
                        topo_df[col] += atom_count
                    for j in range(self.nums[i]):
                        self.topology[kw] = self.topology[kw].append(topo_df, ignore_index=True)
                        for col in topo_df.columns[1:]:
                            topo_df[col] += len(mol.atoms)
                    count[kw] += len(mol.force_field[kw[:-1]+" Coeffs"])
            atom_count += len(mol.atoms) * self.nums[i]
        for kw in SECTION_KEYWORDS["topology"]:
            if kw in self.topology:
                self.topology[kw].index += 1

    @classmethod
    def parse_xyz(cls, filename):
        """
        load xyz file generated from packmol (for those who find it hard to install openbabel)

        Returns:
            pandas.DataFrame

        """
        with open(filename) as f:
            lines = f.readlines()

        sio = StringIO("".join(lines[2:]))  # skip the 2nd line
        df = pd.read_csv(sio, header=None, comment="#", delim_whitespace=True, names=['atom', 'x', 'y', 'z'])
        df.index += 1
        return df

    @classmethod
    def from_files(cls, coordinate_file, list_of_numbers, *filenames):
        """
        Constructor that parse a series of data file.

        Args:
            coordinate_file (str): The filename of xyz coordinates.
            list_of_numbers (list): A list of numbers specifying counts for each
                clusters parsed from files.
            filenames (str): A series of filenames in string format.
        """
        names = []
        mols = []
        styles = []
        coordinates = cls.parse_xyz(filename=coordinate_file)
        for i in range(0, len(filenames)):
            exec("cluster%d = LammpsData.from_file(filenames[i])" % (i + 1))
            names.append("cluster%d" % (i + 1))
            mols.append(eval("cluster%d" % (i + 1)))
            styles.append(eval("cluster%d" % (i + 1)).atom_style)
        style = set(styles)
        assert len(style) == 1, "Files have different atom styles."
        return cls.from_lammpsdata(mols, names, list_of_numbers, coordinates, style.pop())

    @classmethod
    def from_lammpsdata(cls, mols, names, list_of_numbers, coordinates, atom_style=None):
        """
        Constructor that can infer atom_style.
        The input LammpsData objects are used non-destructively.

        Args:
            mols: a list of LammpsData of a single cluster.
            names: a list of name for each cluster.
            list_of_numbers: a list of Integer for counts of each molecule
                coordinates (pandas.DataFrame): DataFrame with with four
                columns ["atom", "x", "y", "z"] for coordinates of atoms.
            atom_style (str): Output atom_style. Default to "full".
        """
        styles = []
        for mol in mols:
            styles.append(mol.atom_style)
        style = set(styles)
        assert len(style) == 1, "Data have different atom_style."
        style_return = style.pop()
        if atom_style:
            assert atom_style == style_return, "Data have different atom_style as specified."
        return cls(mols, names, list_of_numbers, coordinates, style_return)

    def get_string(self, distance=6, velocity=8, charge=4):
        """
        Returns the string representation of CombinedData, essentially
        the string to be written to a file. Combination info is included.

        Args:
            distance (int): No. of significant figures to output for
                box settings (bounds and tilt) and atomic coordinates.
                Default to 6.
            velocity (int): No. of significant figures to output for
                velocities. Default to 8.
            charge (int): No. of significant figures to output for
                charges. Default to 3.

        Returns:
            String representation
        """
        lines = LammpsData.get_string(self, distance, velocity, charge).splitlines()
        info = '# ' + ' + '.join(str(a) + " " + b for a, b in zip(self.nums, self.names))
        lines.insert(1, info)
        return "\n".join(lines)


def split_by_mol(n_atoms,n_mols,Mix,low_ind=0,Site_Prop=None,Molecules=[]):
    '''
    Breaks a Molecule object w/ many molecules into many Molecule objects w/ a single molecule each.
    Not intended to be used directly, but part of LammpsDataWrapper class.

    :param n_atoms (Int): The number of atoms in the molecule, from num_sites() method on Molecule w/ a single molecule
    :param n_mols (Int): The number of molecules in the system,  from param_list['number'] property on PackmolRunner object (or input)
    :param Mix (Molecule): The object w/ all molecules in the system, from PackmolRunner.run() output object
    :param low_ind (Int): The index of the first atom in the molecule, defaults to 0
    :param Site_Prop (Dict): For adding site_property to each single Molecule object, may want to include 'ff_label' and 'charge', defaults to None
    :param Molecules (List): The initial list of single Molecule objects, defaults to []
    :return: Molecules (List): The current list of single Molecule objects
    :return: low_ind (Int): The current index
    '''
    upp_ind = low_ind + n_atoms
    for i in range(n_mols):
        Sites = Mix.sites[low_ind:upp_ind]
        Mol = Molecule.from_sites(Sites)
        if Site_Prop:
            for key in Site_Prop.keys():
                Mol.add_site_property(key,Site_Prop[key])
        Molecules.append(Mol)
        low_ind += n_atoms
        upp_ind += n_atoms
    return Molecules, low_ind


def split_by_mult_mol(Pkml_mols,Pkml_parms,Mix,Site_props=None):
    '''
    Breaks a Molecule object w/ multiple kinds of molecules into many Molecule objects containing a single molecule each.
        Intended to be used as part of LammpsDataWrapper class

    :param Pkml_mols (list): list of Molecule objects, from PackmolRunner input or from PackmolRunner.mols
    :param Pkml_parms (list): list of dicts, from PackmolRunner input or from PackmolRunner.param_list
    :param Mix (Molecule): Molecule containing many molecules, from PackmolRunner.run()
    :param Site_props (list): list of dicts, for adding site_properties to Molecules, should contain 'ff_label' and 'charge', defaults to None
    :return: Molecules (list): list of Molecule objects containing a single molecule each.
    '''
    assert len(Pkml_mols) == len(Pkml_parms), \
        "Length of input lists should be the same"

    ind = 0
    Molecules = []

    if Site_props is not None:
        assert len(Site_props) == len(Pkml_mols), \
            "Length of existing site property list should be the same as input lists"

        for i, mol in enumerate(Pkml_mols):
            Molecules,ind = split_by_mol(mol.num_sites,Pkml_parms[i]['number'],Mix,low_ind=ind,Site_Prop=Site_props[i],Molecules=Molecules)
        return Molecules
    else:
        for i, mol in enumerate(Pkml_mols):
            Molecules,ind = split_by_mol(mol.num_sites,Pkml_parms[i]['number'],Mix,low_ind=ind,Molecules=Molecules)
        return Molecules


def Calc_Num_Mols(box_length,solute_list,solvent_list):
    '''
    Calculates the number of molecules for each molecular species in the system. This is important to obtain the input
        information for the PackmolRunner class in pymatgen.io.lammps.utils. The desired output is the second element
        of the output tuple
    :param box_length: [float] the length of the system box in angstroms. Assumes a cubic box
    :param solute_list: [list] contains Dictionaries with the following as keys: ['Initial Molarity', 'Final Molarity',
        'Density', 'Molar Weight'] for each molecular species that is a solute (ie has a defined molarity). 'Initial Molarity'
        and 'Final Molarity' will be equal unless some of the solute is transformed into another molecular species upon mixing
        (eg 1 M DHPS in 4 M NaOH (aq) will become 1 M DHPS^-3, 4 M Na^+, 1 M OH^- after mixing; the 'Initial Molarity' of
        OH^- is 4 and the 'Final Molarity' of OH^- is 1)
    :param solvent_list: [list] the same as solute list, except there is no 'Initial Molarity' or 'Final Molarity' in the
        keys. Currently only supports a solvent with one type of molecule (ie the length of this parameter should be 1)
    :return: [tuple] Contains two elements. Both elements are lists of the number of molecules in the system, with the first
        elements corresponding to those in the solute_list, and the last elements corresponding to those in the solvent list.
        The first list is based on the 'Initial Molarity' of each solute molecule only. The purpose of this is mainly for
        checking whether the correct number of molecules has been transferred to another component. The second list is the
        desired output, which is based on the 'Final Molarity' of each solute. For the second list, the number of solvent
        molecules is increased by the difference between the number of solute molecules from the 'Initial Molarity' and
        'Final Molarity'
    '''
    # assert len(solvent_list) == 1
    if len(solvent_list) != 1:
        print(len(solvent_list))
        raise ValueError('The length of the solvent list must be 1.')
    avogadro = 6.02214086 * 10 ** 23 # mol^-1
    volumes_initial = np.zeros(len(solute_list)+len(solvent_list))
    volumes_final = volumes_initial.copy()
    nmols_initial = volumes_initial.copy()
    nmols_final = volumes_initial.copy()
    for i, solute in enumerate(solute_list):
        nmols_initial[i] = int(round(solute['Initial Molarity'] * avogadro * 10**3 * 10**-30 * box_length**3))
        nmols_final[i] = int(round(solute['Final Molarity'] * avogadro * 10**3 * 10**-30 * box_length**3))
        volumes_initial[i] = nmols_initial[i] / avogadro * solute['Molar Weight'] / solute['Density'] * 100**-3 * 10**30
        volumes_final[i] = nmols_final[i] / avogadro * solute['Molar Weight'] / solute['Density'] * 100**-3 * 10**30
    if solute_list:
        volumes_initial[-1] = box_length**3 - np.sum(volumes_initial)
    else:
        volumes_initial[0] = box_length**3
    extra_solvent = np.sum(np.subtract(nmols_initial,nmols_final))
    # assert extra_solvent >= 0
    if solute_list:
        nmols_initial[-1] = int(round(solvent_list[0]['Density'] * 100**3 * 10**-30 / solvent_list[0]['Molar Weight'] * avogadro * volumes_initial[-1]))
        nmols_final[-1] = int(round(solvent_list[0]['Density'] * 100**3 * 10**-30 / solvent_list[0]['Molar Weight'] * avogadro * volumes_initial[-1] + extra_solvent))
    else:
        nmols_initial[0] = int(round(solvent_list[0]['Density'] * 100 ** 3 * 10 ** -30 / solvent_list[0]['Molar Weight'] * avogadro * volumes_initial[0]))
        nmols_final[0] = int(round(solvent_list[0]['Density'] * 100 ** 3 * 10 ** -30 / solvent_list[0]['Molar Weight'] * avogadro * volumes_initial[0] + extra_solvent))
    return nmols_initial, nmols_final


class LammpsDataWrapper:
    '''
    Object for wrapping LammpsData object in pymatgen.io.lammps.data
    '''

    def __init__(self,system_force_fields,
                 system_mixture_data,
                 cube_length,
                 mixture_data_type='concentration',
                 origin=[0.,0.,0.],
                 seed=150,
                 packmolrunner_inputs={'input_file':'pack.inp','tolerance':2.0,'filetype':'xyz',
                                       'control_params':{'maxit':20,'nloop':600,'seed':150},'auto_box':False,
                                       'output_file':'packed.xyz','bin':'packmol','copy_to_current_on_exit':False,
                                       'site_property':None},
                 length_increase=0.5,
                 check_ff_duplicates = True):
        '''
        Low level constructor designed to work with lists of dictionaries that should be able to be obtained from
            databases. Works for cubic boxes only using real coordinates.
        :param system_force_fields: [dict] Contains force field information using the following format:
            { unique_molecule_name: {
                'Molecule': pymatgen.Molecule,
                'Labels': [atom_a, ...]
                'Masses': [OrderedDict({species_1: mass_1, ...})],
                'Nonbond': [[...], ...],
                'Bonds': [{'coeffs': [...], 'types': [(i, j), ...]}, ...],
                'Angles': [{'coeffs': [...], 'types': [(i, j, k), ...]}, ...],
                'Dihedrals': [{'coeffs': [...], 'types': [(i, j, k, l), ...]}, ...],
                'Impropers': [{'coeffs': [...], 'types': [(i, j, k, l), ...]}, ...],
                'Improper Topologies': [[a, b, c, d],...]
                'Charges': [atom_a, ...]
            }, ...}
        :param system_mixture_data: [dict] Format depends on mixture_data_type input.
            For mixture_data_type = 'concentration', this parameter contains molarity, density, and molar weights of
            solutes and solvents using the following format:
            {
                'Solutes': {unique_molecule_name: {
                                'Initial Molarity': molarity_1i,
                                'Final Molarity': molarity_1f,
                                'Density': density_1,
                                'Molar Weight': molar_weight_1
                            }, ...},
                'Solvents': {unique_molecule_name: {
                                'Initial Molarity': molarity_1i,
                                'Final Molarity': molarity_1f,
                                'Density': density_1,
                                'Molar Weight': molar_weight_1
                            }, ...}
            }
            For mixture_data_type = 'number of molecules', this parameter contains the number of molecules for each
            species in the system in the following format:
            {
                unique_molecule_name: n_mols,
                ...
            }
        :param mixture_data_type: [str] controls the format of the system_mixture_data parameter. Currently supports
            values of 'concentration' and 'number of molecules'. Defaults to
        :param cube_length: [float] length of system box in angstroms.
        :param origin: [list] Optional. Change if the minimum xyz coordinates for desired box are not [0,0,0].
        :param seed: [int] Optional. Sets the seed for running packmol.
        :param packmolrunner_inputs: [dict] Optional. Parameters for PackmolRunner in pymatgen.io.lammps.utils
        '''
        self._ff_list = system_force_fields
        self._concentration_data = False
        self._number_of_molecules_data = False
        if mixture_data_type == 'concentration':
            self._concentration_data = True
            if 'Solutes' in system_mixture_data.keys():
                self._solutes = system_mixture_data['Solutes']

            else:
                self._solutes = {}
            if 'Solvents' in system_mixture_data.keys():
                self._solvents = system_mixture_data['Solvents']
            else:
                self._solvents = {}
        elif mixture_data_type == 'number of molecules':
            self._number_of_molecules_data = True
            self._n_mol_dict = system_mixture_data
        self.length = cube_length
        self._origin = origin

        packmolrunner_inputs['control_params']['seed'] = seed
        self._packmolrunner_inputs = packmolrunner_inputs

        self._length_increase = length_increase
        self._check_ff_duplicates = check_ff_duplicates

    @property
    def SortedNames(self):
        '''
        Sorts molecules from most to least number of atoms
        :return molecule_name_list: [list] Contains the unique_molecule_names
        '''
        molecule_name_list = list(self._ff_list.keys())
        molecule_natoms_list = [len(self._ff_list[name]['Molecule']) for name in molecule_name_list]
        molecule_name_list.sort(key=dict(zip(molecule_name_list,molecule_natoms_list)).get,reverse=True)
        return molecule_name_list

    @property
    def PackmolParamList(self):
        '''
        Prepares the param_list input for PackmolRunner in pymatgen.io.lammps.utils. Assumes that all molecules are put
            in the same cube. Preserves the order of SortedNames; the molecule with the most atoms is first.
        :return packmol_params: [list] Info about number of atoms and box coordinates for packmol in Dicts for each
            molecule.
        '''
        if self._concentration_data:
            # # Convert _solute and _solvent info to lists, preserving order with respect to SortedNames
            solute_names = [name for name in self.SortedNames if name in self._solutes.keys()]
            solvent_names = [name for name in self.SortedNames if name in self._solvents.keys()]
            solute_list = [self._solutes[name] for name in solute_names]
            solvent_list = [self._solvents[name] for name in solvent_names]

            # # Set the number of molecules based on molarity, density, and molar weight as values of Dict with keys of the unique_molecule_name
            nmolecules_initial, nmolecules_final = Calc_Num_Mols(self.length,solute_list,solvent_list)
            nmol_dict = dict(zip(solute_names+solvent_names,nmolecules_final))
        elif self._number_of_molecules_data:
            nmol_dict = self._n_mol_dict

        # # Create list of min and max xyz coords
        xyz_high = list(np.add(self._origin,self.length))
        box_xyz = self._origin + xyz_high

        # # make packmol input list preserving the order of SortedNames
        packmol_params = [{'number': int(nmol_dict[name]), 'inside box': box_xyz} for name in self.SortedNames]
        return packmol_params

    @property
    def PackmolMolList(self):
        '''
        Prepares the mols input for PackmolRunner in pymatgen.io.lammps.utils. Preserves the order of SortedNames.
        :return packmol_mols: [list] Contains pymatgen.Molecule objects for each molecule.
        '''
        packmol_mols = [self._ff_list[name]['Molecule'] for name in self.SortedNames]
        return packmol_mols

    @property
    def NumMolecules(self):
        '''
        Contains the number of molecules in the system in the order based on the SortedNames list.
        :return number_of_molecules: [list] Contains integers for each name in SortedNames list.
        '''
        number_of_molecules = [species['number'] for species in self.PackmolParamList]
        return number_of_molecules

    @property
    def ForceField(self):
        ''''''
        # # Prepare OrderedDict for Masses
        Masses_Ordered_Dict = OrderedDict()
        for species in self.SortedNames:
            temp_old_list = list(Masses_Ordered_Dict.items())
            temp_append_list = list(self._ff_list[species]['Masses'].items())
            if temp_old_list:
                Masses_Ordered_Dict = OrderedDict(temp_old_list + temp_append_list)
            else:
                Masses_Ordered_Dict = OrderedDict(temp_append_list)

        # # Prepare List of Nonbonded Parameters
        Nonbonded_List_Of_Lists = [self._ff_list[species]['Nonbond'] for species in self.SortedNames]
        Nonbonded_Param_List = list(itertools.chain(*Nonbonded_List_Of_Lists))

        # # Prepare List of Bond Parameters
        Bond_List_Of_Lists = [self._ff_list[species]['Bonds'] for species in self.SortedNames]
        Bond_Param_List = list(itertools.chain(*Bond_List_Of_Lists))

        # # Prepare List of Angle Parameters
        Angle_List_Of_Lists = [self._ff_list[species]['Angles'] for species in self.SortedNames if self._ff_list[species]['Angles']]
        Angle_Param_List = list(itertools.chain(*Angle_List_Of_Lists))

        # # Prepare List of Dihedral Parameters
        Dihedral_List_Of_Lists = [self._ff_list[species]['Dihedrals'] for species in self.SortedNames if self._ff_list[species]['Dihedrals']]
        Dihedral_Param_List = list(itertools.chain(*Dihedral_List_Of_Lists))

        # # Prepare List of Improper Parameters
        Improper_List_Of_Lists = [self._ff_list[species]['Impropers'] for species in self.SortedNames if self._ff_list[species]['Impropers']]
        Improper_Param_List = list(itertools.chain(*Improper_List_Of_Lists))

        System_Bonded_Params = {}
        if Bond_Param_List:
            System_Bonded_Params['Bond Coeffs'] = Bond_Param_List
        if Angle_Param_List:
            System_Bonded_Params['Angle Coeffs'] = Angle_Param_List
        if Dihedral_Param_List:
            System_Bonded_Params['Dihedral Coeffs'] = Dihedral_Param_List
        if Improper_Param_List:
            System_Bonded_Params['Improper Coeffs'] = Improper_Param_List
        # System_Bonded_Params = {'Bond Coeffs':Bond_Param_List,'Angle Coeffs':Angle_Param_List,'Dihedral Coeffs':Dihedral_Param_List,'Improper Coeffs':Improper_Param_List}
        System_Force_Field_Params = ForceField(Masses_Ordered_Dict.items(),
                                               Nonbonded_Param_List,
                                               System_Bonded_Params,
                                               check_duplicates=self._check_ff_duplicates)
        return System_Force_Field_Params

    def _run_packmol(self,verbose=False):
        '''
        Wrapper for PackmolRunner class in pymatgen.io.lammps.utils
        :param verbose: [bool] Optional. If True, prints additional information
        :return System_molecule_obj: [pmg.Molecule] The packed system in the form of a pymatgen Molecule.
        '''
        if verbose:
            print('The seed is:', self._packmolrunner_inputs['control_params']['seed'])

        Packmol_runner_obj = PackmolRunner(self.PackmolMolList,self.PackmolParamList,
                                           input_file=self._packmolrunner_inputs['input_file'],
                                           tolerance=self._packmolrunner_inputs['tolerance'],
                                           filetype=self._packmolrunner_inputs['filetype'],
                                           control_params=self._packmolrunner_inputs['control_params'],
                                           auto_box=self._packmolrunner_inputs['auto_box'],
                                           output_file=self._packmolrunner_inputs['output_file'],
                                           bin=self._packmolrunner_inputs['bin'])

        if verbose:
            print('Running Packmol:')
        System_molecule_obj = Packmol_runner_obj.run(copy_to_current_on_exit=self._packmolrunner_inputs['copy_to_current_on_exit'],
                                                     site_property=self._packmolrunner_inputs['site_property'])
        if verbose:
            print('Packmol finished!')
        return System_molecule_obj

    def _get_topologies(self,System_molecule,verbose=False):
        '''
        Get list of pmg.Topology objects from pymatgen.io.lammps.data based on the output from the _run_packmol() method.
        :param System_molecule: [Molecule] Output from _run_packmol()
        :return system_individual_topologies: [list] list of pmg.Topology objects
        '''
        system_site_props = [{'ff_label':self._ff_list[name]['Labels'],
                              'charge':list(self._ff_list[name]['Charges'])} for name in self.SortedNames]
        system_individual_molecules = split_by_mult_mol(self.PackmolMolList,self.PackmolParamList,System_molecule,Site_props=system_site_props)
        bins = np.subtract(np.cumsum(self.NumMolecules),1)
        system_individual_topologies = []
        if verbose:
            print('Starting the topology list creation loop.')
        for index, molecule in enumerate(system_individual_molecules):
            bin_result = np.digitize(index, bins, right=True)
            if verbose and index % 1000 == 0:
                print('Current loop number:',index)
                print(bin_result)
            input_topology = Topology.from_bonding(molecule)
            bin_result = np.digitize(index,bins,right=True)
            if self._ff_list[self.SortedNames[bin_result]]['Improper Topologies']:
                input_topology.topologies['Impropers'] = self._ff_list[self.SortedNames[bin_result]]['Improper Topologies']
            output_topology = Topology(sites=molecule,ff_label='ff_label',charges=None,velocities=None,topologies=input_topology.topologies)
            system_individual_topologies.append(output_topology)

        return system_individual_topologies

    def _get_lammps_box(self,System_molecule):
        '''
        Get pmg.LammpsBox object from pymatgen.io.lammps.data based on the output from the _run_packmol() method.
        :param System_molecule: [Molecule] Output from _run_packmol()
        :return Mix_lmpbox: [pmg.LammpsBox] Object representing the simulation box
        '''
        lattice_length = self.length + self._length_increase
        Mix_lattice = System_molecule.get_boxed_structure(lattice_length,lattice_length,lattice_length).lattice
        Mix_lmpbox, Mix_symopp = lattice_2_lmpbox(Mix_lattice)
        return Mix_lmpbox

    def MakeLammpsData(self,atom_style='full'):
        ''''''
        System_Molecule = self._run_packmol()
        System_Topologies = self._get_topologies(System_Molecule)
        System_Lammps_Box = self._get_lammps_box(System_Molecule)
        System_Lammps_Data = LammpsData.from_ff_and_topologies(System_Lammps_Box,self.ForceField,System_Topologies,
                                                               atom_style=atom_style)
        return System_Lammps_Data


@deprecated(LammpsData.from_structure,
            "structure_2_lmpdata has been deprecated "
            "in favor of LammpsData.from_structure")
def structure_2_lmpdata(structure, ff_elements=None, atom_style="charge",
                        is_sort=False):
    """
    Converts a structure to a LammpsData object with no force field
    parameters and topologies.

    Args:
        structure (Structure): Input structure.
        ff_elements ([str]): List of strings of elements that must be
            present due to force field settings but not necessarily in
            the structure. Default to None.
        atom_style (str): Choose between "atomic" (neutral) and
            "charge" (charged). Default to "charge".
        is_sort (bool): whether to sort the structure sites
    Returns:
        LammpsData

    """
    if is_sort:
        s = structure.get_sorted_structure()
    else:
        s = structure.copy()

    a, b, c = s.lattice.abc
    m = s.lattice.matrix
    xhi = a
    xy = np.dot(m[1], m[0] / xhi)
    yhi = np.sqrt(b ** 2 - xy ** 2)
    xz = np.dot(m[2], m[0] / xhi)
    yz = (np.dot(m[1], m[2]) - xy * xz) / yhi
    zhi = np.sqrt(c ** 2 - xz ** 2 - yz ** 2)
    box_bounds = [[0.0, xhi], [0.0, yhi], [0.0, zhi]]
    box_tilt = [xy, xz, yz]
    box_tilt = None if not any(box_tilt) else box_tilt
    box = LammpsBox(box_bounds, box_tilt)
    new_latt = Lattice([[xhi, 0, 0], [xy, yhi, 0], [xz, yz, zhi]])
    s.lattice = new_latt

    symbols = list(s.symbol_set)
    if ff_elements:
        symbols.extend(ff_elements)
    elements = sorted(Element(el) for el in set(symbols))
    mass_info = [tuple([i.symbol] * 2) for i in elements]
    ff = ForceField(mass_info)
    topo = Topology(s)
    return LammpsData.from_ff_and_topologies(box=box, ff=ff, topologies=[topo],
                                             atom_style=atom_style)<|MERGE_RESOLUTION|>--- conflicted
+++ resolved
@@ -33,14 +33,9 @@
 from monty.json import MSONable
 from monty.serialization import loadfn
 
-<<<<<<< HEAD
+from pymatgen import Molecule, Element, Lattice, Structure, SymmOp
 from pymatgen.util.io_utils import clean_lines
 from pymatgen.io.lammps.utils import PackmolRunner
-=======
-
->>>>>>> cff9990d
-from pymatgen import Molecule, Element, Lattice, Structure, SymmOp
-from pymatgen.util.io_utils import clean_lines
 
 __author__ = "Kiran Mathew, Zhi Deng, Tingzheng Hou"
 __copyright__ = "Copyright 2018, The Materials Virtual Lab"
