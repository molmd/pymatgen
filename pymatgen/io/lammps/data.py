--- conflicted
+++ resolved
@@ -27,41 +27,26 @@
 
 import numpy as np
 import pandas as pd
-<<<<<<< HEAD
 from ruamel.yaml import YAML
 from doepy import build
-
-=======
->>>>>>> ef6c0c56
 from monty.dev import deprecated
 from monty.json import MSONable
 from monty.serialization import loadfn
 
-<<<<<<< HEAD
-from pymatgen import Molecule, Element, Lattice, Structure, SymmOp
-=======
 from pymatgen.core import yaml
 from pymatgen.core.periodic_table import Element
 from pymatgen.core.lattice import Lattice
 from pymatgen.core.structure import Molecule, Structure
 from pymatgen.core.operations import SymmOp
->>>>>>> ef6c0c56
 from pymatgen.util.io_utils import clean_lines
 from pymatgen.io.lammps.utils import PackmolRunner
 
 __author__ = "Kiran Mathew, Zhi Deng, Tingzheng Hou"
 __copyright__ = "Copyright 2018, The Materials Virtual Lab"
-<<<<<<< HEAD
-__version__ = "1.1"
-__maintainer__ = "Zhi Deng, Matthew Bliss"
-__email__ = "z4deng@eng.ucsd.edu, mbliss01@tufts.edu"
-__date__ = "Jan 31, 2020"
-=======
 __version__ = "2.0"
 __maintainer__ = "Tingzheng Hou"
 __email__ = "tingzheng_hou@berkeley.edu"
 __date__ = "May 29, 2021"
->>>>>>> ef6c0c56
 
 MODULE_DIR = Path(__file__).resolve().parent
 
@@ -1146,11 +1131,7 @@
                 be defined MORE THAN ONCE with DIFFERENT coefficients.
 
         """
-<<<<<<< HEAD
         self._check_duplicates = check_duplicates
-=======
-
->>>>>>> ef6c0c56
         def map_mass(v):
             return (
                 v.atomic_mass.real
@@ -1224,7 +1205,6 @@
             distinct_types.append(d["types"])
             for k in class2_data.keys():
                 class2_data[k].append(d[k])
-<<<<<<< HEAD
         if self._check_duplicates:
             distinct_types = [set(itertools.
                                   chain(*[find_eq_types(t, kw)
@@ -1237,12 +1217,6 @@
             distinct_types = [list(itertools.
                                   chain(*[find_eq_types(t, kw)
                                           for t in dt])) for dt in distinct_types]
-=======
-        distinct_types = [set(itertools.chain(*[find_eq_types(t, kw) for t in dt])) for dt in distinct_types]
-        type_counts = sum([len(dt) for dt in distinct_types])
-        type_union = set.union(*distinct_types)
-        assert len(type_union) == type_counts, "Duplicated items found " "under different coefficients in %s" % kw
->>>>>>> ef6c0c56
         atoms = set(np.ravel(list(itertools.chain(*distinct_types))))
         assert atoms.issubset(self.maps["Atoms"].keys()), "Undefined atom type found in %s" % kw
         mapper = {}
@@ -1516,8 +1490,17 @@
     def as_lammpsdata(self):
         """
         Convert a CombinedData object to a LammpsData object.
-
-<<<<<<< HEAD
+        """
+        items = dict()
+        items["box"] = self.box
+        items["masses"] = self.masses
+        items["atoms"] = self.atoms
+        items["atom_style"] = self.atom_style
+        items["velocities"] = self.velocities
+        items["force_field"] = self.force_field
+        items["topology"] = self.topology
+        return LammpsData(**items)
+
 def split_by_mol(n_atoms,n_mols,Mix,low_ind=0,Site_Prop=None,Molecules=[]):
     '''
     Breaks a Molecule object w/ many molecules into many Molecule objects w/ a single molecule each.
@@ -2031,25 +2014,6 @@
             "in favor of LammpsData.from_structure")
 def structure_2_lmpdata(structure, ff_elements=None, atom_style="charge",
                         is_sort=False):
-=======
-        """
-        items = dict()
-        items["box"] = self.box
-        items["masses"] = self.masses
-        items["atoms"] = self.atoms
-        items["atom_style"] = self.atom_style
-        items["velocities"] = self.velocities
-        items["force_field"] = self.force_field
-        items["topology"] = self.topology
-        return LammpsData(**items)
-
-
-@deprecated(
-    LammpsData.from_structure,
-    "structure_2_lmpdata has been deprecated " "in favor of LammpsData.from_structure",
-)
-def structure_2_lmpdata(structure, ff_elements=None, atom_style="charge", is_sort=False):
->>>>>>> ef6c0c56
     """
     Converts a structure to a LammpsData object with no force field
     parameters and topologies.
@@ -2093,230 +2057,5 @@
     mass_info = [tuple([i.symbol] * 2) for i in elements]
     ff = ForceField(mass_info)
     topo = Topology(s)
-<<<<<<< HEAD
     return LammpsData.from_ff_and_topologies(box=box, ff=ff, topologies=[topo],
                                              atom_style=atom_style)
-
-
-if __name__ == "__main__":
-    # 1466
-
-    # # # Convert _solute and _solvent info solvent_names]
-
-    solute_names = ["phen", "oh", "na"]
-    solute_charges = [-3, -1, 1]
-    solvent_names = ["wat"]
-    solvent_charges = [0]
-
-    x = 1.0
-
-    box_volume = 70.9 ** 3
-    solute_list = [{"Initial Molarity": x,
-                    "Final Molarity": x,
-                    "Density": 1.25,
-                    "Molar Weight": 180.21,
-                    "Charge": -3},
-                   {"Initial Molarity": 3 * x + 1,
-                    "Final Molarity": 1,
-                    "Density": 2.13,
-                    "Molar Weight": 17.007,
-                    "Charge": -1},
-                   {"Initial Molarity": 3 * x + 1,
-                    "Final Molarity": 3 * x + 1,
-                    "Density": 2.13,
-                    "Molar Weight": 22.990,
-                    "Charge": 1}]
-    solvent_list = [{"Density": 0.99705,
-                     "Molar Weight": 18.015,
-                     "Charge": 0}]
-
-    nmols_init, nmols_fin = Calc_Num_Mols(box_volume, solute_list, solvent_list)
-    print(nmols_fin)
-    system_charges = np.multiply(solute_charges+solvent_charges, nmols_fin)
-    print(system_charges)
-    sys_charge = np.sum(system_charges)
-    print(sys_charge)
-
-
-    # import pyDOE
-    from timeit import default_timer as timer
-    val_list = [-5, -4, -3, -2, -1, 0, 1, 2, 3, 4, 5]
-    auto_val_list = np.arange(-5, 6, 1)
-    print(auto_val_list)
-    # val_list = np.asarray([-1, 0, 1])
-    start = timer()
-    design_mat = build.full_fact({"phen": val_list,
-                                        "oh": val_list,
-                                        "na": val_list,
-                                        "wat": val_list}).values
-    # design_mat = pyDOE.fullfact(np.asarray([2, 3], dtype=np.int32))
-    elapsed_time = timer() - start
-    print(elapsed_time)
-    print(type(design_mat))
-    print(design_mat[:40])
-    print(np.shape(design_mat))
-    final_mol_array = np.reshape(np.asarray(nmols_fin),(-1, 4))
-
-    print(final_mol_array)
-    print(np.shape(final_mol_array))
-    final_mol_two_d_arr = np.repeat(final_mol_array, np.shape(design_mat)[0], axis=0)
-
-    nmol_design_mat = np.add(design_mat, final_mol_two_d_arr)
-    print(nmol_design_mat)
-
-    conc_const = 1 / AVOGADRO / box_volume * (10 ** 30) / (10 ** 3)
-    conc_mat = nmol_design_mat[:,:len(solute_names)] * conc_const
-    # print(np.shape(conc_mat))
-    orig_conc = np.reshape(np.asarray([i["Final Molarity"] for i in solute_list]), (-1, len(solute_list)))
-    # print(np.shape(orig_conc))
-    # print(orig_conc)
-    orig_conc_mat = np.repeat(orig_conc, np.shape(conc_mat)[0], axis=0)
-    # print(np.shape(orig_conc_mat))
-
-    err_conc_mat = np.subtract(conc_mat, orig_conc_mat)
-    # print(np.shape(err_conc_mat))
-    # print(err_conc_mat)
-
-    sq_err_conc_mat = np.square(err_conc_mat)
-    # print(np.shape(sq_err_conc_mat))
-    # print(sq_err_conc_mat)
-
-    sum_sq_err_mat = np.sum(sq_err_conc_mat, axis=1)
-    # print(np.shape(sum_sq_err_mat))
-    # print(sum_sq_err_mat)
-
-    min_sum_sq_err_ind = np.flatnonzero(sum_sq_err_mat == sum_sq_err_mat.min())
-    # print(type(min_sum_sq_err_ind))
-    # print()
-    # print(min_sum_sq_err_ind)
-
-    # test_arr = np.asarray([1])
-    #
-    # if len(test_arr) > 0:
-    #     print(str(True))
-    # else:
-    #     print(str(False))
-
-    net_charge_mat = np.matmul(nmol_design_mat, np.reshape(np.asarray(solute_charges + solvent_charges), (len(solute_charges + solvent_charges), -1)))
-    print(np.shape(net_charge_mat))
-    print(net_charge_mat)
-
-    zero_net_charge_ind = np.flatnonzero(net_charge_mat == 0)
-    print(zero_net_charge_ind)
-    zero_net_charge = net_charge_mat[list(zero_net_charge_ind)]
-    print(np.shape(zero_net_charge))
-    zero_net_charge_err = sum_sq_err_mat[list(zero_net_charge_ind)]
-    print(np.shape(zero_net_charge_err))
-    print(zero_net_charge_err)
-
-    min_err_ind = np.argmin(zero_net_charge_err)
-    print(min_err_ind)
-
-    print(design_mat[zero_net_charge_ind])
-    print(nmol_design_mat[zero_net_charge_ind])
-
-    lam = 1
-
-    sq_coeff_mat = np.square(design_mat)
-    print(sq_coeff_mat[zero_net_charge_ind])
-
-    ridge_term_mat = np.sum(np.multiply(sq_coeff_mat, lam), axis=1)
-    print(ridge_term_mat[zero_net_charge_ind])
-
-    loss_func_zero_mat = np.add(zero_net_charge_err, ridge_term_mat[zero_net_charge_ind])
-    print(loss_func_zero_mat)
-
-    print(conc_mat[zero_net_charge_ind])
-
-    ratio_set_vals =  np.reshape(np.divide(np.asarray([i["Final Molarity"] for i in solute_list]), solute_list[0]["Final Molarity"]), (-1, len(solute_list)))
-    print(ratio_set_vals)
-
-    ratio_val_mat = np.divide(nmol_design_mat, np.repeat(np.reshape(nmol_design_mat[:, 0], (np.shape(nmol_design_mat)[0], 1)), np.shape(nmol_design_mat)[1], axis=1))
-    print(ratio_val_mat[zero_net_charge_ind])
-
-    ratio_set_val_mat = np.repeat(ratio_set_vals, np.shape(ratio_val_mat)[0], axis=0)
-    print(np.shape(ratio_set_val_mat))
-    print(ratio_set_val_mat[zero_net_charge_ind])
-    ratio_err_mat = np.subtract(ratio_val_mat[:, :len(solute_list)], ratio_set_val_mat)
-    print(ratio_err_mat[zero_net_charge_ind])
-
-    sq_ratio_err_mat = np.square(ratio_err_mat)
-    print(sq_ratio_err_mat[zero_net_charge_ind])
-    sum_sq_ratio_err = np.sum(sq_ratio_err_mat, axis=1)
-    print(sum_sq_ratio_err[zero_net_charge_ind])
-
-    tri_loss_func_zero = np.add(loss_func_zero_mat, sum_sq_ratio_err[zero_net_charge_ind])
-    print(tri_loss_func_zero)
-    final_ind = np.flatnonzero(tri_loss_func_zero == tri_loss_func_zero.min())
-    print(final_ind)
-    final_nmol_zeros = nmol_design_mat[zero_net_charge_ind]
-    print(final_nmol_zeros[final_ind])
-
-    def Check_Sys_Charge(n_mols, volume, solute_list, solvent_list, max_change = 5, lambdas = [1, 1, 1]):
-        """"""
-        solute_charges = [i["Charge"] for i in solute_list]
-        solvent_charges = [i["Charge"] for i in solvent_list]
-        charges = solute_charges + solvent_charges
-
-        sys_charge = np.sum(np.multiply(n_mols, charges))
-
-        if sys_charge == 0:
-            return n_mols, sys_charge
-
-        # # Check all arrangements of changing number of molecules for each species
-        # # up to max_change.
-        # Create matrix whose rows contain all such arrangements: design_mat.
-        raw_design_vals = np.reshape(np.arange(-1 * max_change, 1 + max_change, 1), (-1, 2 * max_change + 1))
-        full_fact_dict = dict(zip(np.arange(0, len(charges), 1), np.repeat(raw_design_vals, len(charges), axis=0)))
-        raw_design_mat = build.full_fact(full_fact_dict).values
-        nmol_mat = np.repeat(np.reshape(np.asarray(n_mols), (-1, len(n_mols))), np.shape(raw_design_mat)[0], axis=0)
-        design_mat = np.add(raw_design_mat, nmol_mat)
-
-        # calculate sum of squared errors relating to concentration for each arrangement
-        set_conc = np.reshape(np.asarray([i["Final Molarity"] for i in solute_list]), (-1, len(solute_list)))
-        set_conc_mat = np.repeat(set_conc, np.shape(design_mat)[0], axis=0)
-        conc_const = 1 / AVOGADRO / volume * (10 ** 30) / (10 ** 3)
-        design_conc_mat = np.multiply(design_mat, conc_const)
-        conc_err_mat = np.subtract(design_conc_mat[:, :len(solute_list)], set_conc_mat)
-        conc_sq_err_mat = np.square(conc_err_mat)
-        conc_sum_sq_err = np.multiply(np.sum(conc_sq_err_mat, axis=1), lambdas[0])
-
-        # calculate penalty for the size of change of molecules for each arrangement
-        size_sq_mat = np.square(raw_design_mat)
-        size_sum_sq = np.multiply(np.sum(size_sq_mat, axis=1), lambdas[1])
-
-        # calculate sum of squared errors relating to the ratio to first solute for each arrangement
-        set_ratio = np.divide(set_conc, set_conc[0, 0])
-        set_ratio_mat = np.repeat(set_ratio, np.shape(design_mat)[0], axis=0)
-        design_ratio_mat = np.divide(design_mat[:, : len(solute_list)], np.repeat(np.reshape(design_mat[:, 0], (len(design_mat), 1)), len(solute_list), axis=1))
-        ratio_err_mat = np.subtract(design_ratio_mat, set_ratio_mat)
-        ratio_sq_err_mat = np.square(ratio_err_mat)
-        ratio_sum_sq_err = np.multiply(np.sum(ratio_sq_err_mat, axis=1), lambdas[2])
-
-        # calculate loss function for each arangement
-        loss_func = np.add(np.add(conc_sum_sq_err, size_sum_sq), ratio_sum_sq_err)
-
-        # get indices of arrangements that yield 0 net charge
-        mol_charges = np.repeat(np.reshape(np.asarray(charges), (-1, len(charges))), np.shape(design_mat)[0], axis=0)
-        design_charges_mat = np.multiply(design_mat, mol_charges)
-        design_charges = np.sum(design_charges_mat, axis=1)
-        zero_charge_ind = np.flatnonzero(design_charges == 0)
-        if len(zero_charge_ind) == 0:
-            return n_mols, sys_charge
-
-        # take minimum value of loss function of arrangement that yields 0 net charge
-        loss_func_zero = loss_func[zero_charge_ind]
-        loss_func_zero_min_ind = np.flatnonzero(loss_func_zero == loss_func_zero.min())
-        design_mat_zero = design_mat[zero_charge_ind]
-        n_mols_opt = design_mat_zero[loss_func_zero_min_ind]
-        return n_mols_opt, 0
-
-
-    new_nmols, new_sys_charge = Check_Sys_Charge(nmols_fin, box_volume, solute_list, solvent_list, max_change=5)
-
-    print(new_nmols)
-    print(new_sys_charge)
-
-=======
-    return LammpsData.from_ff_and_topologies(box=box, ff=ff, topologies=[topo], atom_style=atom_style)
->>>>>>> ef6c0c56
