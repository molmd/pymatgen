--- conflicted
+++ resolved
@@ -38,7 +38,6 @@
 
 coord_pattern = re.compile("^\s*([\d+\.\-Ee]+)\s+([\d+\.\-Ee]+)\s+([\d+\.\-Ee]+)")
 
-<<<<<<< HEAD
 
 class VaspParameterSet(object):
     
@@ -54,8 +53,6 @@
             self.incar_settings[key] = json.loads(self.incar_settings[key])
         
 
-=======
->>>>>>> 5b560f9a
 class Poscar(VaspInput):
     """
     Object for representing the data in a POSCAR or CONTCAR file.
