"""Tools for the submission of Tasks."""
from __future__ import division, print_function

import os
import time
import collections
import yaml
import cStringIO as StringIO

from datetime import timedelta
from monty.dev import deprecated
from monty.os.path import which

from pymatgen.core.design_patterns import AttrDict
from pymatgen.util.string_utils import is_string

import logging
logger = logging.getLogger(__name__)

__all__ = [
    "ScriptEditor",
    "PyLauncher",
    "PyFlowScheduler",
]


def straceback():
    """Returns a string with the traceback."""
    import traceback

    return traceback.format_exc()


class ScriptEditor(object):
    """
    Simple editor that simplifies the writing of shell scripts
    """
    _shell = '/bin/bash'

    def __init__(self):
        self._lines = []

    @property
    def shell(self):
        return self._shell

    def _add(self, text, pre=""):
        if is_string(text):
            self._lines.append(pre + text)
        else:
            self._lines.extend([pre + t for t in text])

    def reset(self):
        """Reset the editor."""
        try:
            del self._lines
        except AttributeError:
            pass

    def shebang(self):
        """Adds the shebang line."""
        self._lines.append('#!' + self.shell)

    def declare_var(self, key, val):
        """Declare a env variable. If val is None the variable is unset."""
        if val is not None:
            line = "export " + key + '=' + str(val)
        else:
            line = "unset " + key

        self._add(line)

    def declare_vars(self, d):
        """Declare the variables defined in the dictionary d."""
        for k, v in d.items():
            self.declare_var(k, v)

    def export_envar(self, key, val):
        """Export an environment variable."""
        line = "export " + key + "=" + str(val)
        self._add(line)

    def export_envars(self, env):
        """Export the environment variables contained in the dict env."""
        for k, v in env.items():
            self.export_envar(k, v)

    def add_emptyline(self):
        """Add an empty line."""
        self._add("", pre="")

    def add_comment(self, comment):
        """Add a comment"""
        self._add(comment, pre="# ")

    def load_modules(self, modules):
        """Load the list of specified modules."""
        for module in modules:
            self.load_module(module)

    def load_module(self, module):
        self._add('module load ' + module)

    def add_line(self, line):
        self._add(line)

    def add_lines(self, lines):
        self._add(lines)

    def get_script_str(self, reset=True):
        """Returns a string with the script and reset the editor if reset is True"""
        s = "\n".join(l for l in self._lines)
        if reset:
            self.reset()
        return s


class OmpEnv(dict):
    """
    Dictionary with the OpenMP environment variables
    see https://computing.llnl.gov/tutorials/openMP/#EnvironmentVariables
    """
    _KEYS = [
        "OMP_SCHEDULE",
        "OMP_NUM_THREADS",
        "OMP_DYNAMIC",
        "OMP_PROC_BIND",
        "OMP_NESTED",
        "OMP_STACKSIZE",
        "OMP_WAIT_POLICY",
        "OMP_MAX_ACTIVE_LEVELS",
        "OMP_THREAD_LIMIT",
        "OMP_STACKSIZE",
        "OMP_PROC_BIND",
    ]

    def __init__(self, *args, **kwargs):
        """
        Constructor method inherited from dictionary:

        >>> OmpEnv(OMP_NUM_THREADS=1)
        {'OMP_NUM_THREADS': '1'}

        To create an instance from an INI file, use:
           OmpEnv.from_file(filename)
        """
        self.update(*args, **kwargs)

        err_msg = ""
        for key, value in self.items():
            self[key] = str(value)
            if key not in self._KEYS:
                err_msg += "unknown option %s\n" % key

        if err_msg:
            raise ValueError(err_msg)

    @classmethod
    def from_file(cls, filename, allow_empty=False):
        """Reads the OpenMP variables from a INI file."""
        if filename.endswith(".ini"):
            from ConfigParser import SafeConfigParser, NoOptionError

            parser = SafeConfigParser()
            parser.read(filename)

            obj = OmpEnv()

            # Consistency check. Note that we only check if the option name is correct,
            # we do not check whether the value is correct or not.
            if "openmp" not in parser.sections():
                if not allow_empty:
                    raise ValueError("%s does not contain any [openmp] section" % filename)
                return obj

            err_msg = ""
            for key in parser.options("openmp"):
                if key.upper() not in self._KEYS:
                    err_msg += "unknown option %s, maybe a typo" % key

            if err_msg:
                raise ValueError(err_msg)

            for key in cls._KEYS:
                try:
                    obj[key] = str(parser.get("openmp", key))
                except NoOptionError:
                    try:
                        obj[key] = str(parser.get("openmp", key.lower()))
                    except NoOptionError:
                        pass

            if not allow_empty and not obj:
                raise ValueError("Refusing to return with an empty dict")

            return obj

        else:
            raise NotImplementedError("Don't how how to read data from %s" % filename)


class PyLauncherError(Exception):
    """Error class for PyLauncher."""


class PyLauncher(object):
    """
    This object handle the submission of the tasks contained in a `AbinitFlow`
    """
    Error = PyLauncherError

    def __init__(self, flow, **kwargs):
        """
        Initialize the object

        Args:
            flow:
                `AbinitFlow` object
            kwargs:
                max_njobs_inqueue:
                    The launcher will stop submitting jobs when the
                    number of jobs in the queue is >= Max number of jobs
        """
        self.flow = flow
        self.max_jobs = 200

        self.max_njobs_inqueue = kwargs.get("max_njobs_inqueue", 200)

    def single_shot(self):
        """
        Run the first `Task` than is ready for execution.

        Returns:
            Number of jobs launched.
        """
        num_launched = 0

        # Get the tasks that can be executed in each workflow.
        tasks = []
        for work in self.flow:
            try:
                task = work.fetch_task_to_run()

                if task is not None:
                    tasks.append(task)
                else:
                    # No task found, this usually happens when we have dependencies.
                    # Beware of possible deadlocks here!
                    logger.debug("No task to run! Possible deadlock")

            except StopIteration:
                logger.info("All tasks completed.")

        # Submit the tasks and update the database.
        if tasks:
            tasks[0].start()
            num_launched += 1

            self.flow.pickle_dump()

        return num_launched

    def rapidfire(self, max_nlaunch=-1, max_loops=1, sleep_time=None): # nlaunches=0,
        """
        Keeps submitting `Tasks` until we are out of jobs or no job is ready to run.

        Args:
            max_nlaunch:
                Maximum number of launches. default: no limit.

        nlaunches:
            0 means 'until completion', -1 or "infinite" means to loop forever
        max_loops:
            maximum number of loops
        sleep_time:
            secs to sleep between rapidfire loop iterations

        Returns:
            The number of tasks launched.
        """
        sleep_time = sleep_time if sleep_time else 5
        #nlaunches = -1 if nlaunches == 'infinite' else int(nlaunches)
        num_loops, num_launched, launched = 0, 0, []
        got_empty_list = 0

        while num_loops <= max_loops:
            tasks = self.fetch_tasks_to_run()

            # I don't know why but we receive duplicated tasks.
            for task in tasks:
                if task in launched:
                    err_msg = "task %s already in launched list:\n%s" % (task, launched)
                    logger.critical(err_msg)

            # Preventive test.
            tasks = [t for t in tasks if t not in launched]

            if not tasks:
                got_empty_list += 1

            if got_empty_list == max_loops:
                break

<<<<<<< HEAD
            for task in tasks:
                # See if there is place in the queue
                njobs = task.manager.qadapter.get_njobs_in_queue()
                if njobs is not None and njobs > self.max_njobs_inqueue:
                    num_loops = max_loops
                    print('too many jobs in the queue, going back to sleep')
                    break
=======
            if len(tasks) > 0:
                n_to_run = self.max_jobs - tasks[0].manager.qadapter.get_njobs_in_queue()
            else:
                n_to_run = 0
>>>>>>> d032f566

            if n_to_run == 0:
                print('too many jobs in the queue, going back to sleep')

            for task in tasks[:n_to_run]:
                fired = task.start()
                if fired:
                    launched.append(task)
                    num_launched += 1
                if num_launched == max_nlaunch:
                    # Exit the outermost loop.
                    print('num_launched == max_nlaunch, going back to sleep')
                    num_loops = max_loops
                    break

            #time.sleep(sleep_time)
            num_loops += 1

        # Update the database.
        self.flow.pickle_dump()

        return num_launched

    def fetch_tasks_to_run(self):
        """
        Return the list of tasks that can be submitted.
        Empty list if no task has been found.
        """
        tasks_to_run = []

        for work in self.flow:
            tasks_to_run.extend(work.fetch_alltasks_to_run())
            #try:
            #    task = work.fetch_task_to_run()

            #    if task is not None:
            #        tasks_to_run.append(task)
            #    else:
            #        # No task found, this usually happens when we have dependencies.
            #        # Beware of possible deadlocks here!
            #        logger.debug("fetch_task_to_run returned None.")

            #except StopIteration:
            #    # All the tasks in work are done.
            #    logger.debug("Out of tasks in work %s" % work)

        return tasks_to_run


def boxed(msg, ch="=", pad=5):
    if pad > 0:
        msg = pad * ch + msg + pad * ch

    return "\n".join([len(msg) * ch,
                      msg,
                      len(msg) * ch,
                      "", ])


class PyFlowSchedulerError(Exception):
    """Exceptions raised by `PyFlowScheduler`."""


class PyFlowScheduler(object):
    """
    This object schedules the submission of the tasks in an `AbinitFlow`.
    There are two types of errors that might occur during the execution of the jobs:

        #. Python exceptions
        #. Abinit Errors.

    Python exceptions are easy to detect and are usually due to a bug in abinitio or random errors such as IOError.
    The set of Abinit Errors is much much broader. It includes wrong input data, segmentation
    faults, problems with the resource manager, etc. Abinitio tries to handle the most common cases
    but there's still a lot of room for improvement.
    Note, in particular, that `PyFlowScheduler` will shutdown automatically if

        #. The number of python exceptions is > MAX_NUM_PYEXC

        #. The number of Abinit Errors (i.e. the number of tasks whose status is S_ERROR) is > MAX_NUM_ERRORS

        #. The number of jobs launched becomes greater than (SAFETY_RATIO * total_number_of_tasks).

        #. The scheduler will send an email to the user (specified by mailto) every REMINDME_S seconds.
           If the mail cannot be sent, it will shutdown automatically.
           This check prevents the scheduler from being trapped in an infinite loop.
    """
    # Configuration file.
    YAML_FILE = "scheduler.yml"

    DEBUG = 0

    Error = PyFlowSchedulerError

    def __init__(self, **kwargs):
        """
        Args:
            weeks:
                number of weeks to wait
            days:
                number of days to wait
            hours:
                number of hours to wait
            minutes:
                number of minutes to wait
            seconds:
                number of seconds to wait

            verbose:
                (int) verbosity level
            max_njobs_inque:
                Limit on the number of jobs that can be present in the queue
            use_dynamic_manager:
                True if the task manager must be re-initialized from 
                file before launching the jobs. Default: False
        """
        # Options passed to the scheduler.
        self.sched_options = AttrDict(
            weeks=kwargs.pop("weeks", 0),
            days=kwargs.pop("days", 0),
            hours=kwargs.pop("hours", 0),
            minutes=kwargs.pop("minutes", 0),
            seconds=kwargs.pop("seconds", 0),
            #start_date=kwargs.pop("start_date", None),
        )

        if all(not v for v in self.sched_options.values()):
            raise self.Error("Wrong set of options passed to the scheduler.")

        self.mailto = kwargs.pop("mailto", None)
        self.verbose = int(kwargs.pop("verbose", 0))
        self.use_dynamic_manager = kwargs.pop("use_dynamic_manager", False)
        self.max_njobs_inqueue = kwargs.pop("max_njobs_inqueue", -1)

        self.REMINDME_S = float(kwargs.pop("REMINDME_S", 4 * 24 * 3600))
        self.MAX_NUM_PYEXCS = int(kwargs.pop("MAX_NUM_PYEXCS", 0))
        self.MAX_NUM_ABIERRS = int(kwargs.pop("MAX_NUM_ABIERRS", 0))
        self.SAFETY_RATIO = int(kwargs.pop("SAFETY_RATIO", 5))
        #self.MAX_ETIME_S = kwargs.pop("MAX_ETIME_S", )

        if kwargs:
            raise self.Error("Unknown arguments %s" % kwargs)

        from apscheduler.scheduler import Scheduler

        self.sched = Scheduler(standalone=True)

        self.nlaunch = 0
        self.num_reminders = 1

        # Used to keep track of the exceptions raised while the scheduler is running
        self.exceptions = collections.deque(maxlen=self.MAX_NUM_PYEXCS + 10)

        # Used to push additional info during the execution.
        self.history = collections.deque(maxlen=100)

    @classmethod
    def from_file(cls, filepath):
        """Read the configuration parameters from a Yaml file."""
        with open(filepath, "r") as fh:
            return cls(**yaml.load(fh))

    @classmethod
    def from_string(cls, s):
        """Create an istance from string s containing a YAML dictionary."""
        stream = StringIO.StringIO(s)
        stream.seek(0)

        return cls(**yaml.load(stream))

    @classmethod
    def from_user_config(cls):
        """
        Initialize the `PyFlowScheduler` from the YAML file 'scheduler.yml'.
        Search first in the working directory and then in the configuration
        directory of abipy.

        Raises:
            RuntimeError if file is not found.
        """
        # Try in the current directory.
        path = os.path.join(os.getcwd(), cls.YAML_FILE)

        if os.path.exists(path):
            return cls.from_file(path)

        # Try in the configuration directory.
        home = os.getenv("HOME")
        dirpath = os.path.join(home, ".abinit", "abipy")
        path = os.path.join(dirpath, cls.YAML_FILE)

        if os.path.exists(path):
            return cls.from_file(path)

        err_msg = "Cannot locate %s neither in current directory nor in %s" % (cls.YAML_FILE, dirpath)
        raise cls.Error(err_msg)

    def __str__(self):
        """String representation."""
        lines = [self.__class__.__name__ + ", Pid: %d" % self.pid]
        app = lines.append

        app("Scheduler options: %s" % str(self.sched_options))
        app(80 * "=")
        app(str(self.flow))

        return "\n".join(lines)

    @property
    def pid(self):
        """The pid of the process associated to the scheduler."""
        try:
            return self._pid

        except AttributeError:
            self._pid = os.getpid()
            return self._pid

    @property
    def pid_file(self):
        """
        Absolute path of the file with the pid.
        The file is located in the workdir of the flow
        """
        return self._pid_file

    @property
    def flow(self):
        """`AbinitFlow`."""
        return self._flow

    @property
    def num_excs(self):
        """Number of exceptions raised so far."""
        return len(self.exceptions)

    def get_delta_etime(self):
        """Returns a `timedelta` object representing with the elapsed time."""
        return timedelta(seconds=(time.time() - self.start_time))

    def add_flow(self, flow):
        """Add an `AbinitFlow` flow to the scheduler."""
        if hasattr(self, "_flow"):
            raise self.Error("Only one flow can be added to the scheduler.")

        pid_file = os.path.join(flow.workdir, "_PyFlowScheduler.pid")

        if os.path.isfile(pid_file):
            flow.show_status()

            err_msg = (
                "pid_file %s already exists\n"
                "There are two possibilities:\n\n"
                "   1) There's an another instance of PyFlowScheduler running.\n"
                "   2) The previous scheduler didn't exit in a clean way.\n\n"
                "To solve case 1:\n"
                "   Kill the previous scheduler (use 'kill pid' where pid is the number reported in the file)\n"
                "   Then you can restart the new scheduler.\n\n"
                "To solve case 2:\n"
                "   Remove the pid_file and restart the scheduler.\n\n"
                "Exiting\n" % pid_file
            )

            raise self.Error(err_msg)

        with open(pid_file, "w") as fh:
            fh.write(str(self.pid))

        self._pid_file = pid_file
        self._flow = flow

    def start(self):
        """
        Starts the scheduler in a new thread.
        In standalone mode, this method will block until there are no more scheduled jobs.
        """
        self.history.append("Started on %s" % time.asctime())
        self.start_time = time.time()

        self.sched.add_interval_job(self.callback, **self.sched_options)

        # Try to run the job immediately. If something goes wrong
        # return without initializing the scheduler.
        self._runem_all()

        if self.exceptions:
            self.cleanup()
            self.send_email(msg="Error while trying to run the flow for the first time!\n %s" % self.exceptions)

        self.sched.start()

    def _runem_all(self):
        """
        This function checks the status of all tasks,
        tries to fix tasks that went unconverged, abicritical, or queuecritical
        and tries to run all the tasks that can be submitted.+
        """
        max_nlaunch, excs = 10, []
        flow = self.flow

        #nqjobs = flow.get_njobs_inqueue()
        #if njobs >= self.max_njobs_inqueue:
        #   return

        # Allow to change the manager at run-time
        if self.use_dynamic_manager:
            from pymatgen.io.abinitio.tasks import TaskManager
            new_manager = TaskManager.from_user_config()
            for work in flow:
                work.set_manager(new_manager)

        # check stattus
        flow.check_status()

        # fix problems
        # Try to restart the unconverged tasks
        # todo donot fire here but prepare for fireing in rapidfire
        for task in self.flow.unconverged_tasks:
            try:
                logger.info("AbinitFlow will try restart task %s" % task)

                fired = task.restart()
                if fired: self.nlaunch += 1

            except Exception:
                excs.append(straceback())

        # move here from withing rapid fire ...
        # fix only prepares for restarting, and sets to ready
        flow.fix_critical()

        # update database
        flow.pickle_dump()

        #if self.num_restarts == self.max_num_restarts:
        #    info_msg = "Reached maximum number of restarts. Cannot restart anymore Returning"
        #    logger.info(info_msg)
        #    self.history.append(info_msg)
        #    return 1

        # Submit the tasks that are ready.
        try:
            nlaunch = PyLauncher(flow).rapidfire(max_nlaunch=max_nlaunch, sleep_time=10)
            self.nlaunch += nlaunch

            if nlaunch:
                print("[%s] Number of launches: %d" % (time.asctime(), nlaunch))

        except Exception:
            excs.append(straceback())

        flow.show_status()

        if excs:
            logger.critical("*** Scheduler exceptions:\n *** %s" % "\n".join(excs))
            self.exceptions.extend(excs)

    def callback(self):
        """The function that will be executed by the scheduler."""
        try:
            return self._callback()
        except:
            # All exceptions raised here will trigger the shutdown!
            self.exceptions.append(straceback())
            self.shutdown(msg="Exception raised in callback!")

    def _callback(self):
        """The actual callback."""
        if self.DEBUG:
            # Show the number of open file descriptors
            print(">>>>> _callback: Number of open file descriptors: %s" % get_open_fds())

        self._runem_all()

        # Mission accomplished. Shutdown the scheduler.
        all_ok = self.flow.all_ok
        if self.verbose:
            print("all_ok", all_ok)

        if all_ok:
            self.shutdown(msg="All tasks have reached S_OK. Will shutdown the scheduler and exit")

        # Handle failures.
        err_msg = ""

        # Shall we send a reminder to the user?
        delta_etime = self.get_delta_etime()

        if delta_etime.total_seconds() > self.num_reminders * self.REMINDME_S:
            self.num_reminders += 1
            msg = ("Just to remind you that the scheduler with pid %s, flow %s\n has been running for %s " %
                  (self.pid, self.flow, delta_etime))
            retcode = self.send_email(msg, tag="[REMINDER]")

            if retcode:
                # Cannot send mail, shutdown now!
                msg += ("\nThe scheduler tried to send an e-mail to remind the user\n" +
                        " but send_email returned %d. Aborting now" % retcode)
                err_msg += msg

        #if delta_etime.total_seconds() > self.MAX_ETIME_S:
        #    err_msg += "\nExceeded MAX_ETIME_S %s. Will shutdown the scheduler and exit" % self.MAX_ETIME_S

        # Too many exceptions. Shutdown the scheduler.
        if self.num_excs > self.MAX_NUM_PYEXCS:
            msg = "Number of exceptions %s > %s. Will shutdown the scheduler and exit" % (
                self.num_excs, self.MAX_NUM_PYEXCS)
            err_msg += boxed(msg)

        # Paranoid check: disable the scheduler if we have submitted
        # too many jobs (it might be due to some bug or other external reasons 
        # such as race conditions between difference callbacks!)
        if self.nlaunch > self.SAFETY_RATIO * self.flow.num_tasks:
            msg = "Too many jobs launched %d. Total number of tasks = %s, Will shutdown the scheduler and exit" % (
                self.nlaunch, self.flow.num_tasks)
            err_msg += boxed(msg)

        # Count the number of tasks with status == S_ERROR.
        if self.flow.num_errored_tasks > self.MAX_NUM_ABIERRS:
            msg = "Number of tasks with ERROR status %s > %s. Will shutdown the scheduler and exit" % (
                self.flow.num_errored_tasks, self.MAX_NUM_ABIERRS)
            err_msg += boxed(msg)

        # Count the number of tasks with status == S_UNCONVERGED.
        #if self.flow.num_unconverged_tasks:
        #    # TODO: this is needed to avoid deadlocks, automatic restarting is not available yet
        #    msg = ("Found %d unconverged tasks."
        #           "Automatic restarting is not available yet. Will shutdown the scheduler and exit"
        #           % self.flow.num_unconverged_tasks)
        #    err_msg += boxed(msg)

        #deadlocks = self.detect_deadlocks()
        #if deadlocks:
        #    msg = ("Detected deadlocks in flow. Will shutdown the scheduler and exit"
        #           % self.flow.num_unconverged_tasks)
        #    err_msg += boxed(msg)

        if err_msg:
            # Something wrong. Quit
            self.shutdown(err_msg)

        return len(self.exceptions)

    def cleanup(self):
        """
        Cleanup routine: remove the pid file and save the pickle database
        """
        try:
            os.remove(self.pid_file)
        except OSError:
            logger.critical("Could not remove pid_file")
            pass

        # Save the final status of the flow.
        self.flow.pickle_dump()

    def shutdown(self, msg):
        """Shutdown the scheduler."""
        try:
            self.cleanup()

            self.history.append("Completed on %s" % time.asctime())
            self.history.append("Elapsed time %s" % self.get_delta_etime())

            if self.DEBUG:
                print(">>>>> shutdown: Number of open file descriptors: %s" % get_open_fds())

            retcode = self.send_email(msg)
            if self.DEBUG:
                print("send_mail retcode", retcode)

        finally:
            # Write file with the list of exceptions:
            if self.exceptions:
                dump_file = os.path.join(self.flow.workdir, "_exceptions")
                with open(dump_file, "w") as fh:
                    fh.writelines(self.exceptions)
                    fh.write("Shutdown message:\n%s" % msg)

            # Shutdown the scheduler thus allowing the process to exit.
            self.sched.shutdown(wait=False)

    def send_email(self, msg, tag=None):
        """
        Send an e-mail before completing the shutdown.
        Returns 0 if success.
        """
        try:
            return self._send_email(msg, tag)
        except:
            self.exceptions.append(straceback())
            return -2

    def _send_email(self, msg, tag):
        if self.mailto is None:
            return -1

        header = msg.splitlines()
        app = header.append

        app("Submitted on %s" % time.ctime(self.start_time))
        app("Completed on %s" % time.asctime())
        app("Elapsed time %s" % str(self.get_delta_etime()))
        app("Number of errored tasks: %d" % self.flow.num_errored_tasks)
        app("Number of unconverged tasks: %d" % self.flow.num_unconverged_tasks)

        strio = StringIO.StringIO()
        strio.writelines("\n".join(header) + 4 * "\n")

        # Add the status of the flow.
        self.flow.show_status(stream=strio)

        if self.exceptions:
            # Report the list of exceptions.
            strio.writelines(self.exceptions)

        if tag is None:
            tag = " [ALL OK]" if self.flow.all_ok else " [WARNING]"

        return sendmail(subject=self.flow.name + tag, text=strio.getvalue(), mailto=self.mailto)


def sendmail(subject, text, mailto, sender=None):
    """
    Sends an e-mail with unix sendmail.

    Args:
        subject:
            String with the subject of the mail.
        text:
            String with the body of the mail.
        mailto:
            String or list of string with the recipients.
        sender:
            string with the sender address.
            If sender is None, username@hostname is used.

    Returns:
        exit status
    """
    def user_at_host():
        from socket import gethostname
        return os.getlogin() + "@" + gethostname()

    # Body of the message.
    sender = user_at_host() if sender is None else sender
    if is_string(mailto): mailto = [mailto]

    from email.mime.text import MIMEText

    mail = MIMEText(text)
    mail["Subject"] = subject
    mail["From"] = sender
    mail["To"] = ", ".join(mailto)

    msg = mail.as_string()

    # sendmail works much better than the python interface.
    # Note that sendmail is available only on Unix-like OS.
    from subprocess import Popen, PIPE

    sendmail = which("sendmail")
    if sendmail is None: return -1
    p = Popen([sendmail, "-t"], stdin=PIPE, stderr=PIPE)

    outdata, errdata = p.communicate(msg)
    return len(errdata)


@deprecated("qadapter.get_njobs_in_queue")
def get_running_jobs():
    """
    Return the number of running jobs.

    ..warning: only slurm is supported
    """
    try:
        import os
        import subprocess
        from subprocess import PIPE
        name = os.environ['LOGNAME']
        cmd = ['qstat', '-u' + name]
        data = subprocess.Popen(cmd, stdout=PIPE).communicate()[0]
        n = len(data.splitlines()) - 1
    except OSError:
        n = 0

    return n

# Test for sendmail
#def test_sendmail():
#    text = "hello\nworld"""
#    mailto = "matteo.giantomassi@uclouvain.be"
#    retcode = sendmail("sendmail_test", text, mailto)
#    print("Retcode", retcode)


def get_open_fds():
    """
    return the number of open file descriptors for current process

    .. warning: will only work on UNIX-like os-es.
    """
    import subprocess
    import os

    pid = os.getpid()
    procs = subprocess.check_output(["lsof", '-w', '-Ff', "-p", str(pid)])

    nprocs = len(filter(lambda s: s and s[0] == 'f' and s[1:].isdigit(), procs.split('\n')))

    return nprocs
<|MERGE_RESOLUTION|>--- conflicted
+++ resolved
@@ -222,8 +222,6 @@
                     number of jobs in the queue is >= Max number of jobs
         """
         self.flow = flow
-        self.max_jobs = 200
-
         self.max_njobs_inqueue = kwargs.get("max_njobs_inqueue", 200)
 
     def single_shot(self):
@@ -260,7 +258,7 @@
 
         return num_launched
 
-    def rapidfire(self, max_nlaunch=-1, max_loops=1, sleep_time=None): # nlaunches=0,
+    def rapidfire(self, max_nlaunch=-1, max_loops=1, sleep_time=5): 
         """
         Keeps submitting `Tasks` until we are out of jobs or no job is ready to run.
 
@@ -278,60 +276,44 @@
         Returns:
             The number of tasks launched.
         """
-        sleep_time = sleep_time if sleep_time else 5
-        #nlaunches = -1 if nlaunches == 'infinite' else int(nlaunches)
-        num_loops, num_launched, launched = 0, 0, []
-        got_empty_list = 0
-
-        while num_loops <= max_loops:
+        num_launched, launched = 0, []
+
+        for count in range(max_loops):
+            if count > 0:
+                time.sleep(sleep_time)
+
             tasks = self.fetch_tasks_to_run()
 
             # I don't know why but we receive duplicated tasks.
-            for task in tasks:
-                if task in launched:
-                    err_msg = "task %s already in launched list:\n%s" % (task, launched)
-                    logger.critical(err_msg)
+            if any(task in launched for task in task):
+                logger.critical("task %s already in launched list:\n%s" % (task, launched))
 
             # Preventive test.
             tasks = [t for t in tasks if t not in launched]
 
             if not tasks:
-                got_empty_list += 1
-
-            if got_empty_list == max_loops:
-                break
-
-<<<<<<< HEAD
-            for task in tasks:
-                # See if there is place in the queue
-                njobs = task.manager.qadapter.get_njobs_in_queue()
-                if njobs is not None and njobs > self.max_njobs_inqueue:
-                    num_loops = max_loops
-                    print('too many jobs in the queue, going back to sleep')
-                    break
-=======
-            if len(tasks) > 0:
-                n_to_run = self.max_jobs - tasks[0].manager.qadapter.get_njobs_in_queue()
-            else:
-                n_to_run = 0
->>>>>>> d032f566
-
-            if n_to_run == 0:
+                continue
+
+            njobs_in_queue = tasks[0].manager.qadapter.get_njobs_in_queue()
+            rest = self.max_njobs_inqueue - njobs_inqueue
+            if rest <= 0:
                 print('too many jobs in the queue, going back to sleep')
-
-            for task in tasks[:n_to_run]:
+                continue
+
+            stop = -1 if rest > len(tasks) else rest
+            print("Will fire %d jobs" % stop)
+
+            for task in tasks[:stop]:
                 fired = task.start()
                 if fired:
                     launched.append(task)
                     num_launched += 1
+
                 if num_launched == max_nlaunch:
                     # Exit the outermost loop.
                     print('num_launched == max_nlaunch, going back to sleep')
-                    num_loops = max_loops
                     break
 
-            #time.sleep(sleep_time)
-            num_loops += 1
 
         # Update the database.
         self.flow.pickle_dump()
