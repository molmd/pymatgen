# coding: utf-8
# Copyright (c) Pymatgen Development Team.
# Distributed under the terms of the MIT License.

"""
This module implements input and output processing from Gaussian.
"""

import re

import numpy as np
import warnings

from pymatgen.core.operations import SymmOp
from pymatgen import Element, Molecule, Composition
from monty.io import zopen
from pymatgen.core.units import Ha_to_eV
from pymatgen.util.coord import get_angle
import scipy.constants as cst

from pymatgen.electronic_structure.core import Spin

__author__ = 'Shyue Ping Ong, Germain  Salvato-Vallverdu, Xin Chen'
__copyright__ = 'Copyright 2013, The Materials Virtual Lab'
__version__ = '0.1'
__maintainer__ = 'Shyue Ping Ong'
__email__ = 'ongsp@ucsd.edu'
__date__ = '8/1/15'


float_patt = re.compile(r"\s*([+-]?\d+\.\d+)")


def _handle_parenthesis(route):
    """
    read route line in gaussian input/output, replace keywords between
    parentheses with a placeholder, and return a list of these keywords
    Args:
        route (str): the route line

    return:
        route2 (str): modified route line
        parenthesis_list (list): list of keywords between parentheses
    """
    opened = False
    opened_index = None
    opened_counter = 0
    parenthesis_list = []
    route2 = route
    for i, j in enumerate(route):
        if j == '(':
            opened = True
            opened_index = i
        if j == ')' and opened:
            opened = False
            parenthesis_list.append(route[opened_index: i + 1])
            route2 = route2.replace(route[opened_index: i + 1],
                                    f'@RP{opened_counter}')
            opened_counter += 1
    return route2, parenthesis_list


def _replace_parenthesis(tok, parenthesis_list):
    """
    replace a placeholder in a string with a string taken from a list
    Args:
        tok (str): string containing a placeholder to replace
        parenthesis_list (list): list of replacement strings

    return:
        tok (str): modified string

    """
    while '@RP' in tok:
        index = tok.find('@RP')
        tok = tok.replace(tok[index: index + 4],
                          parenthesis_list[int(tok[index + 3])])
    return tok


def read_route_line(route):
    """
    read route line in gaussian input/output and return functional basis_set
    and a dictionary of other route parameters

    Args:
        route (str) : the route line

    return
        functional (str) : the method (HF, PBE ...)
        basis_set (str) : the basis set
        route (dict) : dictionary of parameters
    """
    scrf_patt = re.compile(r"^([sS][cC][rR][fF])\s*=\s*(.+)")
    multi_params_patt = re.compile(r"^([A-z]+[0-9]*)[\s=]+\((.*)\)$")
    functional = None
    basis_set = None
    route_params = {}
    dieze_tag = None
    if route:
        route, parenthesis_list = _handle_parenthesis(route)
        if "/" in route:
            tok = route.split("/")
            functional = tok[0].split()[-1]
            basis_set = tok[1].split()[0]
            route = route.replace(functional + '/' + basis_set, '')
            functional = _replace_parenthesis(functional, parenthesis_list)
            basis_set = _replace_parenthesis(basis_set, parenthesis_list)
        for tok in route.split():
            tok = _replace_parenthesis(tok, parenthesis_list)
            if scrf_patt.match(tok):
                m = scrf_patt.match(tok)
                route_params[m.group(1)] = m.group(2)
            elif tok.upper() in ["#", "#N", "#P", "#T"]:
                # does not store # in route to avoid error in input
                if tok == "#":
                    dieze_tag = "#N"
                else:
                    dieze_tag = tok
                continue
            else:
                m = re.match(multi_params_patt, tok.strip("#"))
                if m:
                    pars = {}
                    for par in m.group(2).split(","):
                        p = par.split("=")
                        pars[p[0]] = None if len(p) == 1 else p[1]
                    route_params[m.group(1)] = pars
                else:
                    if "iop" not in (tok.lower()):
                        d = tok.strip("#").split("=")
                        route_params[d[0]] = None if len(d) == 1 else d[1]
                    else:
                        route_params[tok] = None
    return functional, basis_set, route_params, dieze_tag


class GaussianInput:
    """
    An object representing a Gaussian input file.
    """

    # Commonly used regex patterns
    _zmat_patt = re.compile(r"^(\w+)*([\s,]+(\w+)[\s,]+(\w+))*[\-\.\s,\w]*$")
    _xyz_patt = re.compile(r"^(\w+)[\s,]+([\d\.eE\-]+)[\s,]+([\d\.eE\-]+)[\s,]+"
                           r"([\d\.eE\-]+)[\-\.\s,\w.]*$")

    def __init__(self, mol, charge=None, spin_multiplicity=None, title=None,
                 functional="HF", basis_set="6-31G(d)", route_parameters=None,
                 input_parameters=None, link0_parameters=None, dieze_tag="#P",
                 gen_basis=None):
        """
        Args:
            mol: Input molecule. It can either be a Molecule object,
                a string giving the geometry in a format supported by Guassian,
                or ``None``. If the molecule is ``None``, you will need to use
                read it in from a checkpoint. Consider adding ``CHK`` to the
                ``link0_parameters``.
            charge: Charge of the molecule. If None, charge on molecule is used.
                Defaults to None. This allows the input file to be set a
                charge independently from the molecule itself.
                If ``mol`` is not a Molecule object, then you must specify a charge.
            spin_multiplicity: Spin multiplicity of molecule. Defaults to None,
                which means that the spin multiplicity is set to 1 if the
                molecule has no unpaired electrons and to 2 if there are
                unpaired electrons. If ``mol`` is not a Molecule object, then you
                 must specify the multiplicity
            title: Title for run. Defaults to formula of molecule if None.
            functional: Functional for run.
            basis_set: Basis set for run.
            route_parameters: Additional route parameters as a dict. For example,
                {'SP':"", "SCF":"Tight"}
            input_parameters: Additional input parameters for run as a dict. Used
                for example, in PCM calculations.  E.g., {"EPS":12}
            link0_parameters: Link0 parameters as a dict. E.g., {"%mem": "1000MW"}
            dieze_tag: # preceding the route line. E.g. "#p"
            gen_basis: allows a user-specified basis set to be used in a Gaussian
                calculation. If this is not None, the attribute ``basis_set`` will
                be set to "Gen".
        """
        self._mol = mol

        # Determine multiplicity and charge settings
        if isinstance(mol, Molecule):
            self.charge = charge if charge is not None else mol.charge
            nelectrons = - self.charge + mol.charge + mol.nelectrons
            if spin_multiplicity is not None:
                self.spin_multiplicity = spin_multiplicity
                if (nelectrons + spin_multiplicity) % 2 != 1:
                    raise ValueError(
                        "Charge of {} and spin multiplicity of {} is"
                        " not possible for this molecule".format(
                            self.charge, spin_multiplicity))
            else:
                self.spin_multiplicity = 1 if nelectrons % 2 == 0 else 2

            # Get a title from the molecule name
            self.title = title if title else self._mol.composition.formula
        else:
            if charge is None or spin_multiplicity is None:
                raise ValueError('`charge` and `spin_multiplicity` must be specified')
            self.charge = charge
            self.spin_multiplicity = spin_multiplicity

            # Set a title
            self.title = title if title else 'Restart'

        # Store the remaining settings
        self.functional = functional
        self.basis_set = basis_set
        self.link0_parameters = link0_parameters if link0_parameters else {}
        self.route_parameters = route_parameters if route_parameters else {}
        self.input_parameters = input_parameters if input_parameters else {}
        self.dieze_tag = dieze_tag if dieze_tag[0] == "#" else "#" + dieze_tag
        self.gen_basis = gen_basis
        if gen_basis is not None:
            self.basis_set = "Gen"

    @property
    def molecule(self):
        """
        Returns molecule associated with this GaussianInput.
        """
        return self._mol

    @staticmethod
    def _parse_coords(coord_lines):
        """
        Helper method to parse coordinates.
        """
        paras = {}
        var_pattern = re.compile(r"^([A-Za-z]+\S*)[\s=,]+([\d\-\.]+)$")
        for l in coord_lines:
            m = var_pattern.match(l.strip())
            if m:
                paras[m.group(1).strip("=")] = float(m.group(2))

        species = []
        coords = []
        # Stores whether a Zmatrix format is detected. Once a zmatrix format
        # is detected, it is assumed for the remaining of the parsing.
        zmode = False
        for l in coord_lines:
            l = l.strip()
            if not l:
                break
            if (not zmode) and GaussianInput._xyz_patt.match(l):
                m = GaussianInput._xyz_patt.match(l)
                species.append(m.group(1))
                toks = re.split(r"[,\s]+", l.strip())
                if len(toks) > 4:
                    coords.append([float(i) for i in toks[2:5]])
                else:
                    coords.append([float(i) for i in toks[1:4]])
            elif GaussianInput._zmat_patt.match(l):
                zmode = True
                toks = re.split(r"[,\s]+", l.strip())
                species.append(toks[0])
                toks.pop(0)
                if len(toks) == 0:
                    coords.append(np.array([0, 0, 0]))
                else:
                    nn = []
                    parameters = []
                    while len(toks) > 1:
                        ind = toks.pop(0)
                        data = toks.pop(0)
                        try:
                            nn.append(int(ind))
                        except ValueError:
                            nn.append(species.index(ind) + 1)
                        try:
                            val = float(data)
                            parameters.append(val)
                        except ValueError:
                            if data.startswith("-"):
                                parameters.append(-paras[data[1:]])
                            else:
                                parameters.append(paras[data])
                    if len(nn) == 1:
                        coords.append(np.array([0, 0, parameters[0]]))
                    elif len(nn) == 2:
                        coords1 = coords[nn[0] - 1]
                        coords2 = coords[nn[1] - 1]
                        bl = parameters[0]
                        angle = parameters[1]
                        axis = [0, 1, 0]
                        op = SymmOp.from_origin_axis_angle(coords1, axis,
                                                           angle, False)
                        coord = op.operate(coords2)
                        vec = coord - coords1
                        coord = vec * bl / np.linalg.norm(vec) + coords1
                        coords.append(coord)
                    elif len(nn) == 3:
                        coords1 = coords[nn[0] - 1]
                        coords2 = coords[nn[1] - 1]
                        coords3 = coords[nn[2] - 1]
                        bl = parameters[0]
                        angle = parameters[1]
                        dih = parameters[2]
                        v1 = coords3 - coords2
                        v2 = coords1 - coords2
                        axis = np.cross(v1, v2)
                        op = SymmOp.from_origin_axis_angle(
                            coords1, axis, angle, False)
                        coord = op.operate(coords2)
                        v1 = coord - coords1
                        v2 = coords1 - coords2
                        v3 = np.cross(v1, v2)
                        adj = get_angle(v3, axis)
                        axis = coords1 - coords2
                        op = SymmOp.from_origin_axis_angle(
                            coords1, axis, dih - adj, False)
                        coord = op.operate(coord)
                        vec = coord - coords1
                        coord = vec * bl / np.linalg.norm(vec) + coords1
                        coords.append(coord)

        def _parse_species(sp_str):
            """
            The species specification can take many forms. E.g.,
            simple integers representing atomic numbers ("8"),
            actual species string ("C") or a labelled species ("C1").
            Sometimes, the species string is also not properly capitalized,
            e.g, ("c1"). This method should take care of these known formats.
            """
            try:
                return int(sp_str)
            except ValueError:
                sp = re.sub(r"\d", "", sp_str)
                return sp.capitalize()

        species = [_parse_species(sp) for sp in species]

        return Molecule(species, coords)

    @staticmethod
    def from_string(contents):
        """
        Creates GaussianInput from a string. The functional/basis_set should
        be the first parameters containing the "/" symbol on the
        route_parameters line (e.g. #P Freq HF/6-31G(d) iop(7/32=1) instead of
        #P Freq iop(7/32=1) HF/6-31G(d)).

        Args:
            contents: String representing an Gaussian input file.

        Returns:
            GaussianInput object
        """
        lines = [l.strip() for l in contents.split("\n")]

        link0_patt = re.compile(r"^(%.+)\s*=\s*(.+)")
        link0_dict = {}
        for i, l in enumerate(lines):
            if link0_patt.match(l):
                m = link0_patt.match(l)
                link0_dict[m.group(1).strip("=")] = m.group(2)

        route_patt = re.compile(r"^#[sSpPnN]*.*")
        route = ""
        route_index = None
        for i, l in enumerate(lines):
            if route_patt.match(l):
                route += " " + l
                route_index = i
            # This condition allows for route cards spanning multiple lines
            elif (l == "" or l.isspace()) and route_index:
                break
        functional, basis_set, route_paras, dieze_tag = read_route_line(route)
        ind = 2
        title = []
        while lines[route_index + ind].strip():
            title.append(lines[route_index + ind].strip())
            ind += 1
        title = ' '.join(title)
        ind += 1
        toks = re.split(r"[,\s]+", lines[route_index + ind])
        charge = int(float(toks[0]))
        spin_mult = int(toks[1])
        coord_lines = []
        spaces = 0
        input_paras = {}
        ind += 1
        for i in range(route_index + ind, len(lines)):
            if lines[i].strip() == "":
                spaces += 1
            if spaces >= 1:
                d = lines[i].split("=")
                if len(d) == 2:
                    input_paras[d[0]] = d[1]
            else:
                coord_lines.append(lines[i].strip())
        mol = GaussianInput._parse_coords(coord_lines)
        mol.set_charge_and_spin(charge, spin_mult)

        return GaussianInput(mol, charge=charge, spin_multiplicity=spin_mult,
                             title=title, functional=functional,
                             basis_set=basis_set,
                             route_parameters=route_paras,
                             input_parameters=input_paras,
                             link0_parameters=link0_dict,
                             dieze_tag=dieze_tag)

    @staticmethod
    def from_file(filename):
        """
        Creates GaussianInput from a file. The functional/basis_set should
        be the first parameters containing the "/" symbol on the
        route_parameters line (e.g. #P Freq HF/6-31G(d) iop(7/32=1) instead of
        #P Freq iop(7/32=1) HF/6-31G(d)).

        Args:
            filename: Gaussian input filename

        Returns:
            GaussianInput object
        """
        with zopen(filename, "r") as f:
            return GaussianInput.from_string(f.read())

    def _find_nn_pos_before_site(self, siteindex):
        """
        Returns index of nearest neighbor atoms.
        """
        alldist = [(self._mol.get_distance(siteindex, i), i)
                   for i in range(siteindex)]
        alldist = sorted(alldist, key=lambda x: x[0])
        return [d[1] for d in alldist]

    def get_zmatrix(self):
        """
        Returns a z-matrix representation of the molecule.
        """
        output = []
        outputvar = []
        for i, site in enumerate(self._mol):
            if i == 0:
                output.append("{}".format(site.specie))
            elif i == 1:
                nn = self._find_nn_pos_before_site(i)
                bondlength = self._mol.get_distance(i, nn[0])
                output.append("{} {} B{}".format(self._mol[i].specie,
                                                 nn[0] + 1, i))
                outputvar.append("B{}={:.6f}".format(i, bondlength))
            elif i == 2:
                nn = self._find_nn_pos_before_site(i)
                bondlength = self._mol.get_distance(i, nn[0])
                angle = self._mol.get_angle(i, nn[0], nn[1])
                output.append("{} {} B{} {} A{}".format(self._mol[i].specie,
                                                        nn[0] + 1, i,
                                                        nn[1] + 1, i))
                outputvar.append("B{}={:.6f}".format(i, bondlength))
                outputvar.append("A{}={:.6f}".format(i, angle))
            else:
                nn = self._find_nn_pos_before_site(i)
                bondlength = self._mol.get_distance(i, nn[0])
                angle = self._mol.get_angle(i, nn[0], nn[1])
                dih = self._mol.get_dihedral(i, nn[0], nn[1], nn[2])
                output.append("{} {} B{} {} A{} {} D{}"
                              .format(self._mol[i].specie, nn[0] + 1, i,
                                      nn[1] + 1, i, nn[2] + 1, i))
                outputvar.append("B{}={:.6f}".format(i, bondlength))
                outputvar.append("A{}={:.6f}".format(i, angle))
                outputvar.append("D{}={:.6f}".format(i, dih))
        return "\n".join(output) + "\n\n" + "\n".join(outputvar)

    def get_cart_coords(self):
        """
        Return the cartesian coordinates of the molecule
        """
        def to_s(x):
            return "%0.6f" % x

        outs = []
        for i, site in enumerate(self._mol):
            outs.append(" ".join([site.species_string,
                                  " ".join([to_s(j) for j in site.coords])]))
        return "\n".join(outs)

    def __str__(self):
        return self.to_string()

    def to_string(self, cart_coords=False):
        """
        Return GaussianInput string

        Option: whe cart_coords sets to True return the cartesian coordinates
                instead of the z-matrix

        """
        def para_dict_to_string(para, joiner=" "):
            para_str = []
            # sorted is only done to make unittests work reliably
            for par, val in para.items():
                if val is None or val == "":
                    para_str.append(par)
                elif isinstance(val, dict):
                    val_str = para_dict_to_string(val, joiner=",")
                    para_str.append("{}=({})".format(par, val_str))
                else:
                    para_str.append("{}={}".format(par, val))
            return joiner.join(para_str)

        output = []
        if self.link0_parameters:
            output.append(para_dict_to_string(self.link0_parameters, "\n"))
        output.append("{diez} {func}/{bset} {route}"
                      .format(diez=self.dieze_tag, func=self.functional,
                              bset=self.basis_set,
                              route=para_dict_to_string(self.route_parameters))
                      )
        output.append("")
        output.append(self.title)
        output.append("")
        output.append("%d %d" % (self.charge, self.spin_multiplicity))
        if isinstance(self._mol, Molecule):
            if cart_coords is True:
                output.append(self.get_cart_coords())
            else:
                output.append(self.get_zmatrix())
        elif self._mol is not None:
            output.append(str(self._mol))
        output.append("")
        if self.gen_basis is not None:
            output.append("{:s}\n".format(self.gen_basis))
        output.append(para_dict_to_string(self.input_parameters, "\n"))
        output.append("\n")
        return "\n".join(output)

    def write_file(self, filename, cart_coords=False):
        """
        Write the input string into a file

        Option: see __str__ method
        """
        with zopen(filename, "w") as f:
            f.write(self.to_string(cart_coords))

    def as_dict(self):
        """
        :return: MSONable dict
        """
        return {"@module": self.__class__.__module__,
                "@class": self.__class__.__name__,
                "molecule": self.molecule.as_dict(),
                "functional": self.functional,
                "basis_set": self.basis_set,
                "route_parameters": self.route_parameters,
                "title": self.title,
                "charge": self.charge,
                "spin_multiplicity": self.spin_multiplicity,
                "input_parameters": self.input_parameters,
                "link0_parameters": self.link0_parameters,
                "dieze_tag": self.dieze_tag}

    @classmethod
    def from_dict(cls, d):
        """
        :param d: dict
        :return: GaussianInput
        """
        return GaussianInput(mol=Molecule.from_dict(d["molecule"]),
                             functional=d["functional"],
                             basis_set=d["basis_set"],
                             route_parameters=d["route_parameters"],
                             title=d["title"],
                             charge=d["charge"],
                             spin_multiplicity=d["spin_multiplicity"],
                             input_parameters=d["input_parameters"],
                             link0_parameters=d["link0_parameters"])


class GaussianOutput:
    """
    Parser for Gaussian output files.

    .. note::

        Still in early beta.

    Attributes:

    .. attribute:: structures

        All structures from the calculation in the standard orientation. If the
        symmetry is not considered, the standard orientation is not printed out
        and the input orientation is used instead. Check the `standard_orientation`
        attribute.

    .. attribute:: structures_input_orientation

        All structures from the calculation in the input orientation.

    .. attribute:: energies

        All energies from the calculation.

    .. attribute:: eigenvalues

        List of eigenvalues for the last geometry

    .. attribute:: MO_coefficients

        Matrix of MO coefficients for the last geometry

    .. attribute:: cart_forces

        All cartesian forces from the calculation.

    .. attribute:: frequencies

        A list for each freq calculation and for each mode of a dict with
        {
            "frequency": freq in cm-1,
            "symmetry": symmetry tag
            "r_mass": Reduce mass,
            "f_constant": force constant,
            "IR_intensity": IR Intensity,
            "mode": normal mode
         }

        The normal mode is a 1D vector of dx, dy dz of each atom.

    .. attribute:: hessian

        Matrix of second derivatives of the energy with respect to cartesian
        coordinates in the **input orientation** frame. Need #P in the
        route section in order to be in the output.

    .. attribute:: properly_terminated

        True if run has properly terminated

    .. attribute:: is_pcm

        True if run is a PCM run.

    .. attribute:: is_spin

        True if it is an unrestricted run

    .. attribute:: stationary_type

        If it is a relaxation run, indicates whether it is a minimum (Minimum)
        or a saddle point ("Saddle").

    .. attribute:: corrections

        Thermochemical corrections if this run is a Freq run as a dict. Keys
        are "Zero-point", "Thermal", "Enthalpy" and "Gibbs Free Energy"

    .. attribute:: functional

        Functional used in the run.

    .. attribute:: basis_set

        Basis set used in the run

    .. attribute:: route

        Additional route parameters as a dict. For example,
            {'SP':"", "SCF":"Tight"}

    .. attribute:: dieze_tag

        # preceding the route line, e.g. "#P"

    .. attribute:: link0

        Link0 parameters as a dict. E.g., {"%mem": "1000MW"}

    .. attribute:: charge

        Charge for structure

    .. attribute:: spin_multiplicity

        Spin multiplicity for structure

    .. attribute:: num_basis_func

        Number of basis functions in the run.

    .. attribute:: electrons

        number of alpha and beta electrons as (N alpha, N beta)

    .. attribute:: pcm

        PCM parameters and output if available.

    .. attribute:: errors

        error if not properly terminated (list to be completed in error_defs)

    .. attribute:: Mulliken_charges

        Mulliken atomic charges

    .. attribute:: eigenvectors

        Matrix of shape (num_basis_func, num_basis_func). Each column is an
        eigenvectors and contains AO coefficients of an MO.

        eigenvectors[Spin] = mat(num_basis_func, num_basis_func)

    .. attribute:: molecular_orbital

        MO development coefficients on AO in a more convenient array dict
        for each atom and basis set label.

        mo[Spin][OM j][atom i] = {AO_k: coeff, AO_k: coeff ... }

    .. attribute:: atom_basis_labels

        Labels of AO for each atoms. These labels are those used in the output
        of molecular orbital coefficients (POP=Full) and in the
        molecular_orbital array dict.

        atom_basis_labels[iatom] = [AO_k, AO_k, ...]

    .. attribute:: resumes

        List of gaussian data resume given at the end of the output file before
        the quotation. The resumes are given as string.

    .. attribute:: title

        Title of the gaussian run.

    .. attribute:: standard_orientation

        If True, the geometries stored in the structures are in the standard
        orientation. Else, the geometries are in the input orientation.

    .. attribute:: bond_orders

        Dict of bond order values read in the output file such as:
        {(0, 1): 0.8709, (1, 6): 1.234, ...}

        The keys are the atom indexes and the values are the Wiberg bond indexes
        that are printed using `pop=NBOREAD` and `$nbo bndidx $end`.

    Methods:

    .. method:: to_input()

        Return a GaussianInput object using the last geometry and the same
        calculation parameters.

    .. method:: read_scan()

        Read a potential energy surface from a gaussian scan calculation.

    .. method:: get_scan_plot()

        Get a matplotlib plot of the potential energy surface

    .. method:: save_scan_plot()

        Save a matplotlib plot of the potential energy surface to a file

    """

    def __init__(self, filename):
        """
        Args:
            filename: Filename of Gaussian output file.
        """
        self.filename = filename
        self._parse(filename)

    @property
    def final_energy(self):
        """
        :return: Final energy in Gaussian output.
        """
        return self.energies[-1]

    @property
    def initial_structure(self):
        """
        :returns: Initial structure in Gaussian output.
        """
        return self.structures_input_orientation[0]

    @property
    def final_structure(self):
        """
<<<<<<< HEAD
        returns: Final structure in Gaussian output.
=======
        :return: Final structure in Gaussian output.
>>>>>>> 7027ff38
        """
        return self.structures[-1]

    def _parse(self, filename):
        start_patt = re.compile(r" \(Enter \S+l101\.exe\)")
        route_patt = re.compile(r" #[pPnNtT]*.*")
        link0_patt = re.compile(r"^\s(%.+)\s*=\s*(.+)")
        charge_mul_patt = re.compile(r"Charge\s+=\s*([-\d]+)\s+"
                                     r"Multiplicity\s+=\s*(\d+)")
        num_basis_func_patt = re.compile(r"([0-9]+)\s+basis functions")
        num_elec_patt = re.compile(r"(\d+)\s+alpha electrons\s+(\d+)\s+beta electrons")
        pcm_patt = re.compile(r"Polarizable Continuum Model")
        stat_type_patt = re.compile(r"imaginary frequencies")
        scf_patt = re.compile(r"E\(.*\)\s*=\s*([-\.\d]+)\s+")
        mp2_patt = re.compile(r"EUMP2\s*=\s*(.*)")
        oniom_patt = re.compile(r"ONIOM:\s+extrapolated energy\s*=\s*(.*)")
        termination_patt = re.compile(r"(Normal|Error) termination")
        error_patt = re.compile(
            r"(! Non-Optimized Parameters !|Convergence failure)")
        mulliken_patt = re.compile(
            r"^\s*(Mulliken charges|Mulliken atomic charges)")
        mulliken_charge_patt = re.compile(
            r'^\s+(\d+)\s+([A-Z][a-z]?)\s*(\S*)')
        end_mulliken_patt = re.compile(
            r'(Sum of Mulliken )(.*)(charges)\s*=\s*(\D)')
        std_orientation_patt = re.compile(r"Standard orientation")
        input_orientation_patt = re.compile(r"Input orientation")
        orbital_patt = re.compile(r"(Alpha|Beta)\s*\S+\s*eigenvalues --(.*)")
        thermo_patt = re.compile(r"(Zero-point|Thermal) correction(.*)="
                                 r"\s+([\d\.-]+)")
        forces_on_patt = re.compile(
            r"Center\s+Atomic\s+Forces\s+\(Hartrees/Bohr\)")
        forces_off_patt = re.compile(r"Cartesian\s+Forces:\s+Max.*RMS.*")
        forces_patt = re.compile(
            r"\s+(\d+)\s+(\d+)\s+([0-9\.-]+)\s+([0-9\.-]+)\s+([0-9\.-]+)")

        freq_on_patt = re.compile(
            r"Harmonic\sfrequencies\s+\(cm\*\*-1\),\sIR\sintensities.*Raman.*")

        normal_mode_patt = re.compile(
            r"\s+(\d+)\s+(\d+)\s+([0-9\.-]{4,5})\s+([0-9\.-]{4,5}).*")

        mo_coeff_patt = re.compile(r"Molecular Orbital Coefficients:")
        mo_coeff_name_patt = re.compile(r"\d+\s((\d+|\s+)\s+([a-zA-Z]{1,2}|\s+))\s+(\d+\S+)")

        hessian_patt = re.compile(r"Force constants in Cartesian coordinates:")
        resume_patt = re.compile(r"^\s1\\1\\GINC-\S*")
        resume_end_patt = re.compile(r"^\s.*\\\\@")

        bond_order_patt = re.compile(r"Wiberg bond index matrix in the NAO basis:")

        esp_patt = re.compile(
            r"^\s*(ESP charges|ESP atomic charges)")
        esp_charge_patt = re.compile(
            r'^\s+(\d+)\s+([A-Z][a-z]?)\s*(\S*)')
        end_esp_patt = re.compile(
            r'(Sum of ESP )(.*)(charges)\s*=\s*(\D)')
        tensor_header_patt = re.compile(r"SCF GIAO Magnetic shielding tensor \(ppm\):")
        tensor_patt = \
            re.compile(r'^\s+(\d+)\s+([A-Z][a-z]?)\s*(Isotropic)\s*=\s+(\d+.?\d*)\s*(Anisotropy)\s*=\s*(\d+.?\d*)')
        tensor_mat_patt = \
            re.compile(r'^\s+[A-Z][A-Z]=\s+(\d+.?\d*)\s+[A-Z][A-Z]=\s+(\d+.?\d*)\s+[A-Z][A-Z]=\s+(\d+.?\d*)')
        tensor_eigen_patt = re.compile(r'^\s+Eigenvalues:\s+(\d+.?\d*)\s+(\d+.?\d*)\s+(\d+.?\d*)')
        end_tensor_patt = re.compile(r'^\s*(End of Minotr F.D. properties file)\s+(\d+)\s*(does not exist.)')

        self.properly_terminated = False
        self.is_pcm = False
        self.stationary_type = "Minimum"
        self.corrections = {}
        self.energies = []
        self.pcm = None
        self.errors = []
        self.Mulliken_charges = {}
        self.link0 = {}
        self.cart_forces = []
        self.frequencies = []
        self.eigenvalues = []
        self.is_spin = False
        self.hessian = None
        self.resumes = []
        self.title = None
        self.bond_orders = {}
        self.esp_charges = {}
        self.tensor = {}

        read_coord = 0
        read_mulliken = False
        read_eigen = False
        eigen_txt = []
        parse_stage = 0
        num_basis_found = False
        terminated = False
        parse_forces = False
        forces = []
        parse_freq = False
        frequencies = []
        read_mo = False
        parse_hessian = False
        routeline = ""
        standard_orientation = False
        parse_bond_order = False
        input_structures = list()
        std_structures = list()
        geom_orientation = None
        read_esp = False
        read_tensor = False

        with zopen(filename) as f:
            for line in f:
                if parse_stage == 0:
                    if start_patt.search(line):
                        parse_stage = 1
                    elif link0_patt.match(line):
                        m = link0_patt.match(line)
                        self.link0[m.group(1)] = m.group(2)
                    elif route_patt.search(line) or routeline != "":
                        if set(line.strip()) == {"-"}:
                            params = read_route_line(routeline)
                            self.functional = params[0]
                            self.basis_set = params[1]
                            self.route_parameters = params[2]
                            route_lower = {k.lower(): v
                                           for k, v in
                                           self.route_parameters.items()}
                            self.dieze_tag = params[3]
                            parse_stage = 1
                        else:
                            routeline += line.strip()
                elif parse_stage == 1:
                    if set(line.strip()) == {"-"} and self.title is None:
                        self.title = ""
                    elif self.title == "":
                        self.title = line.strip()
                    elif charge_mul_patt.search(line):
                        m = charge_mul_patt.search(line)
                        self.charge = int(m.group(1))
                        self.spin_multiplicity = int(m.group(2))
                        parse_stage = 2
                elif parse_stage == 2:

                    if self.is_pcm:
                        self._check_pcm(line)

                    if "freq" in route_lower and thermo_patt.search(line):
                        m = thermo_patt.search(line)
                        if m.group(1) == "Zero-point":
                            self.corrections["Zero-point"] = float(m.group(3))
                        else:
                            key = m.group(2).strip(" to ")
                            self.corrections[key] = float(m.group(3))

                    if read_coord:
                        [f.readline() for i in range(3)]
                        line = f.readline()
                        sp = []
                        coords = []
                        while set(line.strip()) != {"-"}:
                            toks = line.split()
                            sp.append(Element.from_Z(int(toks[1])))
                            coords.append([float(x) for x in toks[3:6]])
                            line = f.readline()

                        read_coord = False
                        if geom_orientation == "input":
                            input_structures.append(Molecule(sp, coords))
                        elif geom_orientation == "standard":
                            std_structures.append(Molecule(sp, coords))

                    if parse_forces:
                        m = forces_patt.search(line)
                        if m:
                            forces.extend([float(_v)
                                           for _v in m.groups()[2:5]])
                        elif forces_off_patt.search(line):
                            self.cart_forces.append(forces)
                            forces = []
                            parse_forces = False

                    # read molecular orbital eigenvalues
                    if read_eigen:
                        m = orbital_patt.search(line)
                        if m:
                            eigen_txt.append(line)
                        else:
                            read_eigen = False
                            self.eigenvalues = {Spin.up: []}
                            for eigenline in eigen_txt:
                                if "Alpha" in eigenline:
                                    self.eigenvalues[Spin.up] += [float(e) for e in float_patt.findall(eigenline)]
                                elif "Beta" in eigenline:
                                    if Spin.down not in self.eigenvalues:
                                        self.eigenvalues[Spin.down] = []
                                    self.eigenvalues[Spin.down] += [float(e) for e in float_patt.findall(eigenline)]
                            eigen_txt = []

                    # read molecular orbital coefficients
                    if (not num_basis_found) and num_basis_func_patt.search(line):
                        m = num_basis_func_patt.search(line)
                        self.num_basis_func = int(m.group(1))
                        num_basis_found = True
                    elif read_mo:
                        # build a matrix with all coefficients
                        all_spin = [Spin.up]
                        if self.is_spin:
                            all_spin.append(Spin.down)

                        mat_mo = {}
                        for spin in all_spin:
                            mat_mo[spin] = np.zeros((self.num_basis_func,
                                                     self.num_basis_func))
                            nMO = 0
                            end_mo = False
                            while nMO < self.num_basis_func and not end_mo:
                                f.readline()
                                f.readline()
                                self.atom_basis_labels = []
                                for i in range(self.num_basis_func):
                                    line = f.readline()

                                    # identify atom and OA labels
                                    m = mo_coeff_name_patt.search(line)
                                    if m.group(1).strip() != "":
                                        iat = int(m.group(2)) - 1
                                        # atname = m.group(3)
                                        self.atom_basis_labels.append([m.group(4)])
                                    else:
                                        self.atom_basis_labels[iat].append(m.group(4))

                                    # MO coefficients
                                    coeffs = [float(c) for c in
                                              float_patt.findall(line)]
                                    for j in range(len(coeffs)):
                                        mat_mo[spin][i, nMO + j] = coeffs[j]

                                nMO += len(coeffs)
                                line = f.readline()
                                # manage pop=regular case (not all MO)
                                if nMO < self.num_basis_func and \
                                        ("Density Matrix:" in line or
                                         mo_coeff_patt.search(line)):
                                    end_mo = True
                                    warnings.warn("POP=regular case, matrix "
                                                  "coefficients not complete")
                            f.readline()

                        self.eigenvectors = mat_mo
                        read_mo = False

                        # build a more convenient array dict with MO
                        # coefficient of each atom in each MO.
                        # mo[Spin][OM j][atom i] =
                        # {AO_k: coeff, AO_k: coeff ... }
                        mo = {}
                        for spin in all_spin:
                            mo[spin] = [[{} for iat in
                                         range(len(self.atom_basis_labels))]
                                        for j in range(self.num_basis_func)]
                            for j in range(self.num_basis_func):
                                i = 0
                                for iat in range(len(self.atom_basis_labels)):
                                    for label in self.atom_basis_labels[iat]:
                                        mo[spin][j][iat][label] = self.eigenvectors[spin][i, j]
                                        i += 1

                        self.molecular_orbital = mo

                    elif parse_freq:
                        while line.strip() != "":  #  blank line
                            ifreqs = [int(val) - 1 for val in line.split()]
                            for ifreq in ifreqs:
                                frequencies.append({"frequency": None,
                                                    "r_mass": None,
                                                    "f_constant": None,
                                                    "IR_intensity": None,
                                                    "symmetry": None,
                                                    "mode": []})
                            # read freq, intensity, masses, symmetry ...
                            while "Atom  AN" not in line:
                                if "Frequencies --" in line:
                                    freqs = map(float,
                                                float_patt.findall(line))
                                    for ifreq, freq in zip(ifreqs, freqs):
                                        frequencies[ifreq]["frequency"] = freq
                                elif "Red. masses --" in line:
                                    r_masses = map(float,
                                                   float_patt.findall(line))
                                    for ifreq, r_mass in zip(ifreqs, r_masses):
                                        frequencies[ifreq]["r_mass"] = r_mass
                                elif "Frc consts  --" in line:
                                    f_consts = map(float,
                                                   float_patt.findall(line))
                                    for ifreq, f_const in zip(ifreqs, f_consts):
                                        frequencies[ifreq]["f_constant"] = f_const
                                elif "IR Inten    --" in line:
                                    IR_intens = map(float,
                                                    float_patt.findall(line))
                                    for ifreq, intens in zip(ifreqs, IR_intens):
                                        frequencies[ifreq]["IR_intensity"] = intens
                                else:
                                    syms = line.split()[:3]
                                    for ifreq, sym in zip(ifreqs, syms):
                                        frequencies[ifreq]["symmetry"] = sym
                                line = f.readline()

                            #  read normal modes
                            line = f.readline()
                            while normal_mode_patt.search(line):
                                values = list(map(float,
                                                  float_patt.findall(line)))
                                for i, ifreq in zip(range(0, len(values), 3),
                                                    ifreqs):
                                    frequencies[ifreq]["mode"].extend(values[i:i + 3])
                                line = f.readline()

                        parse_freq = False
                        self.frequencies.append(frequencies)
                        frequencies = []

                    elif parse_hessian:
                        #  read Hessian matrix under "Force constants in Cartesian coordinates"
                        #  Hessian matrix is in the input  orientation framework
                        # WARNING : need #P in the route line
                        parse_hessian = False
                        ndf = 3 * len(input_structures[0])
                        self.hessian = np.zeros((ndf, ndf))
                        j_indices = range(5)
                        jndf = 0
                        while jndf < ndf:
                            for i in range(jndf, ndf):
                                line = f.readline()
                                vals = re.findall(r"\s*([+-]?\d+\.\d+[eEdD]?[+-]\d+)", line)
                                vals = [float(val.replace("D", "E"))
                                        for val in vals]
                                for jval, val in enumerate(vals):
                                    j = j_indices[jval]
                                    self.hessian[i, j] = val
                                    self.hessian[j, i] = val
                            jndf += len(vals)
                            line = f.readline()
                            j_indices = [j + 5 for j in j_indices]

                    elif parse_bond_order:
                        # parse Wiberg bond order
                        line = f.readline()
                        line = f.readline()
                        nat = len(input_structures[0])
                        matrix = list()
                        for iat in range(nat):
                            line = f.readline()
                            matrix.append([float(v) for v in line.split()[2:]])

                        self.bond_orders = dict()
                        for iat in range(nat):
                            for jat in range(iat + 1, nat):
                                self.bond_orders[(iat, jat)] = matrix[iat][jat]
                        parse_bond_order = False

                    elif termination_patt.search(line):
                        m = termination_patt.search(line)
                        if m.group(1) == "Normal":
                            self.properly_terminated = True
                            terminated = True
                    elif error_patt.search(line):
                        error_defs = {
                            "! Non-Optimized Parameters !": "Optimization "
                                                            "error",
                            "Convergence failure": "SCF convergence error"
                        }
                        m = error_patt.search(line)
                        self.errors.append(error_defs[m.group(1)])
                    elif num_elec_patt.search(line):
                        m = num_elec_patt.search(line)
                        self.electrons = (int(m.group(1)), int(m.group(2)))
                    elif (not self.is_pcm) and pcm_patt.search(line):
                        self.is_pcm = True
                        self.pcm = {}
                    elif "freq" in route_lower and "opt" in route_lower and \
                            stat_type_patt.search(line):
                        self.stationary_type = "Saddle"
                    elif mp2_patt.search(line):
                        m = mp2_patt.search(line)
                        self.energies.append(float(m.group(1).replace("D",
                                                                      "E")))
                    elif oniom_patt.search(line):
                        m = oniom_patt.matcher(line)
                        self.energies.append(float(m.group(1)))
                    elif scf_patt.search(line):
                        m = scf_patt.search(line)
                        self.energies.append(float(m.group(1)))
                    elif std_orientation_patt.search(line):
                        standard_orientation = True
                        geom_orientation = "standard"
                        read_coord = True
                    elif input_orientation_patt.search(line):
                        geom_orientation = "input"
                        read_coord = True
                    elif not read_eigen and orbital_patt.search(line):
                        eigen_txt.append(line)
                        read_eigen = True
                    elif mulliken_patt.search(line):
                        mulliken_txt = []
                        read_mulliken = True
                    elif esp_patt.search(line):
                        esp_txt = []
                        read_esp = True
                    elif tensor_header_patt.search(line):
                        tensor_txt = []
                        read_tensor = True
                    elif not parse_forces and forces_on_patt.search(line):
                        parse_forces = True
                    elif freq_on_patt.search(line):
                        parse_freq = True
                        [f.readline() for i in range(3)]
                    elif mo_coeff_patt.search(line):
                        if "Alpha" in line:
                            self.is_spin = True
                        read_mo = True
                    elif hessian_patt.search(line):
                        parse_hessian = True
                    elif resume_patt.search(line):
                        resume = []
                        while not resume_end_patt.search(line):
                            resume.append(line)
                            line = f.readline()
                            #  security if \\@ not in one line !
                            if line == "\n":
                                break
                        resume.append(line)
                        resume = "".join([r.strip() for r in resume])
                        self.resumes.append(resume)
                    elif bond_order_patt.search(line):
                        parse_bond_order = True

                    if read_mulliken:
                        if not end_mulliken_patt.search(line):
                            mulliken_txt.append(line)
                        else:
                            m = end_mulliken_patt.search(line)
                            mulliken_charges = {}
                            for line in mulliken_txt:
                                if mulliken_charge_patt.search(line):
                                    m = mulliken_charge_patt.search(line)
                                    dic = {int(m.group(1)):
                                               [m.group(2), float(m.group(3))]}
                                    mulliken_charges.update(dic)
                            read_mulliken = False
                            self.Mulliken_charges = mulliken_charges

                    if read_esp:
                        if not end_esp_patt.search(line):
                            esp_txt.append(line)
                        else:
                            esp_charges = {}
                            for line in esp_txt:
                                if esp_charge_patt.search(line):
                                    e = esp_charge_patt.search(line)
                                    dic = {int(e.group(1)):
                                               [e.group(2), float(e.group(3))]}
                                    esp_charges.update(dic)
                            read_esp = False
                            self.esp_charges = esp_charges

                    if read_tensor:
                        if not end_tensor_patt.search(line):
                            tensor_txt.append(line)
                        else:
                            tensor = {}
                            latest_key = None
                            for line in tensor_txt:
                                if tensor_patt.search(line):
                                    t = tensor_patt.search(line)
                                    latest_key = int(t.group(1))
                                    tensor[latest_key] = {'type': t.group(2),
                                                          t.group(3): float(t.group(4)),
                                                          t.group(5): float(t.group(6)),
                                                          'tensor': []}
                                if tensor_mat_patt.search(line):
                                    t = tensor_mat_patt.search(line)
                                    tensor_sub_list = [float(t.group(1)), float(t.group(2)), float(t.group(3))]
                                    tensor[latest_key]['tensor'].append(tensor_sub_list)
                                if tensor_eigen_patt.search(line):
                                    t = tensor_eigen_patt.search(line)
                                    eigen_list = [float(t.group(1)), float(t.group(2)), float(t.group(3))]
                                    tensor[latest_key]['eigenvalues'] = eigen_list
                            read_tensor = False
                            self.tensor = tensor

        # store the structures. If symmetry is considered, the standard orientation
        # is used. Else the input orientation is used.
        if standard_orientation:
            self.structures = std_structures
            self.structures_input_orientation = input_structures
        else:
            self.structures = input_structures
            self.structures_input_orientation = input_structures

        if not terminated:
            warnings.warn("\n" + self.filename +
                          ": Termination error or bad Gaussian output file !")

    def _check_pcm(self, line):
        energy_patt = re.compile(r"(Dispersion|Cavitation|Repulsion) energy"
                                 r"\s+\S+\s+=\s+(\S*)")
        total_patt = re.compile(r"with all non electrostatic terms\s+\S+\s+"
                                r"=\s+(\S*)")
        parameter_patt = re.compile(r"(Eps|Numeral density|RSolv|Eps"
                                    r"\(inf[inity]*\))\s+=\s*(\S*)")

        if energy_patt.search(line):
            m = energy_patt.search(line)
            self.pcm['{} energy'.format(m.group(1))] = float(m.group(2))
        elif total_patt.search(line):
            m = total_patt.search(line)
            self.pcm['Total energy'] = float(m.group(1))
        elif parameter_patt.search(line):
            m = parameter_patt.search(line)
            self.pcm[m.group(1)] = float(m.group(2))

    def as_dict(self):
        """
        Json-serializable dict representation.
        """
        first_structure = self.initial_structure
        structure = self.final_structure
        d = {"has_gaussian_completed": self.properly_terminated,
             "nsites": len(structure)}
        comp = structure.composition
        d["unit_cell_formula"] = comp.as_dict()
        d["reduced_cell_formula"] = Composition(comp.reduced_formula).as_dict()
        d["pretty_formula"] = comp.reduced_formula
        d["is_pcm"] = self.is_pcm
        d["errors"] = self.errors
        d["Mulliken_charges"] = self.Mulliken_charges
        if self.esp_charges:
            d["ESP_charges"] = self.esp_charges
        if self.tensor:
            d["tensor"] = self.tensor

        unique_symbols = sorted(list(d["unit_cell_formula"].keys()))
        d["elements"] = unique_symbols
        d["nelements"] = len(unique_symbols)
        d["charge"] = self.charge
        d["spin_multiplicity"] = self.spin_multiplicity

        vin = {"route_parameters": self.route_parameters, "dieze_tag": self.dieze_tag,
               "functional": self.functional, "basis_set": self.basis_set,
               "nbasisfunctions": self.num_basis_func,
               "pcm_parameters": self.pcm, "link0_parameters": self.link0,
               "molecule": first_structure.as_dict(), "title": self.title}

        d["input"] = vin

        nsites = len(self.final_structure)

        vout = {
            "energies": self.energies,
            "final_energy": self.final_energy,
            "final_energy_per_atom": self.final_energy / nsites,
            "molecule": structure.as_dict(),
            "stationary_type": self.stationary_type,
            "corrections": self.corrections
        }
        if self.esp_charges:
            vout["ESP_charges"] = self.esp_charges
        if self.tensor:
            vout["tensor"] = self.tensor

        d['output'] = vout
        d["@module"] = self.__class__.__module__
        d["@class"] = self.__class__.__name__

        return d

    def read_scan(self):
        """
        Read a potential energy surface from a gaussian scan calculation.

        Returns:

            A dict: {"energies": [ values ],
                     "coords": {"d1": [ values ], "A2", [ values ], ... }}

            "energies" are the energies of all points of the potential energy
            surface. "coords" are the internal coordinates used to compute the
            potential energy surface and the internal coordinates optimized,
            labelled by their name as defined in the calculation.
        """

        def floatList(l):
            """ return a list of float from a list of string """
            return [float(v) for v in l]

        scan_patt = re.compile(r"^\sSummary of the potential surface scan:")
        optscan_patt = re.compile(r"^\sSummary of Optimized Potential Surface Scan")

        # data dict return
        data = {"energies": list(), "coords": dict()}

        # read in file
        with zopen(self.filename, "r") as f:
            line = f.readline()

            while line != "":
                if optscan_patt.match(line):
                    f.readline()
                    line = f.readline()
                    endScan = False
                    while not endScan:
                        data["energies"] += floatList(float_patt.findall(line))
                        line = f.readline()
                        while not re.search(r"(^\s+(\d+)|^\s-+)", line):
                            icname = line.split()[0].strip()
                            if icname in data["coords"]:
                                data["coords"][icname] += floatList(float_patt.findall(line))
                            else:
                                data["coords"][icname] = floatList(float_patt.findall(line))
                            line = f.readline()
                        if re.search(r"^\s-+", line):
                            endScan = True
                        else:
                            line = f.readline()

                elif scan_patt.match(line):
                    line = f.readline()
                    data["coords"] = {icname: list()
                                      for icname in line.split()[1:-1]}
                    f.readline()
                    line = f.readline()
                    while not re.search(r"^\s-+", line):
                        values = floatList(line.split())
                        data["energies"].append(values[-1])
                        for i, icname in enumerate(data["coords"]):
                            data["coords"][icname].append(values[i + 1])
                        line = f.readline()
                else:
                    line = f.readline()

        return data

    def get_scan_plot(self, coords=None):
        """
        Get a matplotlib plot of the potential energy surface.

        Args:
            coords: internal coordinate name to use as abcissa.
        """
        from pymatgen.util.plotting import pretty_plot

        plt = pretty_plot(12, 8)

        d = self.read_scan()

        if coords and coords in d["coords"]:
            x = d["coords"][coords]
            plt.xlabel(coords)
        else:
            x = range(len(d["energies"]))
            plt.xlabel("points")

        plt.ylabel("Energy (eV)")

        e_min = min(d["energies"])
        y = [(e - e_min) * Ha_to_eV for e in d["energies"]]

        plt.plot(x, y, "ro--")
        return plt

    def save_scan_plot(self, filename="scan.pdf",
                       img_format="pdf", coords=None):
        """
        Save matplotlib plot of the potential energy surface to a file.

        Args:
            filename: Filename to write to.
            img_format: Image format to use. Defaults to EPS.
            coords: internal coordinate name to use as abcissa.
        """
        plt = self.get_scan_plot(coords)
        plt.savefig(filename, format=img_format)

    def read_excitation_energies(self):
        """
        Read a excitation energies after a TD-DFT calculation.

        Returns:

            A list: A list of tuple for each transition such as
                    [(energie (eV), lambda (nm), oscillatory strength), ... ]
        """

        transitions = list()

        # read in file
        with zopen(self.filename, "r") as f:
            line = f.readline()
            td = False
            while line != "":
                if re.search(r"^\sExcitation energies and oscillator strengths:", line):
                    td = True

                if td:
                    if re.search(r"^\sExcited State\s*\d", line):
                        val = [float(v) for v in float_patt.findall(line)]
                        transitions.append(tuple(val[0:3]))
                line = f.readline()
        return transitions

    def get_spectre_plot(self, sigma=0.05, step=0.01):
        """
        Get a matplotlib plot of the UV-visible xas. Transition are plotted
        as vertical lines and as a sum of normal functions with sigma with. The
        broadening is applied in energy and the xas is plotted as a function
        of the wavelength.

        Args:
            sigma: Full width at half maximum in eV for normal functions.
            step: bin interval in eV

        Returns:
            A dict: {"energies": values, "lambda": values, "xas": values}
                    where values are lists of abscissa (energies, lamba) and
                    the sum of gaussian functions (xas).
            A matplotlib plot.
        """
        from pymatgen.util.plotting import pretty_plot
        from scipy.stats import norm
        plt = pretty_plot(12, 8)

        transitions = self.read_excitation_energies()

        minval = min([val[0] for val in transitions]) - 5.0 * sigma
        maxval = max([val[0] for val in transitions]) + 5.0 * sigma
        npts = int((maxval - minval) / step) + 1

        eneval = np.linspace(minval, maxval, npts)  # in eV
        lambdaval = [cst.h * cst.c / (val * cst.e) * 1.e9
                     for val in eneval]  # in nm

        # sum of gaussian functions
        spectre = np.zeros(npts)
        for trans in transitions:
            spectre += trans[2] * norm(eneval, trans[0], sigma)
        spectre /= spectre.max()
        plt.plot(lambdaval, spectre, "r-", label="spectre")

        data = {"energies": eneval, "lambda": lambdaval, "xas": spectre}

        # plot transitions as vlines
        plt.vlines([val[1] for val in transitions],
                   0.,
                   [val[2] for val in transitions],
                   color="blue",
                   label="transitions",
                   linewidth=2)

        plt.xlabel("$\\lambda$ (nm)")
        plt.ylabel("Arbitrary unit")
        plt.legend()

        return data, plt

    def save_spectre_plot(self, filename="spectre.pdf", img_format="pdf",
                          sigma=0.05, step=0.01):
        """
        Save matplotlib plot of the spectre to a file.

        Args:
            filename: Filename to write to.
            img_format: Image format to use. Defaults to EPS.
            sigma: Full width at half maximum in eV for normal functions.
            step: bin interval in eV
        """
        d, plt = self.get_spectre_plot(sigma, step)
        plt.savefig(filename, format=img_format)

    def to_input(self, mol=None, charge=None,
                 spin_multiplicity=None, title=None, functional=None,
                 basis_set=None, route_parameters=None, input_parameters=None,
                 link0_parameters=None, dieze_tag=None, cart_coords=False):
        """
        Create a new input object using by default the last geometry read in
        the output file and with the same calculation parameters. Arguments
        are the same as GaussianInput class.

        Returns
            gaunip (GaussianInput) : the gaussian input object
        """
        if not mol:
            mol = self.final_structure

        if charge is None:
            charge = self.charge

        if spin_multiplicity is None:
            spin_multiplicity = self.spin_multiplicity

        if not title:
            title = self.title

        if not functional:
            functional = self.functional

        if not basis_set:
            basis_set = self.basis_set

        if not route_parameters:
            route_parameters = self.route_parameters

        if not link0_parameters:
            link0_parameters = self.link0

        if not dieze_tag:
            dieze_tag = self.dieze_tag

        return GaussianInput(mol=mol,
                             charge=charge,
                             spin_multiplicity=spin_multiplicity,
                             title=title,
                             functional=functional,
                             basis_set=basis_set,
                             route_parameters=route_parameters,
                             input_parameters=input_parameters,
                             link0_parameters=link0_parameters,
                             dieze_tag=dieze_tag)

    @staticmethod
    def from_dict_to_input(d):
        """
          Create a new input object from a gaussian output dictionary. Arguments
          are the same as GaussianInput class.

          Args:
              d (dict): Json-serializable dict representation of a gaussian
                        output

          Returns:
              gaunip (GaussianInput): the gaussian input object
          """
        mol = Molecule.from_dict(d['output']['molecule'])
        charge = d.get('charge')
        spin_multiplicity = d.get('spin_multiplicity')
        title = d.get('input', {}).get('title')
        functional = d.get('input', {}).get('functional')
        basis_set = d.get('input', {}).get('basis_set')
        route_parameters = d.get('input', {}).get('route')
        link0_parameters = d.get('input', {}).get('link0_parameters')
        input_parameters = d.get('input', {}).get('input_parameters')
        dieze_tag = d.get('input', {}).get('dieze_tag', '#P')

        return GaussianInput(mol=mol,
                             charge=charge,
                             spin_multiplicity=spin_multiplicity,
                             title=title,
                             functional=functional,
                             basis_set=basis_set,
                             route_parameters=route_parameters,
                             input_parameters=input_parameters,
                             link0_parameters=link0_parameters,
                             dieze_tag=dieze_tag)<|MERGE_RESOLUTION|>--- conflicted
+++ resolved
@@ -789,11 +789,7 @@
     @property
     def final_structure(self):
         """
-<<<<<<< HEAD
         returns: Final structure in Gaussian output.
-=======
-        :return: Final structure in Gaussian output.
->>>>>>> 7027ff38
         """
         return self.structures[-1]
 
