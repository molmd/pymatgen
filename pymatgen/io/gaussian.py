# coding: utf-8
# Copyright (c) Pymatgen Development Team.
# Distributed under the terms of the MIT License.

"""
This module implements input and output processing from Gaussian.
"""

import re
import warnings

import numpy as np
import scipy.constants as cst
from monty.io import zopen

from pymatgen import Element, Molecule, Composition
from pymatgen.core.operations import SymmOp
from pymatgen.core.units import Ha_to_eV
from pymatgen.electronic_structure.core import Spin
from pymatgen.util.coord import get_angle

__author__ = 'Shyue Ping Ong, Germain  Salvato-Vallverdu, Xin Chen'
__copyright__ = 'Copyright 2013, The Materials Virtual Lab'
__version__ = '0.1'
__maintainer__ = 'Shyue Ping Ong'
__email__ = 'ongsp@ucsd.edu'
__date__ = '8/1/15'


float_patt = re.compile(r"\s*([+-]?\d+\.\d+)")


def _handle_parenthesis(route):
    """
    read route line in gaussian input/output, replace keywords between
    parentheses with a placeholder, and return a list of these keywords
    Args:
        route (str): the route line

    return:
        route2 (str): modified route line
        parenthesis_list (list): list of keywords between parentheses
    """
    opened = False
    opened_index = None
    opened_counter = 0
    parenthesis_list = []
    route2 = route
    for i, j in enumerate(route):
        if j == '(':
            opened = True
            opened_index = i
        if j == ')' and opened:
            opened = False
            parenthesis_list.append(route[opened_index: i + 1])
            route2 = route2.replace(route[opened_index: i + 1],
                                    f'@RP{opened_counter}')
            opened_counter += 1
    return route2, parenthesis_list


def _replace_parenthesis(tok, parenthesis_list):
    """
    replace a placeholder in a string with a string taken from a list
    Args:
        tok (str): string containing a placeholder to replace
        parenthesis_list (list): list of replacement strings

    return:
        tok (str): modified string

    """
    while '@RP' in tok:
        index = tok.find('@RP')
        tok = tok.replace(tok[index: index + 4],
                          parenthesis_list[int(tok[index + 3])])
    return tok


def read_route_line(route):
    """
    read route line in gaussian input/output and return functional basis_set
    and a dictionary of other route parameters

    Args:
        route (str) : the route line

    return
        functional (str) : the method (HF, PBE ...)
        basis_set (str) : the basis set
        route (dict) : dictionary of parameters
    """
    scrf_patt = re.compile(r"^([sS][cC][rR][fF])\s*=\s*(.+)")
    multi_params_patt = re.compile(r"^([A-z]+[0-9]*)[\s=]+\((.*)\)$")
    functional = None
    basis_set = None
    route_params = {}
    dieze_tag = None
    if route:
        route, parenthesis_list = _handle_parenthesis(route)
        if "/" in route:
            tok = route.split("/")
            functional = tok[0].split()[-1]
            basis_set = tok[1].split()[0]
            route = route.replace(functional + '/' + basis_set, '')
            functional = _replace_parenthesis(functional, parenthesis_list)
            basis_set = _replace_parenthesis(basis_set, parenthesis_list)
        for tok in route.split():
            tok = _replace_parenthesis(tok, parenthesis_list)
            # if scrf_patt.match(tok):
            #     m = scrf_patt.match(tok)
            #     route_params[m.group(1)] = m.group(2)
            if tok.upper() in ["#", "#N", "#P", "#T"]:
                # does not store # in route to avoid error in input
                if tok == "#":
                    dieze_tag = "#N"
                else:
                    dieze_tag = tok
                continue
            else:
                m = re.match(multi_params_patt, tok.strip("#"))
                if m:
                    pars = {}
                    for par in m.group(2).split(","):
                        p = par.split("=")
                        pars[p[0]] = None if len(p) == 1 else p[1]
                    route_params[m.group(1)] = pars
                else:
                    if "iop" not in (tok.lower()):
                        d = tok.strip("#").split("=")
                        route_params[d[0]] = None if len(d) == 1 else d[1]
                    else:
                        route_params[tok] = None
    return functional, basis_set, route_params, dieze_tag


class GaussianInput:
    """
    An object representing a Gaussian input file.
    """

    # Commonly used regex patterns
    _zmat_patt = re.compile(r"^(\w+)*([\s,]+(\w+)[\s,]+(\w+))*[\-\.\s,\w]*$")
    _xyz_patt = re.compile(r"^(\w+)[\s,]+([\d\.eE\-]+)[\s,]+([\d\.eE\-]+)[\s,]+"
                           r"([\d\.eE\-]+)[\-\.\s,\w.]*$")

    def __init__(self, mol, charge=None, spin_multiplicity=None, title=None,
                 functional="HF", basis_set="6-31G(d)", route_parameters=None,
                 input_parameters=None, link0_parameters=None, dieze_tag="#P",
                 gen_basis=None):
        """
        Args:
            mol: Input molecule. It can either be a Molecule object,
                a string giving the geometry in a format supported by Guassian,
                or ``None``. If the molecule is ``None``, you will need to use
                read it in from a checkpoint. Consider adding ``CHK`` to the
                ``link0_parameters``.
            charge: Charge of the molecule. If None, charge on molecule is used.
                Defaults to None. This allows the input file to be set a
                charge independently from the molecule itself.
                If ``mol`` is not a Molecule object, then you must specify a charge.
            spin_multiplicity: Spin multiplicity of molecule. Defaults to None,
                which means that the spin multiplicity is set to 1 if the
                molecule has no unpaired electrons and to 2 if there are
                unpaired electrons. If ``mol`` is not a Molecule object, then you
                 must specify the multiplicity
            title: Title for run. Defaults to formula of molecule if None.
            functional: Functional for run.
            basis_set: Basis set for run.
            route_parameters: Additional route parameters as a dict. For example,
                {'SP':"", "SCF":"Tight"}
            input_parameters: Additional input parameters for run as a dict. Used
                for example, in PCM calculations.  E.g., {"EPS":12}
            link0_parameters: Link0 parameters as a dict. E.g., {"%mem": "1000MW"}
            dieze_tag: # preceding the route line. E.g. "#p"
            gen_basis: allows a user-specified basis set to be used in a Gaussian
                calculation. If this is not None, the attribute ``basis_set`` will
                be set to "Gen".
        """
        self._mol = mol

        # Determine multiplicity and charge settings
        if isinstance(mol, Molecule):
            self.charge = charge if charge is not None else mol.charge
            nelectrons = mol.charge + mol.nelectrons - self.charge
            if spin_multiplicity is not None:
                self.spin_multiplicity = spin_multiplicity
                if (nelectrons + spin_multiplicity) % 2 != 1:
                    raise ValueError(
                        "Charge of {} and spin multiplicity of {} is"
                        " not possible for this molecule".format(
                            self.charge, spin_multiplicity))
            else:
                self.spin_multiplicity = 1 if nelectrons % 2 == 0 else 2

            # Get a title from the molecule name
            self.title = title if title else self._mol.composition.formula
        else:
            if charge is None or spin_multiplicity is None:
                raise ValueError('`charge` and `spin_multiplicity` must be specified')
            self.charge = charge
            self.spin_multiplicity = spin_multiplicity

            # Set a title
            self.title = title if title else 'Restart'

        # Store the remaining settings
        self.functional = functional
        self.basis_set = basis_set
        self.link0_parameters = link0_parameters if link0_parameters else {}
        self.route_parameters = route_parameters if route_parameters else {}
        self.input_parameters = input_parameters if input_parameters else {}
        self.dieze_tag = dieze_tag if dieze_tag[0] == "#" else "#" + dieze_tag
        self.gen_basis = gen_basis
        if gen_basis is not None:
            self.basis_set = "Gen"

    @property
    def molecule(self):
        """
        Returns molecule associated with this GaussianInput.
        """
        return self._mol

    @staticmethod
    def _parse_coords(coord_lines):
        """
        Helper method to parse coordinates.
        """
        paras = {}
        var_pattern = re.compile(r"^([A-Za-z]+\S*)[\s=,]+([\d\-\.]+)$")
        for l in coord_lines:
            m = var_pattern.match(l.strip())
            if m:
                paras[m.group(1).strip("=")] = float(m.group(2))

        species = []
        coords = []
        # Stores whether a Zmatrix format is detected. Once a zmatrix format
        # is detected, it is assumed for the remaining of the parsing.
        zmode = False
        for l in coord_lines:
            l = l.strip()
            if not l:
                break
            if (not zmode) and GaussianInput._xyz_patt.match(l):
                m = GaussianInput._xyz_patt.match(l)
                species.append(m.group(1))
                toks = re.split(r"[,\s]+", l.strip())
                if len(toks) > 4:
                    coords.append([float(i) for i in toks[2:5]])
                else:
                    coords.append([float(i) for i in toks[1:4]])
            elif GaussianInput._zmat_patt.match(l):
                zmode = True
                toks = re.split(r"[,\s]+", l.strip())
                species.append(toks[0])
                toks.pop(0)
                if len(toks) == 0:
                    coords.append(np.array([0, 0, 0]))
                else:
                    nn = []
                    parameters = []
                    while len(toks) > 1:
                        ind = toks.pop(0)
                        data = toks.pop(0)
                        try:
                            nn.append(int(ind))
                        except ValueError:
                            nn.append(species.index(ind) + 1)
                        try:
                            val = float(data)
                            parameters.append(val)
                        except ValueError:
                            if data.startswith("-"):
                                parameters.append(-paras[data[1:]])
                            else:
                                parameters.append(paras[data])
                    if len(nn) == 1:
                        coords.append(np.array([0, 0, parameters[0]]))
                    elif len(nn) == 2:
                        coords1 = coords[nn[0] - 1]
                        coords2 = coords[nn[1] - 1]
                        bl = parameters[0]
                        angle = parameters[1]
                        axis = [0, 1, 0]
                        op = SymmOp.from_origin_axis_angle(coords1, axis,
                                                           angle, False)
                        coord = op.operate(coords2)
                        vec = coord - coords1
                        coord = vec * bl / np.linalg.norm(vec) + coords1
                        coords.append(coord)
                    elif len(nn) == 3:
                        coords1 = coords[nn[0] - 1]
                        coords2 = coords[nn[1] - 1]
                        coords3 = coords[nn[2] - 1]
                        bl = parameters[0]
                        angle = parameters[1]
                        dih = parameters[2]
                        v1 = coords3 - coords2
                        v2 = coords1 - coords2
                        axis = np.cross(v1, v2)
                        op = SymmOp.from_origin_axis_angle(
                            coords1, axis, angle, False)
                        coord = op.operate(coords2)
                        v1 = coord - coords1
                        v2 = coords1 - coords2
                        v3 = np.cross(v1, v2)
                        adj = get_angle(v3, axis)
                        axis = coords1 - coords2
                        op = SymmOp.from_origin_axis_angle(
                            coords1, axis, dih - adj, False)
                        coord = op.operate(coord)
                        vec = coord - coords1
                        coord = vec * bl / np.linalg.norm(vec) + coords1
                        coords.append(coord)

        def _parse_species(sp_str):
            """
            The species specification can take many forms. E.g.,
            simple integers representing atomic numbers ("8"),
            actual species string ("C") or a labelled species ("C1").
            Sometimes, the species string is also not properly capitalized,
            e.g, ("c1"). This method should take care of these known formats.
            """
            try:
                return int(sp_str)
            except ValueError:
                sp = re.sub(r"\d", "", sp_str)
                return sp.capitalize()

        species = [_parse_species(sp) for sp in species]

        return Molecule(species, coords)

    @staticmethod
    def from_string(contents):
        """
        Creates GaussianInput from a string. The functional/basis_set should
        be the first parameters containing the "/" symbol on the
        route_parameters line (e.g. #P Freq HF/6-31G(d) iop(7/32=1) instead of
        #P Freq iop(7/32=1) HF/6-31G(d)).

        Args:
            contents: String representing an Gaussian input file.

        Returns:
            GaussianInput object
        """
        lines = [l.strip() for l in contents.split("\n")]

        link0_patt = re.compile(r"^(%.+)\s*=\s*(.+)")
        link0_dict = {}
        for i, l in enumerate(lines):
            if link0_patt.match(l):
                m = link0_patt.match(l)
                link0_dict[m.group(1).strip("=")] = m.group(2)

        route_patt = re.compile(r"^#[sSpPnN]*.*")
        route = ""
        route_index = None
        for i, l in enumerate(lines):
            if route_patt.match(l):
                route += " " + l
                route_index = i
            # This condition allows for route cards spanning multiple lines
            elif (l == "" or l.isspace()) and route_index:
                break
        functional, basis_set, route_paras, dieze_tag = read_route_line(route)
        ind = 2
        title = []
        while lines[route_index + ind].strip():
            title.append(lines[route_index + ind].strip())
            ind += 1
        title = ' '.join(title)
        ind += 1
        toks = re.split(r"[,\s]+", lines[route_index + ind])
        charge = int(float(toks[0]))
        spin_mult = int(toks[1])
        coord_lines = []
        spaces = 0
        input_paras = {}
        ind += 1
        for i in range(route_index + ind, len(lines)):
            if lines[i].strip() == "":
                spaces += 1
            if spaces >= 1:
                d = lines[i].split("=")
                if len(d) == 1 and d[0] != '':
                    input_paras[d[0]] = None
                if len(d) == 2:
                    input_paras[d[0]] = d[1]
            else:
                coord_lines.append(lines[i].strip())
        mol = GaussianInput._parse_coords(coord_lines)
        mol.set_charge_and_spin(charge, spin_mult)

        return GaussianInput(mol, charge=charge, spin_multiplicity=spin_mult,
                             title=title, functional=functional,
                             basis_set=basis_set,
                             route_parameters=route_paras,
                             input_parameters=input_paras,
                             link0_parameters=link0_dict,
                             dieze_tag=dieze_tag)

    @staticmethod
    def from_file(filename):
        """
        Creates GaussianInput from a file. The functional/basis_set should
        be the first parameters containing the "/" symbol on the
        route_parameters line (e.g. #P Freq HF/6-31G(d) iop(7/32=1) instead of
        #P Freq iop(7/32=1) HF/6-31G(d)).

        Args:
            filename: Gaussian input filename

        Returns:
            GaussianInput object
        """
        with zopen(filename, "r") as f:
            return GaussianInput.from_string(f.read())

    def _find_nn_pos_before_site(self, siteindex):
        """
        Returns index of nearest neighbor atoms.
        """
        alldist = [(self._mol.get_distance(siteindex, i), i)
                   for i in range(siteindex)]
        alldist = sorted(alldist, key=lambda x: x[0])
        return [d[1] for d in alldist]

    def get_zmatrix(self):
        """
        Returns a z-matrix representation of the molecule.
        """
        output = []
        outputvar = []
        for i, site in enumerate(self._mol):
            if i == 0:
                output.append("{}".format(site.specie))
            elif i == 1:
                nn = self._find_nn_pos_before_site(i)
                bondlength = self._mol.get_distance(i, nn[0])
                output.append("{} {} B{}".format(self._mol[i].specie,
                                                 nn[0] + 1, i))
                outputvar.append("B{}={:.6f}".format(i, bondlength))
            elif i == 2:
                nn = self._find_nn_pos_before_site(i)
                bondlength = self._mol.get_distance(i, nn[0])
                angle = self._mol.get_angle(i, nn[0], nn[1])
                output.append("{} {} B{} {} A{}".format(self._mol[i].specie,
                                                        nn[0] + 1, i,
                                                        nn[1] + 1, i))
                outputvar.append("B{}={:.6f}".format(i, bondlength))
                outputvar.append("A{}={:.6f}".format(i, angle))
            else:
                nn = self._find_nn_pos_before_site(i)
                bondlength = self._mol.get_distance(i, nn[0])
                angle = self._mol.get_angle(i, nn[0], nn[1])
                dih = self._mol.get_dihedral(i, nn[0], nn[1], nn[2])
                output.append("{} {} B{} {} A{} {} D{}"
                              .format(self._mol[i].specie, nn[0] + 1, i,
                                      nn[1] + 1, i, nn[2] + 1, i))
                outputvar.append("B{}={:.6f}".format(i, bondlength))
                outputvar.append("A{}={:.6f}".format(i, angle))
                outputvar.append("D{}={:.6f}".format(i, dih))
        return "\n".join(output) + "\n\n" + "\n".join(outputvar)

    def get_cart_coords(self):
        """
        Return the cartesian coordinates of the molecule
        """
        def to_s(x):
            return "%0.6f" % x

        outs = []
        for i, site in enumerate(self._mol):
            outs.append(" ".join([site.species_string,
                                  " ".join([to_s(j) for j in site.coords])]))
        return "\n".join(outs)

    def __str__(self):
        return self.to_string()

    def to_string(self, cart_coords=False):
        """
        Return GaussianInput string

        Option: whe cart_coords sets to True return the cartesian coordinates
                instead of the z-matrix

        """
        def para_dict_to_string(para, joiner=" "):
            para_str = []
            # sorted is only done to make unittests work reliably
            for par, val in para.items():
                if val is None or val == "":
                    para_str.append(par)
                elif isinstance(val, dict):
                    val_str = para_dict_to_string(val, joiner=",")
                    para_str.append("{}=({})".format(par, val_str))
                else:
                    para_str.append("{}={}".format(par, val))
            return joiner.join(para_str)

        output = []
        if self.link0_parameters:
            output.append(para_dict_to_string(self.link0_parameters, "\n"))
        output.append("{diez} {func}/{bset} {route}"
                      .format(diez=self.dieze_tag, func=self.functional,
                              bset=self.basis_set,
                              route=para_dict_to_string(self.route_parameters))
                      )
        output.append("")
        output.append(self.title)
        output.append("")
        output.append("%d %d" % (self.charge, self.spin_multiplicity))
        if isinstance(self._mol, Molecule):
            if cart_coords is True:
                output.append(self.get_cart_coords())
            else:
                output.append(self.get_zmatrix())
        elif self._mol is not None:
            output.append(str(self._mol))
        output.append("")
        if self.gen_basis is not None:
            output.append("{:s}\n".format(self.gen_basis))
        output.append(para_dict_to_string(self.input_parameters, "\n"))
        output.append("\n")
        return "\n".join(output)

    def write_file(self, filename, cart_coords=False):
        """
        Write the input string into a file

        Option: see __str__ method
        """
        with zopen(filename, "w") as f:
            f.write(self.to_string(cart_coords))

    def as_dict(self):
        """
        :return: MSONable dict
        """
        return {"@module": self.__class__.__module__,
                "@class": self.__class__.__name__,
                "molecule": self.molecule.as_dict(),
                "functional": self.functional,
                "basis_set": self.basis_set,
                "route_parameters": self.route_parameters,
                "title": self.title,
                "charge": self.charge,
                "spin_multiplicity": self.spin_multiplicity,
                "input_parameters": self.input_parameters,
                "link0_parameters": self.link0_parameters,
                "dieze_tag": self.dieze_tag}

    @classmethod
    def from_dict(cls, d):
        """
        :param d: dict
        :return: GaussianInput
        """
        return GaussianInput(mol=Molecule.from_dict(d["molecule"]),
                             functional=d["functional"],
                             basis_set=d["basis_set"],
                             route_parameters=d["route_parameters"],
                             title=d["title"],
                             charge=d["charge"],
                             spin_multiplicity=d["spin_multiplicity"],
                             input_parameters=d["input_parameters"],
                             link0_parameters=d["link0_parameters"])


class GaussianOutput:
    """
    Parser for Gaussian output files.

    .. note::

        Still in early beta.

    Attributes:

    .. attribute:: structures

        All structures from the calculation in the standard orientation. If the
        symmetry is not considered, the standard orientation is not printed out
        and the input orientation is used instead. Check the `standard_orientation`
        attribute.

    .. attribute:: structures_input_orientation

        All structures from the calculation in the input orientation or the
        Z-matrix orientation (if an opt=z-matrix was requested).

    .. attribute:: opt_structures

        All optimized structures from the calculation in the standard orientation,
        if the attribute 'standard_orientation' is True, otherwise in the input
        or the Z-matrix orientation.

    .. attribute:: energies

        All energies from the calculation.

    .. attribute:: eigenvalues

        List of eigenvalues for the last geometry

    .. attribute:: MO_coefficients

        Matrix of MO coefficients for the last geometry

    .. attribute:: cart_forces

        All cartesian forces from the calculation.

    .. attribute:: frequencies

        A list for each freq calculation and for each mode of a dict with
        {
            "frequency": freq in cm-1,
            "symmetry": symmetry tag
            "r_mass": Reduce mass,
            "f_constant": force constant,
            "IR_intensity": IR Intensity,
            "mode": normal mode
         }

        The normal mode is a 1D vector of dx, dy dz of each atom.

    .. attribute:: hessian

        Matrix of second derivatives of the energy with respect to cartesian
        coordinates in the **input orientation** frame. Need #P in the
        route section in order to be in the output.

    .. attribute:: properly_terminated

        True if run has properly terminated

    .. attribute:: is_pcm

        True if run is a PCM run.

    .. attribute:: is_spin

        True if it is an unrestricted run

    .. attribute:: stationary_type

        If it is a relaxation run, indicates whether it is a minimum (Minimum)
        or a saddle point ("Saddle").

    .. attribute:: corrections

        Thermochemical corrections if this run is a Freq run as a dict. Keys
        are "Zero-point", "Thermal", "Enthalpy" and "Gibbs Free Energy"

    .. attribute:: functional

        Functional used in the run.

    .. attribute:: basis_set

        Basis set used in the run

    .. attribute:: route

        Additional route parameters as a dict. For example,
            {'SP':"", "SCF":"Tight"}

    .. attribute:: dieze_tag

        # preceding the route line, e.g. "#P"

    .. attribute:: link0

        Link0 parameters as a dict. E.g., {"%mem": "1000MW"}

    .. attribute:: charge

        Charge for structure

    .. attribute:: spin_multiplicity

        Spin multiplicity for structure

    .. attribute:: num_basis_func

        Number of basis functions in the run.

    .. attribute:: electrons

        number of alpha and beta electrons as (N alpha, N beta)

    .. attribute:: pcm

        PCM parameters and output if available.

    .. attribute:: errors

        error if not properly terminated (list to be completed in error_defs)

    .. attribute:: Mulliken_charges

        Mulliken atomic charges

    .. attribute:: eigenvectors

        Matrix of shape (num_basis_func, num_basis_func). Each column is an
        eigenvectors and contains AO coefficients of an MO.

        eigenvectors[Spin] = mat(num_basis_func, num_basis_func)

    .. attribute:: molecular_orbital

        MO development coefficients on AO in a more convenient array dict
        for each atom and basis set label.

        mo[Spin][OM j][atom i] = {AO_k: coeff, AO_k: coeff ... }

    .. attribute:: atom_basis_labels

        Labels of AO for each atoms. These labels are those used in the output
        of molecular orbital coefficients (POP=Full) and in the
        molecular_orbital array dict.

        atom_basis_labels[iatom] = [AO_k, AO_k, ...]

    .. attribute:: resumes

        List of gaussian data resume given at the end of the output file before
        the quotation. The resumes are given as string.

    .. attribute:: title

        Title of the gaussian run.

    .. attribute:: standard_orientation

        If True, the geometries stored in the structures are in the standard
        orientation. Else, the geometries are in the input orientation.

    .. attribute:: bond_orders

        Dict of bond order values read in the output file such as:
        {(0, 1): 0.8709, (1, 6): 1.234, ...}

        The keys are the atom indexes and the values are the Wiberg bond indexes
        that are printed using `pop=NBOREAD` and `$nbo bndidx $end`.

    Methods:

    .. method:: to_input()

        Return a GaussianInput object using the last geometry and the same
        calculation parameters.

    .. method:: read_scan()

        Read a potential energy surface from a gaussian scan calculation.

    .. method:: get_scan_plot()

        Get a matplotlib plot of the potential energy surface

    .. method:: save_scan_plot()

        Save a matplotlib plot of the potential energy surface to a file

    """

    def __init__(self, filename):
        """
        Args:
            filename: Filename of Gaussian output file.
        """
        self.filename = filename
        self._parse(filename)

    @property
    def final_energy(self):
        """
        :return: Final energy in Gaussian output.
        """
        return self.energies[-1]

    @property
    def initial_structure(self):
        """
        :returns: Initial structure in Gaussian output.
        """
        return self.structures_input_orientation[0]

    @property
    def final_structure(self):
        """
        returns: Final structure in Gaussian output.
        """
        return self.structures[-1]

    def _parse(self, filename):
        start_patt = re.compile(r" \(Enter \S+l101\.exe\)")
        route_patt = re.compile(r" #[pPnNtT]*.*")
        link0_patt = re.compile(r"^\s(%.+)\s*=\s*(.+)")
        charge_mul_patt = re.compile(r"Charge\s+=\s*([-\d]+)\s+"
                                     r"Multiplicity\s+=\s*(\d+)")
        num_basis_func_patt = re.compile(r"([0-9]+)\s+basis functions")
        num_elec_patt = re.compile(r"(\d+)\s+alpha electrons\s+(\d+)\s+beta electrons")
        pcm_patt = re.compile(r"Polarizable Continuum Model")
        stat_type_patt = re.compile(r"imaginary frequencies")
        scf_patt = re.compile(r"E\(.*\)\s*=\s*([-\.\d]+)\s+")
        mp2_patt = re.compile(r"EUMP2\s*=\s*(.*)")
        oniom_patt = re.compile(r"ONIOM:\s+extrapolated energy\s*=\s*(.*)")
        termination_patt = re.compile(r"(Normal|Error) termination")
        error_patt = re.compile(
            r"(! Non-Optimized Parameters !|Convergence failure)")
        mulliken_patt = re.compile(
            r"^\s*(Mulliken charges|Mulliken atomic charges)")
        mulliken_charge_patt = re.compile(
            r'^\s+(\d+)\s+([A-Z][a-z]?)\s*(\S*)')
        end_mulliken_patt = re.compile(
            r'(Sum of Mulliken )(.*)(charges)\s*=\s*(\D)')
        std_orientation_patt = re.compile(r"Standard orientation")
        input_orientation_patt = re.compile(r"Input orientation|Z-Matrix orientation")
        orbital_patt = re.compile(r"(Alpha|Beta)\s*\S+\s*eigenvalues --(.*)")
        thermo_patt = re.compile(r"(Zero-point|Thermal) correction(.*)="
                                 r"\s+([\d\.-]+)")
        forces_on_patt = re.compile(
            r"Center\s+Atomic\s+Forces\s+\(Hartrees/Bohr\)")
        forces_off_patt = re.compile(r"Cartesian\s+Forces:\s+Max.*RMS.*")
        forces_patt = re.compile(
            r"\s+(\d+)\s+(\d+)\s+([0-9\.-]+)\s+([0-9\.-]+)\s+([0-9\.-]+)")

        freq_on_patt = re.compile(
            r"Harmonic\sfrequencies\s+\(cm\*\*-1\),\sIR\sintensities.*Raman.*")

        normal_mode_patt = re.compile(
            r"\s+(\d+)\s+(\d+)\s+([0-9\.-]{4,5})\s+([0-9\.-]{4,5}).*")

        mo_coeff_patt = re.compile(r"Molecular Orbital Coefficients:")
        mo_coeff_name_patt = re.compile(r"\d+\s((\d+|\s+)\s+([a-zA-Z]{1,2}|\s+))\s+(\d+\S+)")

        hessian_patt = re.compile(r"Force constants in Cartesian coordinates:")
        resume_patt = re.compile(r"^\s1\\1\\GINC-\S*")
        resume_end_patt = re.compile(r"^\s.*\\\\@")

        bond_order_patt = re.compile(r"Wiberg bond index matrix in the NAO basis:")

        esp_patt = re.compile(
            r"^\s*(ESP charges|ESP atomic charges)")
        esp_charge_patt = re.compile(
            r'^\s+(\d+)\s+([A-Z][a-z]?)\s*(\S*)')
        end_esp_patt = re.compile(
            r'(Sum of ESP )(.*)(charges)\s*=\s*(\D)')
        tensor_header_patt = re.compile(r"SCF GIAO Magnetic shielding tensor \(ppm\):")
        tensor_patt = \
            re.compile(r'^\s+(\d+)\s+([A-Z][a-z]?)\s*(Isotropic)\s*=\s+(-?\d+.?\d*)\s*(Anisotropy)\s*=\s*(-?\d+.?\d*)')
        tensor_mat_patt = \
            re.compile(r'^\s+[A-Z][A-Z]=\s+(-?\d+.?\d*)\s+[A-Z][A-Z]=\s+(-?\d+.?\d*)\s+[A-Z][A-Z]=\s+(-?\d+.?\d*)')
        tensor_eigen_patt = re.compile(r'^\s+Eigenvalues:\s+(-?\d+.?\d*)\s+(-?\d+.?\d*)\s+(-?\d+.?\d*)')
        end_tensor_patt = re.compile(r'^\s*(End of Minotr F.D. properties file)\s+(\d+)\s*(does not exist.)')

        dipole_header_patt = re.compile(r"^\s*(Dipole moment)\s\((.+)\):")
        tot_dipole_patt = re.compile(r"^\s+([A-Z])=\s+(-?\d+.?\d*)\s+([A-Z])=\s+(-?\d+.?\d*)\s+([A-Z])=\s+(-?\d+.?\d*)\s+([A-Z][a-z]+)=\s+(-?\d+.?\d*)")
        polarizability_patt = re.compile(r"^\s*Isotropic polarizability for W=\s+(-?\d+.?\d*)\s+(-?\d+.?\d*)\s+Bohr..3.")
        version_patt = re.compile(r"^\sGaussian\s([0-9]*):\s+([a-zA-Z0-9_.-]*).*")

        self.properly_terminated = False
        self.is_pcm = False
        self.stationary_type = "Minimum"
        self.corrections = {}
        self.energies = []
        self.pcm = None
        self.errors = []
        self.Mulliken_charges = {}
        self.link0 = {}
        self.cart_forces = []
        self.frequencies = []
        self.eigenvalues = []
        self.is_spin = False
        self.hessian = None
        self.resumes = []
        self.title = None
        self.bond_orders = {}
        self.esp_charges = {}
        self.tensor = {}
        self.dipole = {}
        self.polarizability = None
        self.version = None

        read_coord = 0
        read_mulliken = False
        read_eigen = False
        eigen_txt = []
        parse_stage = 0
        num_basis_found = False
        terminated = False
        parse_forces = False
        forces = []
        parse_freq = False
        frequencies = []
        read_mo = False
        parse_hessian = False
        routeline = ""
        standard_orientation = False
        parse_bond_order = False
        input_structures = list()
        std_structures = list()
        geom_orientation = None
        read_esp = False
        read_tensor = False
<<<<<<< HEAD
        read_dipole = False
=======
        opt_structures = list()
>>>>>>> 715d7778

        with zopen(filename) as f:
            for line in f:
                if parse_stage == 0:
                    if start_patt.search(line):
                        parse_stage = 1
                    elif link0_patt.match(line):
                        m = link0_patt.match(line)
                        self.link0[m.group(1)] = m.group(2)
                    elif route_patt.search(line) or routeline != "":
                        if set(line.strip()) == {"-"}:
                            params = read_route_line(routeline)
                            self.functional = params[0]
                            self.basis_set = params[1]
                            self.route_parameters = params[2]
                            route_lower = {k.lower(): v
                                           for k, v in
                                           self.route_parameters.items()}
                            self.dieze_tag = params[3]
                            parse_stage = 1
                        else:
<<<<<<< HEAD
                            routeline += line.strip()
                    elif version_patt.search(line):
                        v = version_patt.search(line)
                        self.version = str(v.group(2))
=======
                            routeline += line.strip('\n')[1:]
>>>>>>> 715d7778
                elif parse_stage == 1:
                    if set(line.strip()) == {"-"} and self.title is None:
                        self.title = ""
                    elif self.title == "":
                        self.title = line.strip()
                    elif charge_mul_patt.search(line):
                        m = charge_mul_patt.search(line)
                        self.charge = int(m.group(1))
                        self.spin_multiplicity = int(m.group(2))
                        parse_stage = 2
                elif parse_stage == 2:
                    if self.is_pcm:
                        self._check_pcm(line)

                    if "freq" in route_lower and thermo_patt.search(line):
                        m = thermo_patt.search(line)
                        if m.group(1) == "Zero-point":
                            self.corrections["Zero-point"] = float(m.group(3))
                        else:
                            key = m.group(2).strip(" to ")
                            self.corrections[key] = float(m.group(3))

                    if read_coord:
                        [f.readline() for i in range(3)]
                        line = f.readline()
                        sp = []
                        coords = []
                        while set(line.strip()) != {"-"}:
                            toks = line.split()
                            sp.append(Element.from_Z(int(toks[1])))
                            coords.append([float(x) for x in toks[3:6]])
                            line = f.readline()

                        read_coord = False
                        if geom_orientation == "input":
                            input_structures.append(Molecule(sp, coords))
                        elif geom_orientation == "standard":
                            std_structures.append(Molecule(sp, coords))

                    if parse_forces:
                        m = forces_patt.search(line)
                        if m:
                            forces.extend([float(_v)
                                           for _v in m.groups()[2:5]])
                        elif forces_off_patt.search(line):
                            self.cart_forces.append(forces)
                            forces = []
                            parse_forces = False

                    # read molecular orbital eigenvalues
                    if read_eigen:
                        m = orbital_patt.search(line)
                        if m:
                            eigen_txt.append(line)
                        else:
                            read_eigen = False
                            self.eigenvalues = {Spin.up: []}
                            for eigenline in eigen_txt:
                                if "Alpha" in eigenline:
                                    self.eigenvalues[Spin.up] += [float(e) for e in float_patt.findall(eigenline)]
                                elif "Beta" in eigenline:
                                    if Spin.down not in self.eigenvalues:
                                        self.eigenvalues[Spin.down] = []
                                    self.eigenvalues[Spin.down] += [float(e) for e in float_patt.findall(eigenline)]
                            eigen_txt = []

                    # read molecular orbital coefficients
                    if (not num_basis_found) and num_basis_func_patt.search(line):
                        m = num_basis_func_patt.search(line)
                        self.num_basis_func = int(m.group(1))
                        num_basis_found = True
                    elif read_mo:
                        # build a matrix with all coefficients
                        all_spin = [Spin.up]
                        if self.is_spin:
                            all_spin.append(Spin.down)

                        mat_mo = {}
                        for spin in all_spin:
                            mat_mo[spin] = np.zeros((self.num_basis_func,
                                                     self.num_basis_func))
                            nMO = 0
                            end_mo = False
                            while nMO < self.num_basis_func and not end_mo:
                                f.readline()
                                f.readline()
                                self.atom_basis_labels = []
                                for i in range(self.num_basis_func):
                                    line = f.readline()

                                    # identify atom and OA labels
                                    m = mo_coeff_name_patt.search(line)
                                    if m.group(1).strip() != "":
                                        iat = int(m.group(2)) - 1
                                        # atname = m.group(3)
                                        self.atom_basis_labels.append([m.group(4)])
                                    else:
                                        self.atom_basis_labels[iat].append(m.group(4))

                                    # MO coefficients
                                    coeffs = [float(c) for c in float_patt.findall(line)]
                                    for j, c in enumerate(coeffs):
                                        mat_mo[spin][i, nMO + j] = c

                                nMO += len(coeffs)
                                line = f.readline()
                                # manage pop=regular case (not all MO)
                                if nMO < self.num_basis_func and \
                                        ("Density Matrix:" in line or
                                         mo_coeff_patt.search(line)):
                                    end_mo = True
                                    warnings.warn("POP=regular case, matrix "
                                                  "coefficients not complete")
                            f.readline()

                        self.eigenvectors = mat_mo
                        read_mo = False

                        # build a more convenient array dict with MO
                        # coefficient of each atom in each MO.
                        # mo[Spin][OM j][atom i] =
                        # {AO_k: coeff, AO_k: coeff ... }
                        mo = {}
                        for spin in all_spin:
                            mo[spin] = [[{} for iat in
                                         range(len(self.atom_basis_labels))]
                                        for j in range(self.num_basis_func)]
                            for j in range(self.num_basis_func):
                                i = 0
                                for iat in range(len(self.atom_basis_labels)):
                                    for label in self.atom_basis_labels[iat]:
                                        mo[spin][j][iat][label] = self.eigenvectors[spin][i, j]
                                        i += 1

                        self.molecular_orbital = mo

                    elif parse_freq:
                        while line.strip() != "":  #  blank line
                            ifreqs = [int(val) - 1 for val in line.split()]
                            for ifreq in ifreqs:
                                frequencies.append({"frequency": None,
                                                    "r_mass": None,
                                                    "f_constant": None,
                                                    "IR_intensity": None,
                                                    "symmetry": None,
                                                    "mode": []})
                            # read freq, intensity, masses, symmetry ...
                            while "Atom  AN" not in line:
                                if "Frequencies --" in line:
                                    freqs = map(float,
                                                float_patt.findall(line))
                                    for ifreq, freq in zip(ifreqs, freqs):
                                        frequencies[ifreq]["frequency"] = freq
                                elif "Red. masses --" in line:
                                    r_masses = map(float,
                                                   float_patt.findall(line))
                                    for ifreq, r_mass in zip(ifreqs, r_masses):
                                        frequencies[ifreq]["r_mass"] = r_mass
                                elif "Frc consts  --" in line:
                                    f_consts = map(float,
                                                   float_patt.findall(line))
                                    for ifreq, f_const in zip(ifreqs, f_consts):
                                        frequencies[ifreq]["f_constant"] = f_const
                                elif "IR Inten    --" in line:
                                    IR_intens = map(float,
                                                    float_patt.findall(line))
                                    for ifreq, intens in zip(ifreqs, IR_intens):
                                        frequencies[ifreq]["IR_intensity"] = intens
                                else:
                                    syms = line.split()[:3]
                                    for ifreq, sym in zip(ifreqs, syms):
                                        frequencies[ifreq]["symmetry"] = sym
                                line = f.readline()

                            #  read normal modes
                            line = f.readline()
                            while normal_mode_patt.search(line):
                                values = list(map(float,
                                                  float_patt.findall(line)))
                                for i, ifreq in zip(range(0, len(values), 3),
                                                    ifreqs):
                                    frequencies[ifreq]["mode"].extend(values[i:i + 3])
                                line = f.readline()

                        parse_freq = False
                        self.frequencies.append(frequencies)
                        frequencies = []

                    elif parse_hessian:
                        #  read Hessian matrix under "Force constants in Cartesian coordinates"
                        #  Hessian matrix is in the input  orientation framework
                        # WARNING : need #P in the route line
                        parse_hessian = False
                        ndf = 3 * len(input_structures[0])
                        self.hessian = np.zeros((ndf, ndf))
                        j_indices = range(5)
                        jndf = 0
                        while jndf < ndf:
                            for i in range(jndf, ndf):
                                line = f.readline()
                                vals = re.findall(r"\s*([+-]?\d+\.\d+[eEdD]?[+-]\d+)", line)
                                vals = [float(val.replace("D", "E"))
                                        for val in vals]
                                for jval, val in enumerate(vals):
                                    j = j_indices[jval]
                                    self.hessian[i, j] = val
                                    self.hessian[j, i] = val
                            jndf += len(vals)
                            line = f.readline()
                            j_indices = [j + 5 for j in j_indices]

                    elif parse_bond_order:
                        # parse Wiberg bond order
                        line = f.readline()
                        line = f.readline()
                        nat = len(input_structures[0])
                        matrix = list()
                        for iat in range(nat):
                            line = f.readline()
                            matrix.append([float(v) for v in line.split()[2:]])

                        self.bond_orders = dict()
                        for iat in range(nat):
                            for jat in range(iat + 1, nat):
                                self.bond_orders[(iat, jat)] = matrix[iat][jat]
                        parse_bond_order = False

                    elif termination_patt.search(line):
                        m = termination_patt.search(line)
                        if m.group(1) == "Normal":
                            self.properly_terminated = True
                            terminated = True
                    elif error_patt.search(line):
                        error_defs = {
                            "! Non-Optimized Parameters !": "Optimization "
                                                            "error",
                            "Convergence failure": "SCF convergence error"
                        }
                        m = error_patt.search(line)
                        self.errors.append(error_defs[m.group(1)])
                    elif num_elec_patt.search(line):
                        m = num_elec_patt.search(line)
                        self.electrons = (int(m.group(1)), int(m.group(2)))
                    elif (not self.is_pcm) and pcm_patt.search(line):
                        self.is_pcm = True
                        self.pcm = {}
                    elif "freq" in route_lower and "opt" in route_lower and \
                            stat_type_patt.search(line):
                        self.stationary_type = "Saddle"
                    elif mp2_patt.search(line):
                        m = mp2_patt.search(line)
                        self.energies.append(float(m.group(1).replace("D",
                                                                      "E")))
                    elif oniom_patt.search(line):
                        m = oniom_patt.matcher(line)
                        self.energies.append(float(m.group(1)))
                    elif scf_patt.search(line):
                        m = scf_patt.search(line)
                        self.energies.append(float(m.group(1)))
                    elif std_orientation_patt.search(line):
                        standard_orientation = True
                        geom_orientation = "standard"
                        read_coord = True
                    elif input_orientation_patt.search(line):
                        geom_orientation = "input"
                        read_coord = True
                    elif "Optimization completed." in line:
                        line = f.readline()
                        if " -- Stationary point found." not in line:
                            warnings.warn("\n" + self.filename +
                                          ": Optimization complete but this is not a stationary point")
                        if standard_orientation:
                            opt_structures.append(std_structures[-1])
                        else:
                            opt_structures.append(input_structures[-1])
                    elif not read_eigen and orbital_patt.search(line):
                        eigen_txt.append(line)
                        read_eigen = True
                    elif mulliken_patt.search(line):
                        mulliken_txt = []
                        read_mulliken = True
                    elif esp_patt.search(line):
                        esp_txt = []
                        read_esp = True
                    elif tensor_header_patt.search(line):
                        tensor_txt = []
                        read_tensor = True
                    elif dipole_header_patt.search(line):
                        read_dipole = True
                    elif polarizability_patt.search(line):
                        m = polarizability_patt.search(line)
                        self.polarizability = float(m.group(2))
                    elif not parse_forces and forces_on_patt.search(line):
                        parse_forces = True
                    elif freq_on_patt.search(line):
                        parse_freq = True
                        [f.readline() for i in range(3)]
                    elif mo_coeff_patt.search(line):
                        if "Alpha" in line:
                            self.is_spin = True
                        read_mo = True
                    elif hessian_patt.search(line):
                        parse_hessian = True
                    elif resume_patt.search(line):
                        resume = []
                        while not resume_end_patt.search(line):
                            resume.append(line)
                            line = f.readline()
                            #  security if \\@ not in one line !
                            if line == "\n":
                                break
                        resume.append(line)
                        resume = "".join([r.strip() for r in resume])
                        self.resumes.append(resume)
                    elif bond_order_patt.search(line):
                        parse_bond_order = True

                    if read_mulliken:
                        if not end_mulliken_patt.search(line):
                            mulliken_txt.append(line)
                        else:
                            m = end_mulliken_patt.search(line)
                            mulliken_charges = {}
                            for line in mulliken_txt:
                                if mulliken_charge_patt.search(line):
                                    m = mulliken_charge_patt.search(line)
                                    dic = {int(m.group(1)):
                                               [m.group(2), float(m.group(3))]}
                                    mulliken_charges.update(dic)
                            read_mulliken = False
                            self.Mulliken_charges = mulliken_charges

                    if read_esp:
                        if not end_esp_patt.search(line):
                            esp_txt.append(line)
                        else:
                            esp_charges = {}
                            for line in esp_txt:
                                if esp_charge_patt.search(line):
                                    e = esp_charge_patt.search(line)
                                    dic = {int(e.group(1)):
                                               [e.group(2), float(e.group(3))]}
                                    esp_charges.update(dic)
                            read_esp = False
                            self.esp_charges = esp_charges

                    if read_tensor:
                        if not end_tensor_patt.search(line):
                            tensor_txt.append(line)
                        else:
                            tensor = {}
                            latest_key = None
                            for line in tensor_txt:
                                if tensor_patt.search(line):
                                    t = tensor_patt.search(line)
                                    latest_key = int(t.group(1))
                                    tensor[latest_key] = {'type': t.group(2),
                                                          t.group(3): float(t.group(4)),
                                                          t.group(5): float(t.group(6)),
                                                          'tensor': []}
                                if tensor_mat_patt.search(line):
                                    t = tensor_mat_patt.search(line)
                                    tensor_sub_list = [float(t.group(1)), float(t.group(2)), float(t.group(3))]
                                    tensor[latest_key]['tensor'].append(tensor_sub_list)
                                if tensor_eigen_patt.search(line):
                                    t = tensor_eigen_patt.search(line)
                                    eigen_list = [float(t.group(1)), float(t.group(2)), float(t.group(3))]
                                    tensor[latest_key]['eigenvalues'] = eigen_list
                            read_tensor = False
                            self.tensor = tensor
                    if read_dipole:
                        if tot_dipole_patt.search(line):
                            d = tot_dipole_patt.search(line)
                            dipole_dict = {d.group(i): float(d.group(i + 1)) for i in range(1, 8, 2)}
                            read_esp = False
                            self.dipole = dipole_dict

        # store the structures. If symmetry is considered, the standard
        # orientation is used. Else the input orientation is used.
        if standard_orientation:
            self.structures = std_structures
            self.structures_input_orientation = input_structures
        else:
            self.structures = input_structures
            self.structures_input_orientation = input_structures
        # store optimized structure in input orientation
        self.opt_structures = opt_structures

        if not terminated:
            warnings.warn("\n" + self.filename +
                          ": Termination error or bad Gaussian output file !")

    def _check_pcm(self, line):
        energy_patt = re.compile(r"(Dispersion|Cavitation|Repulsion) energy"
                                 r"\s+\S+\s+=\s+(\S*)")
        total_patt = re.compile(r"with all non electrostatic terms\s+\S+\s+"
                                r"=\s+(\S*)")
        parameter_patt = re.compile(r"(Eps|Numeral density|RSolv|Eps"
                                    r"\(inf[inity]*\))\s+=\s*(\S*)")

        if energy_patt.search(line):
            m = energy_patt.search(line)
            self.pcm['{} energy'.format(m.group(1))] = float(m.group(2))
        elif total_patt.search(line):
            m = total_patt.search(line)
            self.pcm['Total energy'] = float(m.group(1))
        elif parameter_patt.search(line):
            m = parameter_patt.search(line)
            self.pcm[m.group(1)] = float(m.group(2))

    def as_dict(self):
        """
        Json-serializable dict representation.
        """
        first_structure = self.initial_structure
        structure = self.final_structure
        d = {"has_gaussian_completed": self.properly_terminated,
             "nsites": len(structure)}
        comp = structure.composition
        d["unit_cell_formula"] = comp.as_dict()
        d["reduced_cell_formula"] = Composition(comp.reduced_formula).as_dict()
        d["pretty_formula"] = comp.reduced_formula
        d["is_pcm"] = self.is_pcm
        d["errors"] = self.errors
        d["Mulliken_charges"] = self.Mulliken_charges

        unique_symbols = sorted(list(d["unit_cell_formula"].keys()))
        d["elements"] = unique_symbols
        d["nelements"] = len(unique_symbols)
        d["charge"] = self.charge
        d["spin_multiplicity"] = self.spin_multiplicity

        vin = {"route_parameters": self.route_parameters, "dieze_tag": self.dieze_tag,
               "functional": self.functional, "basis_set": self.basis_set,
               "nbasisfunctions": self.num_basis_func,
               "pcm_parameters": self.pcm, "link0_parameters": self.link0,
               "molecule": first_structure.as_dict(), "title": self.title}

        d["input"] = vin

        nsites = len(self.final_structure)

        vout = {
            "energies": self.energies,
            "final_energy": self.final_energy,
            "final_energy_per_atom": self.final_energy / nsites,
            "molecule": structure.as_dict(),
            "stationary_type": self.stationary_type,
            "corrections": self.corrections
        }
        if self.esp_charges:
            vout["ESP_charges"] = self.esp_charges
        if self.tensor:
            vout["tensor"] = self.tensor
        if self.dipole:
            vout["dipole_moment"] = self.dipole
        if self.polarizability:
            vout["polarizability"] = self.polarizability
        if self.version:
            vout["gauss_version"] = self.version

        d['output'] = vout
        d["@module"] = self.__class__.__module__
        d["@class"] = self.__class__.__name__

        return d

    def read_scan(self):
        """
        Read a potential energy surface from a gaussian scan calculation.

        Returns:

            A dict: {"energies": [ values ],
                     "coords": {"d1": [ values ], "A2", [ values ], ... }}

            "energies" are the energies of all points of the potential energy
            surface. "coords" are the internal coordinates used to compute the
            potential energy surface and the internal coordinates optimized,
            labelled by their name as defined in the calculation.
        """

        def floatList(l):
            """ return a list of float from a list of string """
            return [float(v) for v in l]

        scan_patt = re.compile(r"^\sSummary of the potential surface scan:")
        optscan_patt = re.compile(r"^\sSummary of Optimized Potential Surface Scan")
#         conv_patt = re.compile(r"\s") # not sure if this is correct or the next line is
        coord_patt = re.compile(r"^\s*(\w+)((\s*[+-]?\d+\.\d+)+)")
        # data dict return
        data = {"energies": list(), "coords": dict()}

        # read in file
        with zopen(self.filename, "r") as f:
            line = f.readline()

            while line != "":
                if optscan_patt.match(line):
                    f.readline()
                    line = f.readline()
                    endScan = False
                    while not endScan:
                        data["energies"] += floatList(float_patt.findall(line))
                        line = f.readline()
                        while coord_patt.match(line):
                            icname = line.split()[0].strip()
                            if icname in data["coords"]:
                                data["coords"][icname] += floatList(float_patt.findall(line))
                            else:
                                data["coords"][icname] = floatList(float_patt.findall(line))
                            line = f.readline()
                        if not re.search(r"^\s+((\s*\d+)+)", line):
                            endScan = True
                        else:
                            line = f.readline()

                elif scan_patt.match(line):
                    line = f.readline()
                    data["coords"] = {icname: list()
                                      for icname in line.split()[1:-1]}
                    f.readline()
                    line = f.readline()
                    while not re.search(r"^\s-+", line):
                        values = floatList(line.split())
                        data["energies"].append(values[-1])
                        for i, icname in enumerate(data["coords"]):
                            data["coords"][icname].append(values[i + 1])
                        line = f.readline()
                else:
                    line = f.readline()

        return data

    def get_scan_plot(self, coords=None):
        """
        Get a matplotlib plot of the potential energy surface.

        Args:
            coords: internal coordinate name to use as abcissa.
        """
        from pymatgen.util.plotting import pretty_plot

        plt = pretty_plot(12, 8)

        d = self.read_scan()

        if coords and coords in d["coords"]:
            x = d["coords"][coords]
            plt.xlabel(coords)
        else:
            x = range(len(d["energies"]))
            plt.xlabel("points")

        plt.ylabel("Energy (eV)")

        e_min = min(d["energies"])
        y = [(e - e_min) * Ha_to_eV for e in d["energies"]]

        plt.plot(x, y, "ro--")
        return plt

    def save_scan_plot(self, filename="scan.pdf",
                       img_format="pdf", coords=None):
        """
        Save matplotlib plot of the potential energy surface to a file.

        Args:
            filename: Filename to write to.
            img_format: Image format to use. Defaults to EPS.
            coords: internal coordinate name to use as abcissa.
        """
        plt = self.get_scan_plot(coords)
        plt.savefig(filename, format=img_format)

    def read_excitation_energies(self):
        """
        Read a excitation energies after a TD-DFT calculation.

        Returns:

            A list: A list of tuple for each transition such as
                    [(energie (eV), lambda (nm), oscillatory strength), ... ]
        """

        transitions = list()

        # read in file
        with zopen(self.filename, "r") as f:
            line = f.readline()
            td = False
            while line != "":
                if re.search(r"^\sExcitation energies and oscillator strengths:", line):
                    td = True

                if td:
                    if re.search(r"^\sExcited State\s*\d", line):
                        val = [float(v) for v in float_patt.findall(line)]
                        transitions.append(tuple(val[0:3]))
                line = f.readline()
        return transitions

    def get_spectre_plot(self, sigma=0.05, step=0.01):
        """
        Get a matplotlib plot of the UV-visible xas. Transition are plotted
        as vertical lines and as a sum of normal functions with sigma with. The
        broadening is applied in energy and the xas is plotted as a function
        of the wavelength.

        Args:
            sigma: Full width at half maximum in eV for normal functions.
            step: bin interval in eV

        Returns:
            A dict: {"energies": values, "lambda": values, "xas": values}
                    where values are lists of abscissa (energies, lamba) and
                    the sum of gaussian functions (xas).
            A matplotlib plot.
        """
        from pymatgen.util.plotting import pretty_plot
        from scipy.stats import norm
        plt = pretty_plot(12, 8)

        transitions = self.read_excitation_energies()

        minval = min([val[0] for val in transitions]) - 5.0 * sigma
        maxval = max([val[0] for val in transitions]) + 5.0 * sigma
        npts = int((maxval - minval) / step) + 1

        eneval = np.linspace(minval, maxval, npts)  # in eV
        lambdaval = [cst.h * cst.c / (val * cst.e) * 1.e9
                     for val in eneval]  # in nm

        # sum of gaussian functions
        spectre = np.zeros(npts)
        for trans in transitions:
            spectre += trans[2] * norm(eneval, trans[0], sigma)
        spectre /= spectre.max()
        plt.plot(lambdaval, spectre, "r-", label="spectre")

        data = {"energies": eneval, "lambda": lambdaval, "xas": spectre}

        # plot transitions as vlines
        plt.vlines([val[1] for val in transitions],
                   0.,
                   [val[2] for val in transitions],
                   color="blue",
                   label="transitions",
                   linewidth=2)

        plt.xlabel("$\\lambda$ (nm)")
        plt.ylabel("Arbitrary unit")
        plt.legend()

        return data, plt

    def save_spectre_plot(self, filename="spectre.pdf", img_format="pdf",
                          sigma=0.05, step=0.01):
        """
        Save matplotlib plot of the spectre to a file.

        Args:
            filename: Filename to write to.
            img_format: Image format to use. Defaults to EPS.
            sigma: Full width at half maximum in eV for normal functions.
            step: bin interval in eV
        """
        d, plt = self.get_spectre_plot(sigma, step)
        plt.savefig(filename, format=img_format)

    def to_input(self, mol=None, charge=None,
                 spin_multiplicity=None, title=None, functional=None,
                 basis_set=None, route_parameters=None, input_parameters=None,
                 link0_parameters=None, dieze_tag=None, cart_coords=False):
        """
        Create a new input object using by default the last geometry read in
        the output file and with the same calculation parameters. Arguments
        are the same as GaussianInput class.

        Returns
            gaunip (GaussianInput) : the gaussian input object
        """
        if not mol:
            mol = self.final_structure

        if charge is None:
            charge = self.charge

        if spin_multiplicity is None:
            spin_multiplicity = self.spin_multiplicity

        if not title:
            title = self.title

        if not functional:
            functional = self.functional

        if not basis_set:
            basis_set = self.basis_set

        if not route_parameters:
            route_parameters = self.route_parameters

        if not link0_parameters:
            link0_parameters = self.link0

        if not dieze_tag:
            dieze_tag = self.dieze_tag

        return GaussianInput(mol=mol,
                             charge=charge,
                             spin_multiplicity=spin_multiplicity,
                             title=title,
                             functional=functional,
                             basis_set=basis_set,
                             route_parameters=route_parameters,
                             input_parameters=input_parameters,
                             link0_parameters=link0_parameters,
                             dieze_tag=dieze_tag)

    @staticmethod
    def from_dict_to_input(d):
        """
          Create a new input object from a gaussian output dictionary. Arguments
          are the same as GaussianInput class.

          Args:
              d (dict): Json-serializable dict representation of a gaussian
                        output

          Returns:
              gaunip (GaussianInput): the gaussian input object
          """
        mol = Molecule.from_dict(d['output']['molecule'])
        charge = d.get('charge')
        spin_multiplicity = d.get('spin_multiplicity')
        title = d.get('input', {}).get('title')
        functional = d.get('input', {}).get('functional')
        basis_set = d.get('input', {}).get('basis_set')
        route_parameters = d.get('input', {}).get('route')
        link0_parameters = d.get('input', {}).get('link0_parameters')
        input_parameters = d.get('input', {}).get('input_parameters')
        dieze_tag = d.get('input', {}).get('dieze_tag', '#P')

        return GaussianInput(mol=mol,
                             charge=charge,
                             spin_multiplicity=spin_multiplicity,
                             title=title,
                             functional=functional,
                             basis_set=basis_set,
                             route_parameters=route_parameters,
                             input_parameters=input_parameters,
                             link0_parameters=link0_parameters,
                             dieze_tag=dieze_tag)<|MERGE_RESOLUTION|>--- conflicted
+++ resolved
@@ -912,11 +912,8 @@
         geom_orientation = None
         read_esp = False
         read_tensor = False
-<<<<<<< HEAD
         read_dipole = False
-=======
         opt_structures = list()
->>>>>>> 715d7778
 
         with zopen(filename) as f:
             for line in f:
@@ -938,14 +935,10 @@
                             self.dieze_tag = params[3]
                             parse_stage = 1
                         else:
-<<<<<<< HEAD
-                            routeline += line.strip()
+                            routeline += line.strip('\n')[1:]
                     elif version_patt.search(line):
                         v = version_patt.search(line)
                         self.version = str(v.group(2))
-=======
-                            routeline += line.strip('\n')[1:]
->>>>>>> 715d7778
                 elif parse_stage == 1:
                     if set(line.strip()) == {"-"} and self.title is None:
                         self.title = ""
