# coding: utf-8
# Copyright (c) Pymatgen Development Team.
# Distributed under the terms of the MIT License.

"""
This module implements input and output processing from Gaussian.
"""

import re
import warnings

import numpy as np
import scipy.constants as cst
from monty.io import zopen

from pymatgen.core.composition import Composition
from pymatgen.core.periodic_table import Element
from pymatgen.core.structure import Molecule
from pymatgen.core.operations import SymmOp
from pymatgen.core.units import Ha_to_eV
from pymatgen.electronic_structure.core import Spin
from pymatgen.util.coord import get_angle

__author__ = "Shyue Ping Ong, Germain  Salvato-Vallverdu, Xin Chen"
__copyright__ = "Copyright 2013, The Materials Virtual Lab"
__version__ = "0.1"
__maintainer__ = "Shyue Ping Ong"
__email__ = "ongsp@ucsd.edu"
__date__ = "8/1/15"


float_patt = re.compile(r"\s*([+-]?\d+\.\d+)")


def _handle_parenthesis(route):
    """
    read route line in gaussian input/output, replace keywords between
    parentheses with a placeholder, and return a list of these keywords
    Args:
        route (str): the route line

    return:
        route2 (str): modified route line
        parenthesis_list (list): list of keywords between parentheses
    """
    opened = False
    opened_index = None
    opened_counter = 0
    parenthesis_list = []
    route2 = route
    for i, j in enumerate(route):
        if j == '(':
            opened = True
            opened_index = i
        if j == ')' and opened:
            opened = False
            parenthesis_list.append(route[opened_index: i + 1])
            route2 = route2.replace(route[opened_index: i + 1],
                                    f'@RP{opened_counter}')
            opened_counter += 1
    return route2, parenthesis_list


def _replace_parenthesis(tok, parenthesis_list):
    """
    replace a placeholder in a string with a string taken from a list
    Args:
        tok (str): string containing a placeholder to replace
        parenthesis_list (list): list of replacement strings

    return:
        tok (str): modified string

    """
    while '@RP' in tok:
        index = tok.find('@RP')
        tok = tok.replace(tok[index: index + 4],
                          parenthesis_list[int(tok[index + 3])])
    return tok


def read_route_line(route):
    """
    read route line in gaussian input/output and return functional basis_set
    and a dictionary of other route parameters

    Args:
        route (str) : the route line

    return
        functional (str) : the method (HF, PBE ...)
        basis_set (str) : the basis set
        route (dict) : dictionary of parameters
    """
    scrf_patt = re.compile(r"^([sS][cC][rR][fF])\s*=\s*(.+)")
    multi_params_patt = re.compile(r"^([A-z]+[0-9]*)[\s=]+\((.*)\)$")
    functional = None
    basis_set = None
    route_params = {}
    dieze_tag = None
    if route:
        route, parenthesis_list = _handle_parenthesis(route)
        if "/" in route:
            tok = route.split("/")
            functional = tok[0].split()[-1]
            basis_set = tok[1].split()[0]
            route = route.replace(functional + '/' + basis_set, '')
            functional = _replace_parenthesis(functional, parenthesis_list)
            basis_set = _replace_parenthesis(basis_set, parenthesis_list)
        for tok in route.split():
            tok = _replace_parenthesis(tok, parenthesis_list)
            # if scrf_patt.match(tok):
            #     m = scrf_patt.match(tok)
            #     route_params[m.group(1)] = m.group(2)
            if tok.upper() in ["#", "#N", "#P", "#T"]:
                # does not store # in route to avoid error in input
                if tok == "#":
                    dieze_tag = "#N"
                else:
                    dieze_tag = tok
                continue
            else:
                m = re.match(multi_params_patt, tok.strip("#"))
                if m:
                    pars = {}
                    for par in m.group(2).split(","):
                        p = par.split("=")
                        pars[p[0]] = None if len(p) == 1 else p[1]
                    route_params[m.group(1)] = pars
                else:
                    if "iop" not in (tok.lower()):
                        d = tok.strip("#").split("=")
                        route_params[d[0]] = None if len(d) == 1 else d[1]
                    else:
                        route_params[tok] = None
    return functional, basis_set, route_params, dieze_tag


class GaussianInput:
    """
    An object representing a Gaussian input file.
    """

    # Commonly used regex patterns
    _zmat_patt = re.compile(r"^(\w+)*([\s,]+(\w+)[\s,]+(\w+))*[\-\.\s,\w]*$")
    _xyz_patt = re.compile(r"^(\w+)[\s,]+([\d\.eE\-]+)[\s,]+([\d\.eE\-]+)[\s,]+" r"([\d\.eE\-]+)[\-\.\s,\w.]*$")

    def __init__(
        self,
        mol,
        charge=None,
        spin_multiplicity=None,
        title=None,
        functional="HF",
        basis_set="6-31G(d)",
        route_parameters=None,
        input_parameters=None,
        link0_parameters=None,
        dieze_tag="#P",
        gen_basis=None,
    ):
        """
        Args:
            mol: Input molecule. It can either be a Molecule object,
                a string giving the geometry in a format supported by Guassian,
                or ``None``. If the molecule is ``None``, you will need to use
                read it in from a checkpoint. Consider adding ``CHK`` to the
                ``link0_parameters``.
            charge: Charge of the molecule. If None, charge on molecule is used.
                Defaults to None. This allows the input file to be set a
                charge independently from the molecule itself.
                If ``mol`` is not a Molecule object, then you must specify a charge.
            spin_multiplicity: Spin multiplicity of molecule. Defaults to None,
                which means that the spin multiplicity is set to 1 if the
                molecule has no unpaired electrons and to 2 if there are
                unpaired electrons. If ``mol`` is not a Molecule object, then you
                 must specify the multiplicity
            title: Title for run. Defaults to formula of molecule if None.
            functional: Functional for run.
            basis_set: Basis set for run.
            route_parameters: Additional route parameters as a dict. For example,
                {'SP':"", "SCF":"Tight"}
            input_parameters: Additional input parameters for run as a dict. Used
                for example, in PCM calculations.  E.g., {"EPS":12}
            link0_parameters: Link0 parameters as a dict. E.g., {"%mem": "1000MW"}
            dieze_tag: # preceding the route line. E.g. "#p"
            gen_basis: allows a user-specified basis set to be used in a Gaussian
                calculation. If this is not None, the attribute ``basis_set`` will
                be set to "Gen".
        """
        self._mol = mol

        # Determine multiplicity and charge settings
        if isinstance(mol, Molecule):
            self.charge = charge if charge is not None else mol.charge
            nelectrons = mol.charge + mol.nelectrons - self.charge
            if spin_multiplicity is not None:
                self.spin_multiplicity = spin_multiplicity
                if (nelectrons + spin_multiplicity) % 2 != 1:
                    raise ValueError(
                        "Charge of {} and spin multiplicity of {} is"
                        " not possible for this molecule".format(self.charge, spin_multiplicity)
                    )
            else:
                self.spin_multiplicity = 1 if nelectrons % 2 == 0 else 2

            # Get a title from the molecule name
            self.title = title if title else self._mol.composition.formula
        else:
            self.charge = charge
            self.spin_multiplicity = spin_multiplicity

            # Set a title
            self.title = title if title else "Restart"

        # Store the remaining settings
        self.functional = functional
        self.basis_set = basis_set
        self.link0_parameters = link0_parameters if link0_parameters else {}
        self.route_parameters = route_parameters if route_parameters else {}
        self.input_parameters = input_parameters if input_parameters else {}
        self.dieze_tag = dieze_tag if dieze_tag[0] == "#" else "#" + dieze_tag
        self.gen_basis = gen_basis
        if gen_basis is not None:
            self.basis_set = "Gen"

    @property
    def molecule(self):
        """
        Returns molecule associated with this GaussianInput.
        """
        return self._mol

    @staticmethod
    def _parse_coords(coord_lines):
        """
        Helper method to parse coordinates.
        """
        paras = {}
        var_pattern = re.compile(r"^([A-Za-z]+\S*)[\s=,]+([\d\-\.]+)$")
        for l in coord_lines:
            m = var_pattern.match(l.strip())
            if m:
                paras[m.group(1).strip("=")] = float(m.group(2))

        species = []
        coords = []
        # Stores whether a Zmatrix format is detected. Once a zmatrix format
        # is detected, it is assumed for the remaining of the parsing.
        zmode = False
        for l in coord_lines:
            l = l.strip()
            if not l:
                break
            if (not zmode) and GaussianInput._xyz_patt.match(l):
                m = GaussianInput._xyz_patt.match(l)
                species.append(m.group(1))
                toks = re.split(r"[,\s]+", l.strip())
                if len(toks) > 4:
                    coords.append([float(i) for i in toks[2:5]])
                else:
                    coords.append([float(i) for i in toks[1:4]])
            elif GaussianInput._zmat_patt.match(l):
                zmode = True
                toks = re.split(r"[,\s]+", l.strip())
                species.append(toks[0])
                toks.pop(0)
                if len(toks) == 0:
                    coords.append(np.array([0, 0, 0]))
                else:
                    nn = []
                    parameters = []
                    while len(toks) > 1:
                        ind = toks.pop(0)
                        data = toks.pop(0)
                        try:
                            nn.append(int(ind))
                        except ValueError:
                            nn.append(species.index(ind) + 1)
                        try:
                            val = float(data)
                            parameters.append(val)
                        except ValueError:
                            if data.startswith("-"):
                                parameters.append(-paras[data[1:]])
                            else:
                                parameters.append(paras[data])
                    if len(nn) == 1:
                        coords.append(np.array([0, 0, parameters[0]]))
                    elif len(nn) == 2:
                        coords1 = coords[nn[0] - 1]
                        coords2 = coords[nn[1] - 1]
                        bl = parameters[0]
                        angle = parameters[1]
                        axis = [0, 1, 0]
                        op = SymmOp.from_origin_axis_angle(coords1, axis, angle, False)
                        coord = op.operate(coords2)
                        vec = coord - coords1
                        coord = vec * bl / np.linalg.norm(vec) + coords1
                        coords.append(coord)
                    elif len(nn) == 3:
                        coords1 = coords[nn[0] - 1]
                        coords2 = coords[nn[1] - 1]
                        coords3 = coords[nn[2] - 1]
                        bl = parameters[0]
                        angle = parameters[1]
                        dih = parameters[2]
                        v1 = coords3 - coords2
                        v2 = coords1 - coords2
                        axis = np.cross(v1, v2)
                        op = SymmOp.from_origin_axis_angle(coords1, axis, angle, False)
                        coord = op.operate(coords2)
                        v1 = coord - coords1
                        v2 = coords1 - coords2
                        v3 = np.cross(v1, v2)
                        adj = get_angle(v3, axis)
                        axis = coords1 - coords2
                        op = SymmOp.from_origin_axis_angle(coords1, axis, dih - adj, False)
                        coord = op.operate(coord)
                        vec = coord - coords1
                        coord = vec * bl / np.linalg.norm(vec) + coords1
                        coords.append(coord)

        def _parse_species(sp_str):
            """
            The species specification can take many forms. E.g.,
            simple integers representing atomic numbers ("8"),
            actual species string ("C") or a labelled species ("C1").
            Sometimes, the species string is also not properly capitalized,
            e.g, ("c1"). This method should take care of these known formats.
            """
            try:
                return int(sp_str)
            except ValueError:
                sp = re.sub(r"\d", "", sp_str)
                return sp.capitalize()

        species = [_parse_species(sp) for sp in species]

        return Molecule(species, coords)

    @staticmethod
    def from_string(contents):
        """
        Creates GaussianInput from a string. The functional/basis_set should
        be the first parameters containing the "/" symbol on the
        route_parameters line (e.g. #P Freq HF/6-31G(d) iop(7/32=1) instead of
        #P Freq iop(7/32=1) HF/6-31G(d)).

        Args:
            contents: String representing an Gaussian input file.

        Returns:
            GaussianInput object
        """
        lines = [l.strip() for l in contents.split("\n")]

        link0_patt = re.compile(r"^(%.+)\s*=\s*(.+)")
        link0_dict = {}
        for i, l in enumerate(lines):
            if link0_patt.match(l):
                m = link0_patt.match(l)
                link0_dict[m.group(1).strip("=")] = m.group(2)

        route_patt = re.compile(r"^#[sSpPnN]*.*")
        route = ""
        route_index = None
        for i, l in enumerate(lines):
            if route_patt.match(l):
                route += " " + l
                route_index = i
            # This condition allows for route cards spanning multiple lines
            elif (l == "" or l.isspace()) and route_index:
                break
        functional, basis_set, route_paras, dieze_tag = read_route_line(route)
        ind = 2
        title = []
        while lines[route_index + ind].strip():
            title.append(lines[route_index + ind].strip())
            ind += 1
        title = " ".join(title)
        ind += 1
        toks = re.split(r"[,\s]+", lines[route_index + ind])
        charge = int(float(toks[0]))
        spin_mult = int(toks[1])
        coord_lines = []
        spaces = 0
        input_paras = {}
        ind += 1
        for i in range(route_index + ind, len(lines)):
            if lines[i].strip() == "":
                spaces += 1
            if spaces >= 1:
                d = lines[i].split("=")
                if len(d) == 1 and d[0] != '':
                    input_paras[d[0]] = None
                if len(d) == 2:
                    input_paras[d[0]] = d[1]
            else:
                coord_lines.append(lines[i].strip())
        mol = GaussianInput._parse_coords(coord_lines)
        mol.set_charge_and_spin(charge, spin_mult)

        return GaussianInput(
            mol,
            charge=charge,
            spin_multiplicity=spin_mult,
            title=title,
            functional=functional,
            basis_set=basis_set,
            route_parameters=route_paras,
            input_parameters=input_paras,
            link0_parameters=link0_dict,
            dieze_tag=dieze_tag,
        )

    @staticmethod
    def from_file(filename):
        """
        Creates GaussianInput from a file. The functional/basis_set should
        be the first parameters containing the "/" symbol on the
        route_parameters line (e.g. #P Freq HF/6-31G(d) iop(7/32=1) instead of
        #P Freq iop(7/32=1) HF/6-31G(d)).

        Args:
            filename: Gaussian input filename

        Returns:
            GaussianInput object
        """
        with zopen(filename, "r") as f:
            return GaussianInput.from_string(f.read())

    def _find_nn_pos_before_site(self, siteindex):
        """
        Returns index of nearest neighbor atoms.
        """
        alldist = [(self._mol.get_distance(siteindex, i), i) for i in range(siteindex)]
        alldist = sorted(alldist, key=lambda x: x[0])
        return [d[1] for d in alldist]

    def get_zmatrix(self):
        """
        Returns a z-matrix representation of the molecule.
        """
        output = []
        outputvar = []
        for i, site in enumerate(self._mol):
            if i == 0:
                output.append("{}".format(site.specie))
            elif i == 1:
                nn = self._find_nn_pos_before_site(i)
                bondlength = self._mol.get_distance(i, nn[0])
                output.append("{} {} B{}".format(self._mol[i].specie, nn[0] + 1, i))
                outputvar.append("B{}={:.6f}".format(i, bondlength))
            elif i == 2:
                nn = self._find_nn_pos_before_site(i)
                bondlength = self._mol.get_distance(i, nn[0])
                angle = self._mol.get_angle(i, nn[0], nn[1])
                output.append("{} {} B{} {} A{}".format(self._mol[i].specie, nn[0] + 1, i, nn[1] + 1, i))
                outputvar.append("B{}={:.6f}".format(i, bondlength))
                outputvar.append("A{}={:.6f}".format(i, angle))
            else:
                nn = self._find_nn_pos_before_site(i)
                bondlength = self._mol.get_distance(i, nn[0])
                angle = self._mol.get_angle(i, nn[0], nn[1])
                dih = self._mol.get_dihedral(i, nn[0], nn[1], nn[2])
                output.append(
                    "{} {} B{} {} A{} {} D{}".format(self._mol[i].specie, nn[0] + 1, i, nn[1] + 1, i, nn[2] + 1, i)
                )
                outputvar.append("B{}={:.6f}".format(i, bondlength))
                outputvar.append("A{}={:.6f}".format(i, angle))
                outputvar.append("D{}={:.6f}".format(i, dih))
        return "\n".join(output) + "\n\n" + "\n".join(outputvar)

    def get_cart_coords(self):
        """
        Return the cartesian coordinates of the molecule
        """

        def to_s(x):
            return "%0.6f" % x

        outs = []
        for i, site in enumerate(self._mol):
            outs.append(" ".join([site.species_string, " ".join([to_s(j) for j in site.coords])]))
        return "\n".join(outs)

    def __str__(self):
        return self.to_string()

    def to_string(self, cart_coords=False):
        """
        Return GaussianInput string

        Option: whe cart_coords sets to True return the cartesian coordinates
                instead of the z-matrix

        """

        def para_dict_to_string(para, joiner=" "):
            para_str = []
            # sorted is only done to make unittests work reliably
            for par, val in para.items():
                if val is None or val == "":
                    para_str.append(par)
                elif isinstance(val, dict):
                    val_str = para_dict_to_string(val, joiner=",")
                    para_str.append("{}=({})".format(par, val_str))
                else:
                    para_str.append("{}={}".format(par, val))
            return joiner.join(para_str)

        output = []
        if self.link0_parameters:
            output.append(para_dict_to_string(self.link0_parameters, "\n"))

        # Handle functional or basis set set to None, empty string or whitespace
        func_str = "" if self.functional is None else self.functional.strip()
        bset_str = "" if self.basis_set is None else self.basis_set.strip()

        if func_str != "" and bset_str != "":
            func_bset_str = " {}/{}".format(func_str, bset_str)
        else:
            # don't use the slash if either or both are set as empty
            func_bset_str = " {}{}".format(func_str, bset_str).rstrip()

        output.append(
            "{diez}{func_bset} {route}".format(
                diez=self.dieze_tag,
                func_bset=func_bset_str,
                route=para_dict_to_string(self.route_parameters),
            )
        )
        output.append("")
        output.append(self.title)
        output.append("")

        charge_str = "" if self.charge is None else "%d" % self.charge
        multip_str = "" if self.spin_multiplicity is None else " %d" % self.spin_multiplicity
        output.append("{}{}".format(charge_str, multip_str))

        if isinstance(self._mol, Molecule):
            if cart_coords is True:
                output.append(self.get_cart_coords())
            else:
                output.append(self.get_zmatrix())
        elif self._mol is not None:
            output.append(str(self._mol))
        output.append("")
        if self.gen_basis is not None:
            output.append("{:s}\n".format(self.gen_basis))
        output.append(para_dict_to_string(self.input_parameters, "\n"))
        output.append("\n")
        return "\n".join(output)

    def write_file(self, filename, cart_coords=False):
        """
        Write the input string into a file

        Option: see __str__ method
        """
        with zopen(filename, "w") as f:
            f.write(self.to_string(cart_coords))

    def as_dict(self):
        """
        :return: MSONable dict
        """
        return {
            "@module": self.__class__.__module__,
            "@class": self.__class__.__name__,
            "molecule": self.molecule.as_dict(),
            "functional": self.functional,
            "basis_set": self.basis_set,
            "route_parameters": self.route_parameters,
            "title": self.title,
            "charge": self.charge,
            "spin_multiplicity": self.spin_multiplicity,
            "input_parameters": self.input_parameters,
            "link0_parameters": self.link0_parameters,
            "dieze_tag": self.dieze_tag,
        }

    @classmethod
    def from_dict(cls, d):
        """
        :param d: dict
        :return: GaussianInput
        """
        return GaussianInput(
            mol=Molecule.from_dict(d["molecule"]),
            functional=d["functional"],
            basis_set=d["basis_set"],
            route_parameters=d["route_parameters"],
            title=d["title"],
            charge=d["charge"],
            spin_multiplicity=d["spin_multiplicity"],
            input_parameters=d["input_parameters"],
            link0_parameters=d["link0_parameters"],
        )


class GaussianOutput:
    """
    Parser for Gaussian output files.

    .. note::

        Still in early beta.

    Attributes:

    .. attribute:: structures

        All structures from the calculation in the standard orientation. If the
        symmetry is not considered, the standard orientation is not printed out
        and the input orientation is used instead. Check the `standard_orientation`
        attribute.

    .. attribute:: structures_input_orientation

        All structures from the calculation in the input orientation or the
        Z-matrix orientation (if an opt=z-matrix was requested).

    .. attribute:: opt_structures

        All optimized structures from the calculation in the standard orientation,
        if the attribute 'standard_orientation' is True, otherwise in the input
        or the Z-matrix orientation.

    .. attribute:: energies

        All energies from the calculation.

    .. attribute:: eigenvalues

        List of eigenvalues for the last geometry

    .. attribute:: MO_coefficients

        Matrix of MO coefficients for the last geometry

    .. attribute:: cart_forces

        All cartesian forces from the calculation.

    .. attribute:: frequencies

        A list for each freq calculation and for each mode of a dict with
        {
            "frequency": freq in cm-1,
            "symmetry": symmetry tag
            "r_mass": Reduce mass,
            "f_constant": force constant,
            "IR_intensity": IR Intensity,
            "mode": normal mode
         }

        The normal mode is a 1D vector of dx, dy dz of each atom.

    .. attribute:: hessian

        Matrix of second derivatives of the energy with respect to cartesian
        coordinates in the **input orientation** frame. Need #P in the
        route section in order to be in the output.

    .. attribute:: properly_terminated

        True if run has properly terminated

    .. attribute:: is_pcm

        True if run is a PCM run.

    .. attribute:: is_spin

        True if it is an unrestricted run

    .. attribute:: stationary_type

        If it is a relaxation run, indicates whether it is a minimum (Minimum)
        or a saddle point ("Saddle").

    .. attribute:: corrections

        Thermochemical corrections if this run is a Freq run as a dict. Keys
        are "Zero-point", "Thermal", "Enthalpy" and "Gibbs Free Energy"

    .. attribute:: functional

        Functional used in the run.

    .. attribute:: basis_set

        Basis set used in the run

    .. attribute:: route

        Additional route parameters as a dict. For example,
            {'SP':"", "SCF":"Tight"}

    .. attribute:: dieze_tag

        # preceding the route line, e.g. "#P"

    .. attribute:: link0

        Link0 parameters as a dict. E.g., {"%mem": "1000MW"}

    .. attribute:: charge

        Charge for structure

    .. attribute:: spin_multiplicity

        Spin multiplicity for structure

    .. attribute:: num_basis_func

        Number of basis functions in the run.

    .. attribute:: electrons

        number of alpha and beta electrons as (N alpha, N beta)

    .. attribute:: pcm

        PCM parameters and output if available.

    .. attribute:: errors

        error if not properly terminated (list to be completed in error_defs)

    .. attribute:: Mulliken_charges

        Mulliken atomic charges

    .. attribute:: eigenvectors

        Matrix of shape (num_basis_func, num_basis_func). Each column is an
        eigenvectors and contains AO coefficients of an MO.

        eigenvectors[Spin] = mat(num_basis_func, num_basis_func)

    .. attribute:: molecular_orbital

        MO development coefficients on AO in a more convenient array dict
        for each atom and basis set label.

        mo[Spin][OM j][atom i] = {AO_k: coeff, AO_k: coeff ... }

    .. attribute:: atom_basis_labels

        Labels of AO for each atoms. These labels are those used in the output
        of molecular orbital coefficients (POP=Full) and in the
        molecular_orbital array dict.

        atom_basis_labels[iatom] = [AO_k, AO_k, ...]

    .. attribute:: resumes

        List of gaussian data resume given at the end of the output file before
        the quotation. The resumes are given as string.

    .. attribute:: title

        Title of the gaussian run.

    .. attribute:: standard_orientation

        If True, the geometries stored in the structures are in the standard
        orientation. Else, the geometries are in the input orientation.

    .. attribute:: bond_orders

        Dict of bond order values read in the output file such as:
        {(0, 1): 0.8709, (1, 6): 1.234, ...}

        The keys are the atom indexes and the values are the Wiberg bond indexes
        that are printed using `pop=NBOREAD` and `$nbo bndidx $end`.

    Methods:

    .. method:: to_input()

        Return a GaussianInput object using the last geometry and the same
        calculation parameters.

    .. method:: read_scan()

        Read a potential energy surface from a gaussian scan calculation.

    .. method:: get_scan_plot()

        Get a matplotlib plot of the potential energy surface

    .. method:: save_scan_plot()

        Save a matplotlib plot of the potential energy surface to a file

    """

    def __init__(self, filename):
        """
        Args:
            filename: Filename of Gaussian output file.
        """
        self.filename = filename
        self._parse(filename)

    @property
    def final_energy(self):
        """
        :return: Final energy in Gaussian output.
        """
        return self.energies[-1]

    @property
    def initial_structure(self):
        """
        :returns: Initial structure in Gaussian output.
        """
        return self.structures_input_orientation[0]

    @property
    def final_structure(self):
        """
        returns: Final structure in Gaussian output.
        """
        return self.structures[-1]

    def _parse(self, filename):
        start_patt = re.compile(r" \(Enter \S+l101\.exe\)")
        route_patt = re.compile(r" #[pPnNtT]*.*")
        link0_patt = re.compile(r"^\s(%.+)\s*=\s*(.+)")
        charge_mul_patt = re.compile(r"Charge\s+=\s*([-\d]+)\s+" r"Multiplicity\s+=\s*(\d+)")
        num_basis_func_patt = re.compile(r"([0-9]+)\s+basis functions")
        num_elec_patt = re.compile(r"(\d+)\s+alpha electrons\s+(\d+)\s+beta electrons")
        pcm_patt = re.compile(r"Polarizable Continuum Model")
        stat_type_patt = re.compile(r"imaginary frequencies")
        scf_patt = re.compile(r"E\(.*\)\s*=\s*([-\.\d]+)\s+")
        mp2_patt = re.compile(r"EUMP2\s*=\s*(.*)")
        oniom_patt = re.compile(r"ONIOM:\s+extrapolated energy\s*=\s*(.*)")
        termination_patt = re.compile(r"(Normal|Error) termination")
        error_patt = re.compile(r"(! Non-Optimized Parameters !|Convergence failure)")
        mulliken_patt = re.compile(r"^\s*(Mulliken charges|Mulliken atomic charges)")
        mulliken_charge_patt = re.compile(r"^\s+(\d+)\s+([A-Z][a-z]?)\s*(\S*)")
        end_mulliken_patt = re.compile(r"(Sum of Mulliken )(.*)(charges)\s*=\s*(\D)")
        std_orientation_patt = re.compile(r"Standard orientation")
        input_orientation_patt = re.compile(r"Input orientation|Z-Matrix orientation")
        orbital_patt = re.compile(r"(Alpha|Beta)\s*\S+\s*eigenvalues --(.*)")
        thermo_patt = re.compile(r"(Zero-point|Thermal) correction(.*)=" r"\s+([\d\.-]+)")
        forces_on_patt = re.compile(r"Center\s+Atomic\s+Forces\s+\(Hartrees/Bohr\)")
        forces_off_patt = re.compile(r"Cartesian\s+Forces:\s+Max.*RMS.*")
        forces_patt = re.compile(r"\s+(\d+)\s+(\d+)\s+([0-9\.-]+)\s+([0-9\.-]+)\s+([0-9\.-]+)")

        freq_on_patt = re.compile(r"Harmonic\sfrequencies\s+\(cm\*\*-1\),\sIR\sintensities.*Raman.*")

        normal_mode_patt = re.compile(r"\s+(\d+)\s+(\d+)\s+([0-9\.-]{4,5})\s+([0-9\.-]{4,5}).*")

        mo_coeff_patt = re.compile(r"Molecular Orbital Coefficients:")
        mo_coeff_name_patt = re.compile(r"\d+\s((\d+|\s+)\s+([a-zA-Z]{1,2}|\s+))\s+(\d+\S+)")

        hessian_patt = re.compile(r"Force constants in Cartesian coordinates:")
        resume_patt = re.compile(r"^\s1\\1\\GINC-\S*")
        resume_end_patt = re.compile(r"^\s.*\\\\@")

        bond_order_patt = re.compile(r"Wiberg bond index matrix in the NAO basis:")

        esp_patt = re.compile(
            r"^\s*(ESP charges|ESP atomic charges)")
        esp_charge_patt = re.compile(
            r'^\s+(\d+)\s+([A-Z][a-z]?)\s*(\S*)')
        end_esp_patt = re.compile(
            r'(Sum of ESP )(.*)(charges)\s*=\s*(\D)')
        tensor_header_patt = re.compile(r"SCF GIAO Magnetic shielding tensor \(ppm\):")
        tensor_patt = \
            re.compile(r'^\s+(\d+)\s+([A-Z][a-z]?)\s*(Isotropic)\s*=\s+(-?\d+.?\d*)\s*(Anisotropy)\s*=\s*(-?\d+.?\d*)')
        tensor_mat_patt = \
            re.compile(r'^\s+[A-Z][A-Z]=\s+(-?\d+.?\d*)\s+[A-Z][A-Z]=\s+(-?\d+.?\d*)\s+[A-Z][A-Z]=\s+(-?\d+.?\d*)')
        tensor_eigen_patt = re.compile(r'^\s+Eigenvalues:\s+(-?\d+.?\d*)\s+(-?\d+.?\d*)\s+(-?\d+.?\d*)')
        end_tensor_patt = re.compile(r'^\s*(End of Minotr F.D. properties file)\s+(\d+)\s*(does not exist.)')

        dipole_header_patt = re.compile(r"^\s*(Dipole moment)\s\((.+)\):")
        tot_dipole_patt = re.compile(r"^\s+([A-Z])=\s+(-?\d+.?\d*)\s+([A-Z])=\s+(-?\d+.?\d*)\s+([A-Z])=\s+(-?\d+.?\d*)\s+([A-Z][a-z]+)=\s+(-?\d+.?\d*)")
        polarizability_patt = re.compile(r"^\s*Isotropic polarizability for W=\s+(-?\d+.?\d*)\s+(-?\d+.?\d*)\s+Bohr..3.")
        version_patt = re.compile(r"^\sGaussian\s([0-9]*):\s+([a-zA-Z0-9_.-]*).*")

        self.properly_terminated = False
        self.is_pcm = False
        self.stationary_type = "Minimum"
        self.corrections = {}
        self.energies = []
        self.pcm = None
        self.errors = []
        self.Mulliken_charges = {}
        self.link0 = {}
        self.cart_forces = []
        self.frequencies = []
        self.eigenvalues = []
        self.is_spin = False
        self.hessian = None
        self.resumes = []
        self.title = None
        self.bond_orders = {}
        self.esp_charges = {}
        self.tensor = {}
        self.dipole = {}
        self.polarizability = None
        self.version = None

        read_coord = 0
        read_mulliken = False
        read_eigen = False
        eigen_txt = []
        parse_stage = 0
        num_basis_found = False
        terminated = False
        parse_forces = False
        forces = []
        parse_freq = False
        frequencies = []
        read_mo = False
        parse_hessian = False
        routeline = ""
        standard_orientation = False
        parse_bond_order = False
        input_structures = list()
        std_structures = list()
        geom_orientation = None
        read_esp = False
        read_tensor = False
        read_dipole = False
        opt_structures = list()

        with zopen(filename) as f:
            for line in f:
                if parse_stage == 0:
                    if start_patt.search(line):
                        parse_stage = 1
                    elif link0_patt.match(line):
                        m = link0_patt.match(line)
                        self.link0[m.group(1)] = m.group(2)
                    elif route_patt.search(line) or routeline != "":
                        if set(line.strip()) == {"-"}:
                            params = read_route_line(routeline)
                            self.functional = params[0]
                            self.basis_set = params[1]
                            self.route_parameters = params[2]
                            route_lower = {k.lower(): v for k, v in self.route_parameters.items()}
                            self.dieze_tag = params[3]
                            parse_stage = 1
                        else:
                            routeline += line.strip('\n')[1:]
                    elif version_patt.search(line):
                        v = version_patt.search(line)
                        self.version = str(v.group(2))
                elif parse_stage == 1:
                    if set(line.strip()) == {"-"} and self.title is None:
                        self.title = ""
                    elif self.title == "":
                        self.title = line.strip()
                    elif charge_mul_patt.search(line):
                        m = charge_mul_patt.search(line)
                        self.charge = int(m.group(1))
                        self.spin_multiplicity = int(m.group(2))
                        parse_stage = 2
                elif parse_stage == 2:
                    if self.is_pcm:
                        self._check_pcm(line)

                    if "freq" in route_lower and thermo_patt.search(line):
                        m = thermo_patt.search(line)
                        if m.group(1) == "Zero-point":
                            self.corrections["Zero-point"] = float(m.group(3))
                        else:
                            key = m.group(2).strip(" to ")
                            self.corrections[key] = float(m.group(3))

                    if read_coord:
                        [f.readline() for i in range(3)]
                        line = f.readline()
                        sp = []
                        coords = []
                        while set(line.strip()) != {"-"}:
                            toks = line.split()
                            sp.append(Element.from_Z(int(toks[1])))
                            coords.append([float(x) for x in toks[3:6]])
                            line = f.readline()

                        read_coord = False
                        if geom_orientation == "input":
                            input_structures.append(Molecule(sp, coords))
                        elif geom_orientation == "standard":
                            std_structures.append(Molecule(sp, coords))

                    if parse_forces:
                        m = forces_patt.search(line)
                        if m:
                            forces.extend([float(_v) for _v in m.groups()[2:5]])
                        elif forces_off_patt.search(line):
                            self.cart_forces.append(forces)
                            forces = []
                            parse_forces = False

                    # read molecular orbital eigenvalues
                    if read_eigen:
                        m = orbital_patt.search(line)
                        if m:
                            eigen_txt.append(line)
                        else:
                            read_eigen = False
                            self.eigenvalues = {Spin.up: []}
                            for eigenline in eigen_txt:
                                if "Alpha" in eigenline:
                                    self.eigenvalues[Spin.up] += [float(e) for e in float_patt.findall(eigenline)]
                                elif "Beta" in eigenline:
                                    if Spin.down not in self.eigenvalues:
                                        self.eigenvalues[Spin.down] = []
                                    self.eigenvalues[Spin.down] += [float(e) for e in float_patt.findall(eigenline)]
                            eigen_txt = []

                    # read molecular orbital coefficients
                    if (not num_basis_found) and num_basis_func_patt.search(line):
                        m = num_basis_func_patt.search(line)
                        self.num_basis_func = int(m.group(1))
                        num_basis_found = True
                    elif read_mo:
                        # build a matrix with all coefficients
                        all_spin = [Spin.up]
                        if self.is_spin:
                            all_spin.append(Spin.down)

                        mat_mo = {}
                        for spin in all_spin:
                            mat_mo[spin] = np.zeros((self.num_basis_func, self.num_basis_func))
                            nMO = 0
                            end_mo = False
                            while nMO < self.num_basis_func and not end_mo:
                                f.readline()
                                f.readline()
                                self.atom_basis_labels = []
                                for i in range(self.num_basis_func):
                                    line = f.readline()

                                    # identify atom and OA labels
                                    m = mo_coeff_name_patt.search(line)
                                    if m.group(1).strip() != "":
                                        iat = int(m.group(2)) - 1
                                        # atname = m.group(3)
                                        self.atom_basis_labels.append([m.group(4)])
                                    else:
                                        self.atom_basis_labels[iat].append(m.group(4))

                                    # MO coefficients
                                    coeffs = [float(c) for c in float_patt.findall(line)]
                                    for j, c in enumerate(coeffs):
                                        mat_mo[spin][i, nMO + j] = c

                                nMO += len(coeffs)
                                line = f.readline()
                                # manage pop=regular case (not all MO)
<<<<<<< HEAD
                                if nMO < self.num_basis_func and \
                                        ("Density Matrix:" in line or
                                         mo_coeff_patt.search(line)):
=======
                                if nMO < self.num_basis_func and (
                                    "Density Matrix:" in line or mo_coeff_patt.search(line)
                                ):
>>>>>>> 937eff5c
                                    end_mo = True
                                    warnings.warn("POP=regular case, matrix " "coefficients not complete")
                            f.readline()

                        self.eigenvectors = mat_mo
                        read_mo = False

                        # build a more convenient array dict with MO
                        # coefficient of each atom in each MO.
                        # mo[Spin][OM j][atom i] =
                        # {AO_k: coeff, AO_k: coeff ... }
                        mo = {}
                        for spin in all_spin:
                            mo[spin] = [
                                [{} for iat in range(len(self.atom_basis_labels))] for j in range(self.num_basis_func)
                            ]
                            for j in range(self.num_basis_func):
                                i = 0
                                for iat, labels in enumerate(self.atom_basis_labels):
                                    for label in labels:
                                        mo[spin][j][iat][label] = self.eigenvectors[spin][i, j]
                                        i += 1

                        self.molecular_orbital = mo

                    elif parse_freq:
                        while line.strip() != "":  #  blank line
                            ifreqs = [int(val) - 1 for val in line.split()]
                            for ifreq in ifreqs:
                                frequencies.append(
                                    {
                                        "frequency": None,
                                        "r_mass": None,
                                        "f_constant": None,
                                        "IR_intensity": None,
                                        "symmetry": None,
                                        "mode": [],
                                    }
                                )
                            # read freq, intensity, masses, symmetry ...
                            while "Atom  AN" not in line:
                                if "Frequencies --" in line:
                                    freqs = map(float, float_patt.findall(line))
                                    for ifreq, freq in zip(ifreqs, freqs):
                                        frequencies[ifreq]["frequency"] = freq
                                elif "Red. masses --" in line:
                                    r_masses = map(float, float_patt.findall(line))
                                    for ifreq, r_mass in zip(ifreqs, r_masses):
                                        frequencies[ifreq]["r_mass"] = r_mass
                                elif "Frc consts  --" in line:
                                    f_consts = map(float, float_patt.findall(line))
                                    for ifreq, f_const in zip(ifreqs, f_consts):
                                        frequencies[ifreq]["f_constant"] = f_const
                                elif "IR Inten    --" in line:
                                    IR_intens = map(float, float_patt.findall(line))
                                    for ifreq, intens in zip(ifreqs, IR_intens):
                                        frequencies[ifreq]["IR_intensity"] = intens
                                else:
                                    syms = line.split()[:3]
                                    for ifreq, sym in zip(ifreqs, syms):
                                        frequencies[ifreq]["symmetry"] = sym
                                line = f.readline()

                            #  read normal modes
                            line = f.readline()
                            while normal_mode_patt.search(line):
<<<<<<< HEAD
                                values = list(map(float,
                                                  float_patt.findall(line)))
                                for i, ifreq in zip(range(0, len(values), 3),
                                                    ifreqs):
                                    frequencies[ifreq]["mode"].extend(values[i:i + 3])
=======
                                values = list(map(float, float_patt.findall(line)))
                                for i, ifreq in zip(range(0, len(values), 3), ifreqs):
                                    frequencies[ifreq]["mode"].extend(values[i : i + 3])
>>>>>>> 937eff5c
                                line = f.readline()

                        parse_freq = False
                        self.frequencies.append(frequencies)
                        frequencies = []

                    elif parse_hessian:
                        #  read Hessian matrix under "Force constants in Cartesian coordinates"
                        #  Hessian matrix is in the input  orientation framework
                        # WARNING : need #P in the route line
                        parse_hessian = False
                        ndf = 3 * len(input_structures[0])
                        self.hessian = np.zeros((ndf, ndf))
                        j_indices = range(5)
                        jndf = 0
                        while jndf < ndf:
                            for i in range(jndf, ndf):
                                line = f.readline()
                                vals = re.findall(r"\s*([+-]?\d+\.\d+[eEdD]?[+-]\d+)", line)
                                vals = [float(val.replace("D", "E")) for val in vals]
                                for jval, val in enumerate(vals):
                                    j = j_indices[jval]
                                    self.hessian[i, j] = val
                                    self.hessian[j, i] = val
                            jndf += len(vals)
                            line = f.readline()
                            j_indices = [j + 5 for j in j_indices]

                    elif parse_bond_order:
                        # parse Wiberg bond order
                        line = f.readline()
                        line = f.readline()
                        nat = len(input_structures[0])
                        matrix = list()
                        for iat in range(nat):
                            line = f.readline()
                            matrix.append([float(v) for v in line.split()[2:]])

                        self.bond_orders = dict()
                        for iat in range(nat):
                            for jat in range(iat + 1, nat):
                                self.bond_orders[(iat, jat)] = matrix[iat][jat]
                        parse_bond_order = False

                    elif termination_patt.search(line):
                        m = termination_patt.search(line)
                        if m.group(1) == "Normal":
                            self.properly_terminated = True
                            terminated = True
                    elif error_patt.search(line):
                        error_defs = {
                            "! Non-Optimized Parameters !": "Optimization " "error",
                            "Convergence failure": "SCF convergence error",
                        }
                        m = error_patt.search(line)
                        self.errors.append(error_defs[m.group(1)])
                    elif num_elec_patt.search(line):
                        m = num_elec_patt.search(line)
                        self.electrons = (int(m.group(1)), int(m.group(2)))
                    elif (not self.is_pcm) and pcm_patt.search(line):
                        self.is_pcm = True
                        self.pcm = {}
                    elif "freq" in route_lower and "opt" in route_lower and stat_type_patt.search(line):
                        self.stationary_type = "Saddle"
                    elif mp2_patt.search(line):
                        m = mp2_patt.search(line)
                        self.energies.append(float(m.group(1).replace("D", "E")))
                    elif oniom_patt.search(line):
                        m = oniom_patt.matcher(line)
                        self.energies.append(float(m.group(1)))
                    elif scf_patt.search(line):
                        m = scf_patt.search(line)
                        self.energies.append(float(m.group(1)))
                    elif std_orientation_patt.search(line):
                        standard_orientation = True
                        geom_orientation = "standard"
                        read_coord = True
                    elif input_orientation_patt.search(line):
                        geom_orientation = "input"
                        read_coord = True
                    elif "Optimization completed." in line:
                        line = f.readline()
                        if " -- Stationary point found." not in line:
                            warnings.warn(
                                "\n" + self.filename + ": Optimization complete but this is not a stationary point"
                            )
                        if standard_orientation:
                            opt_structures.append(std_structures[-1])
                        else:
                            opt_structures.append(input_structures[-1])
                    elif not read_eigen and orbital_patt.search(line):
                        eigen_txt.append(line)
                        read_eigen = True
                    elif mulliken_patt.search(line):
                        mulliken_txt = []
                        read_mulliken = True
                    elif esp_patt.search(line):
                        esp_txt = []
                        read_esp = True
                    elif tensor_header_patt.search(line):
                        tensor_txt = []
                        read_tensor = True
                    elif dipole_header_patt.search(line):
                        read_dipole = True
                    elif polarizability_patt.search(line):
                        m = polarizability_patt.search(line)
                        self.polarizability = float(m.group(2))
                    elif not parse_forces and forces_on_patt.search(line):
                        parse_forces = True
                    elif freq_on_patt.search(line):
                        parse_freq = True
                        [f.readline() for i in range(3)]
                    elif mo_coeff_patt.search(line):
                        if "Alpha" in line:
                            self.is_spin = True
                        read_mo = True
                    elif hessian_patt.search(line):
                        parse_hessian = True
                    elif resume_patt.search(line):
                        resume = []
                        while not resume_end_patt.search(line):
                            resume.append(line)
                            line = f.readline()
                            #  security if \\@ not in one line !
                            if line == "\n":
                                break
                        resume.append(line)
                        resume = "".join([r.strip() for r in resume])
                        self.resumes.append(resume)
                    elif bond_order_patt.search(line):
                        parse_bond_order = True

                    if read_mulliken:
                        if not end_mulliken_patt.search(line):
                            mulliken_txt.append(line)
                        else:
                            m = end_mulliken_patt.search(line)
                            mulliken_charges = {}
                            for line in mulliken_txt:
                                if mulliken_charge_patt.search(line):
                                    m = mulliken_charge_patt.search(line)
<<<<<<< HEAD
                                    dic = {int(m.group(1)):
                                               [m.group(2), float(m.group(3))]}
=======
                                    dic = {int(m.group(1)): [m.group(2), float(m.group(3))]}
>>>>>>> 937eff5c
                                    mulliken_charges.update(dic)
                            read_mulliken = False
                            self.Mulliken_charges = mulliken_charges

                    if read_esp:
                        if not end_esp_patt.search(line):
                            esp_txt.append(line)
                        else:
                            esp_charges = {}
                            for line in esp_txt:
                                if esp_charge_patt.search(line):
                                    e = esp_charge_patt.search(line)
                                    dic = {int(e.group(1)):
                                               [e.group(2), float(e.group(3))]}
                                    esp_charges.update(dic)
                            read_esp = False
                            self.esp_charges = esp_charges

                    if read_tensor:
                        if not end_tensor_patt.search(line):
                            tensor_txt.append(line)
                        else:
                            tensor = {}
                            latest_key = None
                            for line in tensor_txt:
                                if tensor_patt.search(line):
                                    t = tensor_patt.search(line)
                                    latest_key = int(t.group(1))
                                    tensor[latest_key] = {'type': t.group(2),
                                                          t.group(3): float(t.group(4)),
                                                          t.group(5): float(t.group(6)),
                                                          'tensor': []}
                                if tensor_mat_patt.search(line):
                                    t = tensor_mat_patt.search(line)
                                    tensor_sub_list = [float(t.group(1)), float(t.group(2)), float(t.group(3))]
                                    tensor[latest_key]['tensor'].append(tensor_sub_list)
                                if tensor_eigen_patt.search(line):
                                    t = tensor_eigen_patt.search(line)
                                    eigen_list = [float(t.group(1)), float(t.group(2)), float(t.group(3))]
                                    tensor[latest_key]['eigenvalues'] = eigen_list
                            read_tensor = False
                            self.tensor = tensor
                    if read_dipole:
                        if tot_dipole_patt.search(line):
                            d = tot_dipole_patt.search(line)
                            dipole_dict = {d.group(i): float(d.group(i + 1)) for i in range(1, 8, 2)}
                            read_esp = False
                            self.dipole = dipole_dict

        # store the structures. If symmetry is considered, the standard
        # orientation is used. Else the input orientation is used.
        if standard_orientation:
            self.structures = std_structures
            self.structures_input_orientation = input_structures
        else:
            self.structures = input_structures
            self.structures_input_orientation = input_structures
        # store optimized structure in input orientation
        self.opt_structures = opt_structures

        if not terminated:
            warnings.warn("\n" + self.filename + ": Termination error or bad Gaussian output file !")

    def _check_pcm(self, line):
        energy_patt = re.compile(r"(Dispersion|Cavitation|Repulsion) energy" r"\s+\S+\s+=\s+(\S*)")
        total_patt = re.compile(r"with all non electrostatic terms\s+\S+\s+" r"=\s+(\S*)")
        parameter_patt = re.compile(r"(Eps|Numeral density|RSolv|Eps" r"\(inf[inity]*\))\s+=\s*(\S*)")

        if energy_patt.search(line):
            m = energy_patt.search(line)
            self.pcm["{} energy".format(m.group(1))] = float(m.group(2))
        elif total_patt.search(line):
            m = total_patt.search(line)
            self.pcm["Total energy"] = float(m.group(1))
        elif parameter_patt.search(line):
            m = parameter_patt.search(line)
            self.pcm[m.group(1)] = float(m.group(2))

    def as_dict(self):
        """
        Json-serializable dict representation.
        """
        first_structure = self.initial_structure
        structure = self.final_structure
        d = {
            "has_gaussian_completed": self.properly_terminated,
            "nsites": len(structure),
        }
        comp = structure.composition
        d["unit_cell_formula"] = comp.as_dict()
        d["reduced_cell_formula"] = Composition(comp.reduced_formula).as_dict()
        d["pretty_formula"] = comp.reduced_formula
        d["is_pcm"] = self.is_pcm
        d["errors"] = self.errors
        d["Mulliken_charges"] = self.Mulliken_charges

        unique_symbols = sorted(list(d["unit_cell_formula"].keys()))
        d["elements"] = unique_symbols
        d["nelements"] = len(unique_symbols)
        d["charge"] = self.charge
        d["spin_multiplicity"] = self.spin_multiplicity

<<<<<<< HEAD
        vin = {"route_parameters": self.route_parameters, "dieze_tag": self.dieze_tag,
               "functional": self.functional, "basis_set": self.basis_set,
               "nbasisfunctions": self.num_basis_func,
               "pcm_parameters": self.pcm, "link0_parameters": self.link0,
               "molecule": first_structure.as_dict(), "title": self.title}
=======
        vin = {
            "route": self.route_parameters,
            "functional": self.functional,
            "basis_set": self.basis_set,
            "nbasisfunctions": self.num_basis_func,
            "pcm_parameters": self.pcm,
        }
>>>>>>> 937eff5c

        d["input"] = vin

        nsites = len(self.final_structure)

        vout = {
            "energies": self.energies,
            "final_energy": self.final_energy,
            "final_energy_per_atom": self.final_energy / nsites,
            "molecule": structure.as_dict(),
            "stationary_type": self.stationary_type,
            "corrections": self.corrections,
        }
        if self.esp_charges:
            vout["ESP_charges"] = self.esp_charges
        if self.tensor:
            vout["tensor"] = self.tensor
        if self.dipole:
            vout["dipole_moment"] = self.dipole
        if self.polarizability:
            vout["polarizability"] = self.polarizability
        if self.version:
            vout["gauss_version"] = self.version

        d["output"] = vout
        d["@module"] = self.__class__.__module__
        d["@class"] = self.__class__.__name__

        return d

    def read_scan(self):
        """
        Read a potential energy surface from a gaussian scan calculation.

        Returns:

            A dict: {"energies": [ values ],
                     "coords": {"d1": [ values ], "A2", [ values ], ... }}

            "energies" are the energies of all points of the potential energy
            surface. "coords" are the internal coordinates used to compute the
            potential energy surface and the internal coordinates optimized,
            labelled by their name as defined in the calculation.
        """

        def floatList(l):
            """return a list of float from a list of string"""
            return [float(v) for v in l]

        scan_patt = re.compile(r"^\sSummary of the potential surface scan:")
        optscan_patt = re.compile(r"^\sSummary of Optimized Potential Surface Scan")
#         conv_patt = re.compile(r"\s") # not sure if this is correct or the next line is
        coord_patt = re.compile(r"^\s*(\w+)((\s*[+-]?\d+\.\d+)+)")
        # data dict return
        data = {"energies": list(), "coords": dict()}

        # read in file
        with zopen(self.filename, "r") as f:
            line = f.readline()

            while line != "":
                if optscan_patt.match(line):
                    f.readline()
                    line = f.readline()
                    endScan = False
                    while not endScan:
                        data["energies"] += floatList(float_patt.findall(line))
                        line = f.readline()
                        while coord_patt.match(line):
                            icname = line.split()[0].strip()
                            if icname in data["coords"]:
                                data["coords"][icname] += floatList(float_patt.findall(line))
                            else:
                                data["coords"][icname] = floatList(float_patt.findall(line))
                            line = f.readline()
                        if not re.search(r"^\s+((\s*\d+)+)", line):
                            endScan = True
                        else:
                            line = f.readline()

                elif scan_patt.match(line):
                    line = f.readline()
                    data["coords"] = {icname: list() for icname in line.split()[1:-1]}
                    f.readline()
                    line = f.readline()
                    while not re.search(r"^\s-+", line):
                        values = floatList(line.split())
                        data["energies"].append(values[-1])
                        for i, icname in enumerate(data["coords"]):
                            data["coords"][icname].append(values[i + 1])
                        line = f.readline()
                else:
                    line = f.readline()

        return data

    def get_scan_plot(self, coords=None):
        """
        Get a matplotlib plot of the potential energy surface.

        Args:
            coords: internal coordinate name to use as abcissa.
        """
        from pymatgen.util.plotting import pretty_plot

        plt = pretty_plot(12, 8)

        d = self.read_scan()

        if coords and coords in d["coords"]:
            x = d["coords"][coords]
            plt.xlabel(coords)
        else:
            x = range(len(d["energies"]))
            plt.xlabel("points")

        plt.ylabel("Energy (eV)")

        e_min = min(d["energies"])
        y = [(e - e_min) * Ha_to_eV for e in d["energies"]]

        plt.plot(x, y, "ro--")
        return plt

    def save_scan_plot(self, filename="scan.pdf", img_format="pdf", coords=None):
        """
        Save matplotlib plot of the potential energy surface to a file.

        Args:
            filename: Filename to write to.
            img_format: Image format to use. Defaults to EPS.
            coords: internal coordinate name to use as abcissa.
        """
        plt = self.get_scan_plot(coords)
        plt.savefig(filename, format=img_format)

    def read_excitation_energies(self):
        """
        Read a excitation energies after a TD-DFT calculation.

        Returns:

            A list: A list of tuple for each transition such as
                    [(energie (eV), lambda (nm), oscillatory strength), ... ]
        """

        transitions = list()

        # read in file
        with zopen(self.filename, "r") as f:
            line = f.readline()
            td = False
            while line != "":
                if re.search(r"^\sExcitation energies and oscillator strengths:", line):
                    td = True

                if td:
                    if re.search(r"^\sExcited State\s*\d", line):
                        val = [float(v) for v in float_patt.findall(line)]
                        transitions.append(tuple(val[0:3]))
                line = f.readline()
        return transitions

    def get_spectre_plot(self, sigma=0.05, step=0.01):
        """
        Get a matplotlib plot of the UV-visible xas. Transition are plotted
        as vertical lines and as a sum of normal functions with sigma with. The
        broadening is applied in energy and the xas is plotted as a function
        of the wavelength.

        Args:
            sigma: Full width at half maximum in eV for normal functions.
            step: bin interval in eV

        Returns:
            A dict: {"energies": values, "lambda": values, "xas": values}
                    where values are lists of abscissa (energies, lamba) and
                    the sum of gaussian functions (xas).
            A matplotlib plot.
        """
        from scipy.stats import norm

        from pymatgen.util.plotting import pretty_plot

        plt = pretty_plot(12, 8)

        transitions = self.read_excitation_energies()

        minval = min([val[0] for val in transitions]) - 5.0 * sigma
        maxval = max([val[0] for val in transitions]) + 5.0 * sigma
        npts = int((maxval - minval) / step) + 1

        eneval = np.linspace(minval, maxval, npts)  # in eV
        lambdaval = [cst.h * cst.c / (val * cst.e) * 1.0e9 for val in eneval]  # in nm

        # sum of gaussian functions
        spectre = np.zeros(npts)
        for trans in transitions:
            spectre += trans[2] * norm(eneval, trans[0], sigma)
        spectre /= spectre.max()
        plt.plot(lambdaval, spectre, "r-", label="spectre")

        data = {"energies": eneval, "lambda": lambdaval, "xas": spectre}

        # plot transitions as vlines
        plt.vlines(
            [val[1] for val in transitions],
            0.0,
            [val[2] for val in transitions],
            color="blue",
            label="transitions",
            linewidth=2,
        )

        plt.xlabel("$\\lambda$ (nm)")
        plt.ylabel("Arbitrary unit")
        plt.legend()

        return data, plt

    def save_spectre_plot(self, filename="spectre.pdf", img_format="pdf", sigma=0.05, step=0.01):
        """
        Save matplotlib plot of the spectre to a file.

        Args:
            filename: Filename to write to.
            img_format: Image format to use. Defaults to EPS.
            sigma: Full width at half maximum in eV for normal functions.
            step: bin interval in eV
        """
        d, plt = self.get_spectre_plot(sigma, step)
        plt.savefig(filename, format=img_format)

    def to_input(
        self,
        mol=None,
        charge=None,
        spin_multiplicity=None,
        title=None,
        functional=None,
        basis_set=None,
        route_parameters=None,
        input_parameters=None,
        link0_parameters=None,
        dieze_tag=None,
        cart_coords=False,
    ):
        """
        Create a new input object using by default the last geometry read in
        the output file and with the same calculation parameters. Arguments
        are the same as GaussianInput class.

        Returns
            gaunip (GaussianInput) : the gaussian input object
        """
        if not mol:
            mol = self.final_structure

        if charge is None:
            charge = self.charge

        if spin_multiplicity is None:
            spin_multiplicity = self.spin_multiplicity

        if not title:
            title = self.title

        if not functional:
            functional = self.functional

        if not basis_set:
            basis_set = self.basis_set

        if not route_parameters:
            route_parameters = self.route_parameters

        if not link0_parameters:
            link0_parameters = self.link0

        if not dieze_tag:
            dieze_tag = self.dieze_tag

<<<<<<< HEAD
        return GaussianInput(mol=mol,
                             charge=charge,
                             spin_multiplicity=spin_multiplicity,
                             title=title,
                             functional=functional,
                             basis_set=basis_set,
                             route_parameters=route_parameters,
                             input_parameters=input_parameters,
                             link0_parameters=link0_parameters,
                             dieze_tag=dieze_tag)

    @staticmethod
    def from_dict_to_input(d):
        """
          Create a new input object from a gaussian output dictionary. Arguments
          are the same as GaussianInput class.

          Args:
              d (dict): Json-serializable dict representation of a gaussian
                        output

          Returns:
              gaunip (GaussianInput): the gaussian input object
          """
        mol = Molecule.from_dict(d['output']['molecule'])
        charge = d.get('charge')
        spin_multiplicity = d.get('spin_multiplicity')
        title = d.get('input', {}).get('title')
        functional = d.get('input', {}).get('functional')
        basis_set = d.get('input', {}).get('basis_set')
        route_parameters = d.get('input', {}).get('route')
        link0_parameters = d.get('input', {}).get('link0_parameters')
        input_parameters = d.get('input', {}).get('input_parameters')
        dieze_tag = d.get('input', {}).get('dieze_tag', '#P')

        return GaussianInput(mol=mol,
                             charge=charge,
                             spin_multiplicity=spin_multiplicity,
                             title=title,
                             functional=functional,
                             basis_set=basis_set,
                             route_parameters=route_parameters,
                             input_parameters=input_parameters,
                             link0_parameters=link0_parameters,
                             dieze_tag=dieze_tag)
=======
        return GaussianInput(
            mol=mol,
            charge=charge,
            spin_multiplicity=spin_multiplicity,
            title=title,
            functional=functional,
            basis_set=basis_set,
            route_parameters=route_parameters,
            input_parameters=input_parameters,
            link0_parameters=link0_parameters,
            dieze_tag=dieze_tag,
        )
>>>>>>> 937eff5c
<|MERGE_RESOLUTION|>--- conflicted
+++ resolved
@@ -1061,15 +1061,9 @@
                                 nMO += len(coeffs)
                                 line = f.readline()
                                 # manage pop=regular case (not all MO)
-<<<<<<< HEAD
                                 if nMO < self.num_basis_func and \
                                         ("Density Matrix:" in line or
                                          mo_coeff_patt.search(line)):
-=======
-                                if nMO < self.num_basis_func and (
-                                    "Density Matrix:" in line or mo_coeff_patt.search(line)
-                                ):
->>>>>>> 937eff5c
                                     end_mo = True
                                     warnings.warn("POP=regular case, matrix " "coefficients not complete")
                             f.readline()
@@ -1136,17 +1130,9 @@
                             #  read normal modes
                             line = f.readline()
                             while normal_mode_patt.search(line):
-<<<<<<< HEAD
-                                values = list(map(float,
-                                                  float_patt.findall(line)))
-                                for i, ifreq in zip(range(0, len(values), 3),
-                                                    ifreqs):
-                                    frequencies[ifreq]["mode"].extend(values[i:i + 3])
-=======
                                 values = list(map(float, float_patt.findall(line)))
                                 for i, ifreq in zip(range(0, len(values), 3), ifreqs):
                                     frequencies[ifreq]["mode"].extend(values[i : i + 3])
->>>>>>> 937eff5c
                                 line = f.readline()
 
                         parse_freq = False
@@ -1288,12 +1274,8 @@
                             for line in mulliken_txt:
                                 if mulliken_charge_patt.search(line):
                                     m = mulliken_charge_patt.search(line)
-<<<<<<< HEAD
                                     dic = {int(m.group(1)):
                                                [m.group(2), float(m.group(3))]}
-=======
-                                    dic = {int(m.group(1)): [m.group(2), float(m.group(3))]}
->>>>>>> 937eff5c
                                     mulliken_charges.update(dic)
                             read_mulliken = False
                             self.Mulliken_charges = mulliken_charges
@@ -1396,21 +1378,11 @@
         d["charge"] = self.charge
         d["spin_multiplicity"] = self.spin_multiplicity
 
-<<<<<<< HEAD
         vin = {"route_parameters": self.route_parameters, "dieze_tag": self.dieze_tag,
                "functional": self.functional, "basis_set": self.basis_set,
                "nbasisfunctions": self.num_basis_func,
                "pcm_parameters": self.pcm, "link0_parameters": self.link0,
                "molecule": first_structure.as_dict(), "title": self.title}
-=======
-        vin = {
-            "route": self.route_parameters,
-            "functional": self.functional,
-            "basis_set": self.basis_set,
-            "nbasisfunctions": self.num_basis_func,
-            "pcm_parameters": self.pcm,
-        }
->>>>>>> 937eff5c
 
         d["input"] = vin
 
@@ -1693,17 +1665,18 @@
         if not dieze_tag:
             dieze_tag = self.dieze_tag
 
-<<<<<<< HEAD
-        return GaussianInput(mol=mol,
-                             charge=charge,
-                             spin_multiplicity=spin_multiplicity,
-                             title=title,
-                             functional=functional,
-                             basis_set=basis_set,
-                             route_parameters=route_parameters,
-                             input_parameters=input_parameters,
-                             link0_parameters=link0_parameters,
-                             dieze_tag=dieze_tag)
+        return GaussianInput(
+            mol=mol,
+            charge=charge,
+            spin_multiplicity=spin_multiplicity,
+            title=title,
+            functional=functional,
+            basis_set=basis_set,
+            route_parameters=route_parameters,
+            input_parameters=input_parameters,
+            link0_parameters=link0_parameters,
+            dieze_tag=dieze_tag,
+        )
 
     @staticmethod
     def from_dict_to_input(d):
@@ -1738,18 +1711,4 @@
                              route_parameters=route_parameters,
                              input_parameters=input_parameters,
                              link0_parameters=link0_parameters,
-                             dieze_tag=dieze_tag)
-=======
-        return GaussianInput(
-            mol=mol,
-            charge=charge,
-            spin_multiplicity=spin_multiplicity,
-            title=title,
-            functional=functional,
-            basis_set=basis_set,
-            route_parameters=route_parameters,
-            input_parameters=input_parameters,
-            link0_parameters=link0_parameters,
-            dieze_tag=dieze_tag,
-        )
->>>>>>> 937eff5c
+                             dieze_tag=dieze_tag)