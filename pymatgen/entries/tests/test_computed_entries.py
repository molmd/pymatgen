# coding: utf-8
# Copyright (c) Pymatgen Development Team.
# Distributed under the terms of the MIT License.


import unittest
import pytest
import os
import json

from collections import defaultdict
from pymatgen.io.vasp.outputs import Vasprun
from pymatgen.entries.computed_entries import (
    ComputedEntry,
    ComputedStructureEntry,
    GibbsComputedStructureEntry,
    EnergyAdjustment,
    ConstantEnergyAdjustment,
    CompositionEnergyAdjustment,
    TemperatureEnergyAdjustment,
    ManualEnergyAdjustment,
)
from pymatgen.analysis.phase_diagram import PhaseDiagram

from monty.json import MontyDecoder

test_dir = os.path.join(os.path.dirname(__file__), "..", "..", "..", "test_files")

filepath = os.path.join(test_dir, "vasprun.xml")
vasprun = Vasprun(filepath)


def test_energyadjustment():
    ea = EnergyAdjustment(10)
    assert ea.name == "Manual adjustment"
    assert ea.cls == {}
    assert ea.description == ""
    ead = ea.as_dict()
    ea2 = EnergyAdjustment.from_dict(ead)
    assert str(ead) == str(ea2.as_dict())


def test_manual_energy_adjustment():
    ea = ManualEnergyAdjustment(10)
    assert ea.name == "Manual energy adjustment"
    assert ea.value == 10
    assert ea.description == "Manual energy adjustment (10.000 eV)"


def test_constant_energy_adjustment():
    ea = ConstantEnergyAdjustment(8)
    assert ea.name == "Constant energy adjustment"
    assert ea.value == 8
    assert ea.description == "Constant energy adjustment (8.000 eV)"


def test_composition_energy_adjustment():
    ea = CompositionEnergyAdjustment(2, 2, uncertainty_per_atom=0, name="H")
    assert ea.name == "H"
    assert ea.value == 4
    assert (
        ea.description
        == "Composition-based energy adjustment (2.000 eV/atom x 2 atoms)"
    )


def test_temp_energy_adjustment():
    ea = TemperatureEnergyAdjustment(-0.1, 298, 5, uncertainty_per_degK=0, name="entropy")
    assert ea.name == "entropy"
    assert ea.value == -0.1 * 298 * 5
    assert ea.n_atoms == 5
    assert ea.temp == 298
    assert (
        ea.description
        == "Temperature-based energy adjustment (-0.1000 eV/K/atom x 298 K x 5 atoms)"
    )


class ComputedEntryTest(unittest.TestCase):
    def setUp(self):
        self.entry = ComputedEntry(
            vasprun.final_structure.composition,
            vasprun.final_energy,
            parameters=vasprun.incar,
        )
        self.entry2 = ComputedEntry({"Fe": 2, "O": 3}, 2.3)
        self.entry3 = ComputedEntry("Fe2O3", 2.3)
        self.entry4 = ComputedEntry("Fe2O3", 2.3, entry_id=1)
        self.entry5 = ComputedEntry("Fe6O9", 6.9)
        ea = ConstantEnergyAdjustment(-5, name="Dummy adjustment")
        self.entry6 = ComputedEntry("Fe6O9", 6.9, correction=-10)
        self.entry7 = ComputedEntry("Fe6O9", 6.9, energy_adjustments=[ea])

    def test_energy(self):
        self.assertAlmostEqual(self.entry.energy, -269.38319884)
        self.entry.correction = 1.0
        self.assertAlmostEqual(self.entry.energy, -268.38319884)
        self.assertAlmostEqual(self.entry3.energy_per_atom, 2.3 / 5)

    def test_composition(self):
        self.assertEqual(self.entry.composition.reduced_formula, "LiFe4(PO4)4")
        self.assertEqual(self.entry2.composition.reduced_formula, "Fe2O3")
        self.assertEqual(self.entry5.composition.reduced_formula, "Fe2O3")
        self.assertEqual(self.entry5.composition.get_reduced_formula_and_factor()[1], 3)

    def test_normalize(self):
        entry = ComputedEntry("Fe6O9", 6.9, correction=1)
        entry.normalize()
        self.assertEqual(entry.composition.formula, "Fe2 O3")
        self.assertAlmostEqual(entry.uncorrected_energy, 6.9 / 3)
        self.assertAlmostEqual(entry.correction, 1 / 3)
        self.assertAlmostEqual(entry.energy * 3, 6.9 + 1)
        self.assertAlmostEqual(entry.energy_adjustments[0].value, 1 / 3)
        entry.normalize("atom")
        self.assertEqual(entry.composition.formula, "Fe0.4 O0.6")
        self.assertAlmostEqual(entry.uncorrected_energy, 6.9 / 15)
        self.assertAlmostEqual(entry.correction, 1 / 15)
        self.assertAlmostEqual(entry.energy * 15, 6.9 + 1)
        self.assertAlmostEqual(entry.energy_adjustments[0].value, 1 / 15)

    def test_normalize_energy_adjustments(self):
<<<<<<< HEAD
        ealist = [ManualEnergyAdjustment(5),
                  ConstantEnergyAdjustment(5),
                  CompositionEnergyAdjustment(1, 5, uncertainty_per_atom=0, name="Na"),
                  TemperatureEnergyAdjustment(0.005, 100, 10, uncertainty_per_degK=0)
                  ]
=======
        ealist = [
            ManualEnergyAdjustment(5),
            ConstantEnergyAdjustment(5),
            CompositionEnergyAdjustment(1, 5, "Na"),
            TemperatureEnergyAdjustment(0.005, 100, 10),
        ]
>>>>>>> 5613a471
        entry = ComputedEntry("Na5Cl5", 6.9, energy_adjustments=ealist)
        assert entry.correction == 20
        entry.normalize()
        assert entry.correction == 4
        for ea in entry.energy_adjustments:
            assert ea.value == 1

    def test_to_from_dict(self):
        d = self.entry.as_dict()
        e = ComputedEntry.from_dict(d)
        self.assertAlmostEqual(e.energy, -269.38319884)

    def test_to_from_dict_with_adjustment(self):
        """
        Legacy case where adjustment was provided manually
        """
        d = self.entry6.as_dict()
        e = ComputedEntry.from_dict(d)
        self.assertAlmostEqual(e.uncorrected_energy, 6.9)
        self.assertEqual(
            e.energy_adjustments[0].value, self.entry6.energy_adjustments[0].value
        )

    def test_to_from_dict_with_adjustment_2(self):
        """
        Modern case where correction was provided manually
        """
        d = self.entry7.as_dict()
        e = ComputedEntry.from_dict(d)
        self.assertAlmostEqual(e.uncorrected_energy, 6.9)
        self.assertEqual(
            e.energy_adjustments[0].value, self.entry7.energy_adjustments[0].value
        )

    def test_to_from_dict_with_adjustment_3(self):
        """
        Legacy case where the entry was serialized before the energy_adjustment
        attribute was part of ComputedEntry
        """
        # same as entry6
        d = {
            "@module": "pymatgen.entries.computed_entries",
            "@class": "ComputedEntry",
            "energy": 6.9,
            "composition": defaultdict(float, {"Fe": 6.0, "O": 9.0}),
            "parameters": {},
            "data": {},
            "entry_id": None,
            "correction": -10,
        }
        e = ComputedEntry.from_dict(d)
        self.assertAlmostEqual(e.uncorrected_energy, 6.9)
        self.assertAlmostEqual(e.correction, -10)
        assert len(e.energy_adjustments) == 1

    def test_conflicting_correction_adjustment(self):
        """
        Should raise a ValueError if a user tries to manually set both the correction
        and energy_adjustment, even if the values match.
        """
        ea = ConstantEnergyAdjustment(-10, name="Dummy adjustment")
        with pytest.raises(ValueError, match="Argument conflict!"):
            ComputedEntry("Fe6O9", 6.9, correction=-10, energy_adjustments=[ea])

    def test_entry_id(self):
        self.assertEqual(self.entry4.entry_id, 1)
        self.assertEqual(self.entry2.entry_id, None)

    def test_str(self):
        self.assertIsNotNone(str(self.entry))

    def test_sulfide_energy(self):
        self.entry = ComputedEntry("BaS", -10.21249155)
        self.assertAlmostEqual(self.entry.energy, -10.21249155)
        self.assertAlmostEqual(self.entry.energy_per_atom, -10.21249155 / 2)
        self.entry.correction = 1.0
        self.assertAlmostEqual(self.entry.energy, -9.21249155)

    def test_is_element(self):
        entry = ComputedEntry("Fe3", 2.3)
        self.assertTrue(entry.is_element)


class ComputedStructureEntryTest(unittest.TestCase):
    def setUp(self):
        self.entry = ComputedStructureEntry(
            vasprun.final_structure, vasprun.final_energy, parameters=vasprun.incar
        )

    def test_energy(self):
        self.assertAlmostEqual(self.entry.energy, -269.38319884)
        self.entry.correction = 1.0
        self.assertAlmostEqual(self.entry.energy, -268.38319884)

    def test_composition(self):
        self.assertEqual(self.entry.composition.reduced_formula, "LiFe4(PO4)4")

    def test_to_from_dict(self):
        d = self.entry.as_dict()
        e = ComputedStructureEntry.from_dict(d)
        self.assertAlmostEqual(e.energy, -269.38319884)

    def test_str(self):
        self.assertIsNotNone(str(self.entry))

    def test_to_from_dict_structure_with_adjustment_3(self):
        """
        Legacy case where the structure entry was serialized before the energy_adjustment
        attribute was part of ComputedEntry
        """
        # ComputedStructureEntry for Oxygen, mp-12957, as of April 2020
        # with an arbitrary 1 eV correction added
        d = {
            "@module": "pymatgen.entries.computed_entries",
            "@class": "ComputedStructureEntry",
            "energy": -39.42116819,
            "composition": defaultdict(float, {"O": 8.0}),
            "parameters": {
                "run_type": "GGA",
                "is_hubbard": False,
                "pseudo_potential": {
                    "functional": "PBE",
                    "labels": ["O"],
                    "pot_type": "paw",
                },
                "hubbards": {},
                "potcar_symbols": ["PBE O"],
                "oxide_type": "None",
            },
            "data": {"oxide_type": "None"},
            "entry_id": "mp-12957",
            "correction": 1,
            "structure": {
                "@module": "pymatgen.core.structure",
                "@class": "Structure",
                "charge": None,
                "lattice": {
                    "matrix": [
                        [-1.7795583, 0.0, 3.86158265],
                        [4.17564656, -3.03266995, -0.01184798],
                        [4.17564656, 3.03266995, -0.01184798],
                    ],
                    "a": 4.251899376264673,
                    "b": 5.160741380296335,
                    "c": 5.160741380296335,
                    "alpha": 71.97975354157973,
                    "beta": 109.9211782454931,
                    "gamma": 109.9211782454931,
                    "volume": 97.67332322031668,
                },
                "sites": [
                    {
                        "species": [{"element": "O", "occu": 1}],
                        "abc": [0.8531272, 0.15466029, 0.15466029],
                        "xyz": [
                            -0.22657617390155504,
                            -1.750215367360042e-17,
                            3.2907563697176516,
                        ],
                        "label": "O",
                        "properties": {"magmom": 0.002},
                    },
                    {
                        "species": [{"element": "O", "occu": 1}],
                        "abc": [0.84038763, 0.71790132, 0.21754949],
                        "xyz": [
                            2.410593174641884,
                            -1.5174019592685084,
                            3.234143088794756,
                        ],
                        "label": "O",
                        "properties": {"magmom": -0.002},
                    },
                    {
                        "species": [{"element": "O", "occu": 1}],
                        "abc": [0.17255465, 0.21942628, 0.21942628],
                        "xyz": [
                            1.5254221229000986,
                            -2.121360826524921e-18,
                            0.6611345262629937,
                        ],
                        "label": "O",
                        "properties": {"magmom": 0.002},
                    },
                    {
                        "species": [{"element": "O", "occu": 1}],
                        "abc": [0.15961237, 0.78245051, 0.28209968],
                        "xyz": [
                            4.161145821004675,
                            -1.5173989265985586,
                            0.6037435893572642,
                        ],
                        "label": "O",
                        "properties": {"magmom": -0.002},
                    },
                    {
                        "species": [{"element": "O", "occu": 1}],
                        "abc": [0.84038763, 0.21754949, 0.71790132],
                        "xyz": [
                            2.410593174641884,
                            1.5174019592685082,
                            3.234143088794756,
                        ],
                        "label": "O",
                        "properties": {"magmom": -0.002},
                    },
                    {
                        "species": [{"element": "O", "occu": 1}],
                        "abc": [0.82744535, 0.78057372, 0.78057372],
                        "xyz": [
                            5.046312697099901,
                            -1.3574974398403584e-16,
                            3.176752163737006,
                        ],
                        "label": "O",
                        "properties": {"magmom": 0.002},
                    },
                    {
                        "species": [{"element": "O", "occu": 1}],
                        "abc": [0.15961237, 0.28209968, 0.78245051],
                        "xyz": [
                            4.161145821004675,
                            1.5173989265985584,
                            0.6037435893572642,
                        ],
                        "label": "O",
                        "properties": {"magmom": -0.002},
                    },
                    {
                        "species": [{"element": "O", "occu": 1}],
                        "abc": [0.1468728, 0.84533971, 0.84533971],
                        "xyz": [
                            6.798310993901555,
                            -1.7769364890338579e-16,
                            0.5471303202823484,
                        ],
                        "label": "O",
                        "properties": {"magmom": 0.002},
                    },
                ],
            },
        }
        e = ComputedEntry.from_dict(d)
        self.assertAlmostEqual(e.uncorrected_energy, -39.42116819)
        self.assertAlmostEqual(e.energy, -38.42116819)
        self.assertAlmostEqual(e.correction, 1)
        assert len(e.energy_adjustments) == 1


class GibbsComputedStructureEntryTest(unittest.TestCase):
    def setUp(self):
        self.temps = [300, 600, 900, 1200, 1500, 1800]
        self.struct = vasprun.final_structure
        self.num_atoms = self.struct.composition.num_atoms
        self.temp_entries = {
            temp: GibbsComputedStructureEntry(
                self.struct,
                -2.436 * self.num_atoms,
                temp=temp,
                parameters=vasprun.incar,
                entry_id="test",
            )
            for temp in self.temps
        }

        with open(os.path.join(test_dir, "Mn-O_entries.json"), "r") as f:
            data = json.load(f)

        self.mp_entries = [MontyDecoder().process_decoded(d) for d in data]

    def test_gf_sisso(self):
        energies = {
            300: -56.21273010866969,
            600: -51.52997063074788,
            900: -47.29888391585979,
            1200: -42.942338738866304,
            1500: -37.793417248809774,
            1800: -32.32513382051749,
        }
        for t in self.temps:
            self.assertAlmostEqual(self.temp_entries[t].energy, energies[t])

    def test_interpolation(self):
        temp = 450
        e = GibbsComputedStructureEntry(self.struct, -2.436 * self.num_atoms, temp=temp)
        self.assertAlmostEqual(e.energy, -53.7243542548528)

    def test_from_entries(self):
        gibbs_entries = GibbsComputedStructureEntry.from_entries(self.mp_entries)

        self.assertIsNotNone(gibbs_entries)

    def test_from_pd(self):
        pd = PhaseDiagram(self.mp_entries)
        gibbs_entries = GibbsComputedStructureEntry.from_pd(pd)

        self.assertIsNotNone(gibbs_entries)

    def test_to_from_dict(self):
        test_entry = self.temp_entries[300]
        d = test_entry.as_dict()
        e = GibbsComputedStructureEntry.from_dict(d)
        self.assertAlmostEqual(e.energy, test_entry.energy)

    def test_str(self):
        self.assertIsNotNone(str(self.temp_entries[300]))


if __name__ == "__main__":
    # import sys;sys.argv = ['', 'Test.testName']
    unittest.main()<|MERGE_RESOLUTION|>--- conflicted
+++ resolved
@@ -119,20 +119,11 @@
         self.assertAlmostEqual(entry.energy_adjustments[0].value, 1 / 15)
 
     def test_normalize_energy_adjustments(self):
-<<<<<<< HEAD
         ealist = [ManualEnergyAdjustment(5),
                   ConstantEnergyAdjustment(5),
                   CompositionEnergyAdjustment(1, 5, uncertainty_per_atom=0, name="Na"),
                   TemperatureEnergyAdjustment(0.005, 100, 10, uncertainty_per_degK=0)
                   ]
-=======
-        ealist = [
-            ManualEnergyAdjustment(5),
-            ConstantEnergyAdjustment(5),
-            CompositionEnergyAdjustment(1, 5, "Na"),
-            TemperatureEnergyAdjustment(0.005, 100, 10),
-        ]
->>>>>>> 5613a471
         entry = ComputedEntry("Na5Cl5", 6.9, energy_adjustments=ealist)
         assert entry.correction == 20
         entry.normalize()
