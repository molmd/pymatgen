--- conflicted
+++ resolved
@@ -166,19 +166,12 @@
         return self._energy - self.chemical_energy
 
     def __repr__(self):
-<<<<<<< HEAD
         output = [
             f"GrandPotPDEntry with original composition {self.original_entry.composition}, "
             f"energy = {self.original_entry.energy:.4f}, ",
             "chempots = " + ", ".join([f"mu_{el} = {mu:.4f}" for el, mu in self.chempots.items()]),
         ]
         return "".join(output)
-=======
-        chempot_str = " ".join([f"mu_{el} = {mu:.4f}" for el, mu in self.chempots.items()])
-        return "GrandPotPDEntry with original composition {}, energy = {:.4f}, {}".format(
-            self.original_entry.composition, self.original_entry.energy, chempot_str
-        )
->>>>>>> ddba2ea6
 
     def as_dict(self):
         """
