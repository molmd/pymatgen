--- conflicted
+++ resolved
@@ -27,7 +27,6 @@
     def setUpClass(cls):
         cls.pc = Molecule.from_file(
             os.path.join(test_dir, "PC.xyz"))
-        cls.ec = Molecule.from_file(
             os.path.join(test_dir, "EC.xyz"))
         cls.pos_pc = Molecule.from_file(
             os.path.join(test_dir, "PC.xyz"))
@@ -63,22 +62,12 @@
     @unittest.skipIf(not ob, "OpenBabel not present. Skipping...")
     def test_babel_PC_defaults(self):
         fragmenter = Fragmenter(molecule=self.pc)
-<<<<<<< HEAD
         self.assertEqual(fragmenter.open_rings,False)
         self.assertEqual(fragmenter.opt_steps,10000)
         default_mol_graph = MoleculeGraph.with_local_env_strategy(self.pc, OpenBabelNN(),
                                                                   reorder=False, extend_structure=False)
         self.assertEqual(fragmenter.mol_graph,default_mol_graph)
         self.assertEqual(fragmenter.total_unique_fragments, 8)
-=======
-        self.assertEqual(fragmenter.open_rings, True)
-        self.assertEqual(fragmenter.opt_steps, 10000)
-        default_mol_graph = MoleculeGraph.with_local_env_strategy(self.pc, OpenBabelNN(),
-                                                                  reorder=False, extend_structure=False)
-        self.assertEqual(fragmenter.mol_graph, default_mol_graph)
-        self.assertEqual(len(fragmenter.unique_fragments), 13)
-        self.assertEqual(len(fragmenter.unique_fragments_from_ring_openings), 5)
->>>>>>> 9c06d142
 
     def test_edges_given_PC_not_defaults(self):
         fragmenter = Fragmenter(molecule=self.pc, edges=self.pc_edges, depth=2, open_rings=False, opt_steps=0)
@@ -86,14 +75,8 @@
         self.assertEqual(fragmenter.opt_steps, 0)
         edges = {(e[0], e[1]): None for e in self.pc_edges}
         default_mol_graph = MoleculeGraph.with_edges(self.pc, edges=edges)
-<<<<<<< HEAD
         self.assertEqual(fragmenter.mol_graph,default_mol_graph)
         self.assertEqual(fragmenter.total_unique_fragments, 20)
-=======
-        self.assertEqual(fragmenter.mol_graph, default_mol_graph)
-        self.assertEqual(len(fragmenter.unique_fragments), 20)
-        self.assertEqual(len(fragmenter.unique_fragments_from_ring_openings), 0)
->>>>>>> 9c06d142
 
     def test_edges_given_TFSI(self):
         fragmenter = Fragmenter(molecule=self.tfsi, edges=self.tfsi_edges, depth=0)
@@ -115,22 +98,10 @@
         fragments_by_level = fragmenter10.fragments_by_level
         num_frags_by_level = [13, 51, 95, 115, 105, 75, 39, 14, 2, 0]
         for ii in range(10):
-<<<<<<< HEAD
             num_frags = 0
             for key in fragments_by_level[str(ii)]:
                 num_frags += len(fragments_by_level[str(ii)][key])
             self.assertEqual(num_frags,num_frags_by_level[ii])
-=======
-            self.assertEqual(len(fragments_by_level[str(ii)]), num_frags_by_level[ii])
-
-        for fragment10 in fragmenter10.unique_fragments:
-            found = False
-            for fragment0 in fragmenter0.unique_fragments:
-                if fragment0.isomorphic_to(fragment10):
-                    found = True
-                    break
-            self.assertEqual(found, True)
->>>>>>> 9c06d142
 
     def test_PC_depth_0_vs_depth_10(self):
         fragmenter0 = Fragmenter(molecule=self.pc, edges=self.pc_edges, depth=0, open_rings=False)
@@ -142,7 +113,6 @@
         fragments_by_level = fragmenter10.fragments_by_level
         num_frags_by_level = [8, 12, 15, 14, 9, 4, 1]
         for ii in range(7):
-<<<<<<< HEAD
             num_frags = 0
             for key in fragments_by_level[str(ii)]:
                 num_frags += len(fragments_by_level[str(ii)][key])
@@ -167,17 +137,6 @@
         fragEC = Fragmenter(molecule=self.ec, depth=10, open_rings=True, prev_unique_frag_dict=fragPC.unique_frag_dict)
         self.assertEqual(fragEC.new_unique_fragments,11)
         self.assertEqual(fragEC.total_unique_fragments,509+11)
-=======
-            self.assertEqual(len(fragments_by_level[str(ii)]), num_frags_by_level[ii])
-
-        for fragment10 in fragmenter10.unique_fragments:
-            found = False
-            for fragment0 in fragmenter0.unique_fragments:
-                if fragment0.isomorphic_to(fragment10):
-                    found = True
-                    break
-            self.assertEqual(found, True)
->>>>>>> 9c06d142
 
 
 if __name__ == "__main__":
