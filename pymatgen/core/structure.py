--- conflicted
+++ resolved
@@ -4213,14 +4213,7 @@
     pass
 
 
-<<<<<<< HEAD
-with open(os.path.join(os.path.dirname(__file__),
-                       "func_groups.json"), "rt") as f:
-    FunctionalGroups = {k: Molecule(v["species"], v["coords"])
-                        for k, v in json.load(f).items()}
-
-
-=======
 with open(os.path.join(os.path.dirname(__file__), "func_groups.json"), "rt") as f:
     FunctionalGroups = {k: Molecule(v["species"], v["coords"]) for k, v in json.load(f).items()}
->>>>>>> 937eff5c
+
+
