# Copyright (c) Pymatgen Development Team.
# Distributed under the terms of the MIT License.

"""
This module provides classes used to define a non-periodic molecule and a
periodic structure.
"""

import collections
import functools
import itertools
import json
import math
import os
import sys
import random
import re
import sys
import warnings
from copy import deepcopy
from abc import ABCMeta, abstractmethod
from fnmatch import fnmatch
from typing import (
    Any,
    Callable,
    Dict,
    Iterable,
    Iterator,
    List,
    Optional,
    Sequence,
    Set,
    Tuple,
    Union,
)
from io import StringIO

from ruamel.yaml import YAML
import numpy as np
from monty.dev import deprecated
from monty.io import zopen
from monty.json import MSONable
from tabulate import tabulate

from pymatgen.core.bonds import CovalentBond, get_bond_length
from pymatgen.core.composition import Composition
from pymatgen.core.lattice import Lattice, get_points_in_spheres
from pymatgen.core.operations import SymmOp
from pymatgen.core.periodic_table import DummySpecies, Element, Species, get_el_sp
from pymatgen.core.sites import PeriodicSite, Site
from pymatgen.core.units import Length, Mass
from pymatgen.util.coord import all_distances, get_angle, lattice_points_in_supercell
from pymatgen.util.typing import ArrayLike, CompositionLike, SpeciesLike

if sys.version_info >= (3, 8):
    from typing import Literal
else:
    from typing_extensions import Literal


class Neighbor(Site):
    """
    Simple Site subclass to contain a neighboring atom that skips all the unnecessary checks for speed. Can be
    used as a fixed-length tuple of size 3 to retain backwards compatibility with past use cases.

        (site, nn_distance, index).

    In future, usage should be to call attributes, e.g., Neighbor.index, Neighbor.distance, etc.
    """

    def __init__(
        self,
        species: Composition,
        coords: np.ndarray,
        properties: dict = None,
        nn_distance: float = 0.0,
        index: int = 0,
    ):
        """
        :param species: Same as Site
        :param coords: Same as Site, but must be fractional.
        :param properties: Same as Site
        :param nn_distance: Distance to some other Site.
        :param index: Index within structure.
        """
        self.coords = coords
        self._species = species
        self.properties = properties or {}
        self.nn_distance = nn_distance
        self.index = index

    def __len__(self):
        """
        Make neighbor Tuple-like to retain backwards compatibility.
        """
        return 3

    def __getitem__(self, i: int):  # type: ignore
        """
        Make neighbor Tuple-like to retain backwards compatibility.

        :param i:
        :return:
        """
        return (self, self.nn_distance, self.index)[i]


class PeriodicNeighbor(PeriodicSite):
    """
    Simple PeriodicSite subclass to contain a neighboring atom that skips all
    the unnecessary checks for speed. Can be used as a fixed-length tuple of
    size 4 to retain backwards compatibility with past use cases.

        (site, distance, index, image).

    In future, usage should be to call attributes, e.g., PeriodicNeighbor.index,
    PeriodicNeighbor.distance, etc.
    """

    def __init__(
        self,
        species: Composition,
        coords: np.ndarray,
        lattice: Lattice,
        properties: dict = None,
        nn_distance: float = 0.0,
        index: int = 0,
        image: tuple = (0, 0, 0),
    ):
        """
        :param species: Same as PeriodicSite
        :param coords: Same as PeriodicSite, but must be fractional.
        :param lattice: Same as PeriodicSite
        :param properties: Same as PeriodicSite
        :param nn_distance: Distance to some other Site.
        :param index: Index within structure.
        :param image: PeriodicImage
        """
        self._lattice = lattice
        self._frac_coords = coords
        self._species = species
        self.properties = properties or {}
        self.nn_distance = nn_distance
        self.index = index
        self.image = image

    @property  # type: ignore
    def coords(self) -> np.ndarray:  # type: ignore
        """
        :return: Cartesian coords.
        """
        return self._lattice.get_cartesian_coords(self._frac_coords)

    def __len__(self):
        """
        Make neighbor Tuple-like to retain backwards compatibility.
        """
        return 4

    def __getitem__(self, i: int):  # type: ignore
        """
        Make neighbor Tuple-like to retain backwards compatibility.

        :param i:
        :return:
        """
        return (self, self.nn_distance, self.index, self.image)[i]


class SiteCollection(collections.abc.Sequence, metaclass=ABCMeta):
    """
    Basic SiteCollection. Essentially a sequence of Sites or PeriodicSites.
    This serves as a base class for Molecule (a collection of Site, i.e., no
    periodicity) and Structure (a collection of PeriodicSites, i.e.,
    periodicity). Not meant to be instantiated directly.
    """

    # Tolerance in Angstrom for determining if sites are too close.
    DISTANCE_TOLERANCE = 0.5

    @property
    @abstractmethod
    def sites(self):
        """
        Returns a tuple of sites.
        """

    @abstractmethod
    def get_distance(self, i: int, j: int) -> float:
        """
        Returns distance between sites at index i and j.

        Args:
            i: Index of first site
            j: Index of second site

        Returns:
            Distance between sites at index i and index j.
        """

    @property
    def distance_matrix(self) -> np.ndarray:
        """
        Returns the distance matrix between all sites in the structure. For
        periodic structures, this is overwritten to return the nearest image
        distance.
        """
        return all_distances(self.cart_coords, self.cart_coords)

    @property
    def species(self) -> List[Composition]:
        """
        Only works for ordered structures.
        Disordered structures will raise an AttributeError.

        Returns:
            ([Species]) List of species at each site of the structure.
        """
        return [site.specie for site in self]

    @property
    def species_and_occu(self) -> List[Composition]:
        """
        List of species and occupancies at each site of the structure.
        """
        return [site.species for site in self]

    @property
    def ntypesp(self) -> int:
        """Number of types of atoms."""
        return len(self.types_of_species)

    @property
    def types_of_species(self) -> Tuple[Union[Element, Species, DummySpecies]]:
        """
        List of types of specie.
        """
        # Cannot use set since we want a deterministic algorithm.
        types = []  # type: List[Union[Element, Species, DummySpecies]]
        for site in self:
            for sp, v in site.species.items():
                if v != 0:
                    types.append(sp)
        return tuple(sorted(set(types)))  # type: ignore

    @property
    def types_of_specie(self) -> Tuple[Union[Element, Species, DummySpecies]]:
        """
        Specie->Species rename. Maintained for backwards compatibility.
        """
        return self.types_of_species

    def group_by_types(self) -> Iterator[Union[Site, PeriodicSite]]:
        """Iterate over species grouped by type"""
        for t in self.types_of_species:
            for site in self:
                if site.specie == t:
                    yield site

    def indices_from_symbol(self, symbol: str) -> Tuple[int, ...]:
        """
        Returns a tuple with the sequential indices of the sites
        that contain an element with the given chemical symbol.
        """
        return tuple((i for i, specie in enumerate(self.species) if specie.symbol == symbol))

    @property
    def symbol_set(self) -> Tuple[str]:
        """
        Tuple with the set of chemical symbols.
        Note that len(symbol_set) == len(types_of_specie)
        """
        return tuple(sorted(specie.symbol for specie in self.types_of_species))  # type: ignore

    @property  # type: ignore
    def atomic_numbers(self) -> Tuple[int]:
        """List of atomic numbers."""
        return tuple(site.specie.Z for site in self)  # type: ignore

    @property
    def site_properties(self) -> Dict[str, List]:
        """
        Returns the site properties as a dict of sequences. E.g.,
        {"magmom": (5,-5), "charge": (-4,4)}.
        """
        props = {}  # type: Dict[str, List]
        prop_keys = set()  # type: Set[str]
        for site in self:
            prop_keys.update(site.properties.keys())

        for k in prop_keys:
            props[k] = [site.properties.get(k, None) for site in self]
        return props

    def __contains__(self, site):
        return site in self.sites

    def __iter__(self):
        return self.sites.__iter__()

    def __getitem__(self, ind):
        return self.sites[ind]

    def __len__(self):
        return len(self.sites)

    def __hash__(self):
        # for now, just use the composition hash code.
        return self.composition.__hash__()

    @property
    def num_sites(self) -> int:
        """
        Number of sites.
        """
        return len(self)

    @property
    def cart_coords(self):
        """
        Returns a np.array of the cartesian coordinates of sites in the
        structure.
        """
        return np.array([site.coords for site in self])

    @property
    def formula(self) -> str:
        """
        (str) Returns the formula.
        """
        return self.composition.formula

    @property
    def composition(self) -> Composition:
        """
        (Composition) Returns the composition
        """
        elmap = collections.defaultdict(float)  # type: Dict[Species, float]
        for site in self:
            for species, occu in site.species.items():
                elmap[species] += occu
        return Composition(elmap)

    @property
    def charge(self) -> float:
        """
        Returns the net charge of the structure based on oxidation states. If
        Elements are found, a charge of 0 is assumed.
        """
        charge = 0
        for site in self:
            for specie, amt in site.species.items():
                charge += getattr(specie, "oxi_state", 0) * amt
        return charge

    @property
    def is_ordered(self) -> bool:
        """
        Checks if structure is ordered, meaning no partial occupancies in any
        of the sites.
        """
        return all(site.is_ordered for site in self)

    def get_angle(self, i: int, j: int, k: int) -> float:
        """
        Returns angle specified by three sites.

        Args:
            i: Index of first site.
            j: Index of second site.
            k: Index of third site.

        Returns:
            Angle in degrees.
        """
        v1 = self[i].coords - self[j].coords
        v2 = self[k].coords - self[j].coords
        return get_angle(v1, v2, units="degrees")

    def get_dihedral(self, i: int, j: int, k: int, l: int) -> float:
        """
        Returns dihedral angle specified by four sites.

        Args:
            i: Index of first site
            j: Index of second site
            k: Index of third site
            l: Index of fourth site

        Returns:
            Dihedral angle in degrees.
        """
        v1 = self[k].coords - self[l].coords
        v2 = self[j].coords - self[k].coords
        v3 = self[i].coords - self[j].coords
        v23 = np.cross(v2, v3)
        v12 = np.cross(v1, v2)
        return math.degrees(math.atan2(np.linalg.norm(v2) * np.dot(v1, v23), np.dot(v12, v23)))

    def is_valid(self, tol: float = DISTANCE_TOLERANCE) -> bool:
        """
        True if SiteCollection does not contain atoms that are too close
        together. Note that the distance definition is based on type of
        SiteCollection. Cartesian distances are used for non-periodic
        Molecules, while PBC is taken into account for periodic structures.

        Args:
            tol (float): Distance tolerance. Default is 0.5A.

        Returns:
            (bool) True if SiteCollection does not contain atoms that are too
            close together.
        """
        if len(self.sites) == 1:
            return True
        all_dists = self.distance_matrix[np.triu_indices(len(self), 1)]
        return bool(np.min(all_dists) > tol)

    @abstractmethod
    def to(self, fmt: str = None, filename: str = None):
        """
        Generates well-known string representations of SiteCollections (e.g.,
        molecules / structures). Should return a string type or write to a file.
        """

    @classmethod
    @abstractmethod
    def from_str(cls, input_string: str, fmt: Any):
        """
        Reads in SiteCollection from a string.
        """

    @classmethod
    @abstractmethod
    def from_file(cls, filename: str):
        """
        Reads in SiteCollection from a filename.
        """

    def add_site_property(self, property_name: str, values: List):
        """
        Adds a property to a site. Note: This is the preferred method
        for adding magnetic moments, selective dynamics, and related
        site-specific properties to a structure/molecule object.
        Examples:
            structure.add_site_property("magmom", [1.0, 0.0])
            structure.add_site_property("selective_dynamics", [[True, True, True], [False, False, False]])

        Args:
            property_name (str): The name of the property to add.
            values (list): A sequence of values. Must be same length as
                number of sites.
        """
        if len(values) != len(self.sites):
            raise ValueError("Values must be same length as sites.")
        for site, val in zip(self.sites, values):
            site.properties[property_name] = val

    def remove_site_property(self, property_name: str):
        """
        Removes a property to a site.

        Args:
            property_name (str): The name of the property to remove.
        """
        for site in self.sites:
            del site.properties[property_name]

    def replace_species(self, species_mapping: Dict[SpeciesLike, SpeciesLike]) -> None:
        """
        Swap species. Note that this method modifies the structure in place.

        Args:
            species_mapping (dict): dict of species to swap. Species can be
                elements too. E.g., {Element("Li"): Element("Na")} performs
                a Li for Na substitution. The second species can be a
                sp_and_occu dict. For example, a site with 0.5 Si that is
                passed the mapping {Element('Si): {Element('Ge'):0.75,
                Element('C'):0.25} } will have .375 Ge and .125 C.
        """

        sp_mapping = {get_el_sp(k): v for k, v in species_mapping.items()}
        sp_to_replace = set(sp_mapping.keys())
        sp_in_structure = set(self.composition.keys())
        if not sp_in_structure.issuperset(sp_to_replace):
            warnings.warn(
                "Some species to be substituted are not present in structure. Pls check your input. Species to be "
                f"substituted = {sp_to_replace}; Species in structure = {sp_in_structure}"
            )

        for site in self.sites:
            if sp_to_replace.intersection(site.species):
                c = Composition()
                for sp, amt in site.species.items():
                    new_sp = sp_mapping.get(sp, sp)
                    try:
                        c += Composition(new_sp) * amt
                    except Exception:
                        c += {new_sp: amt}
                site.species = c

    def add_oxidation_state_by_element(self, oxidation_states: Dict[str, float]):
        """
        Add oxidation states.

        Args:
            oxidation_states (dict): Dict of oxidation states.
                E.g., {"Li":1, "Fe":2, "P":5, "O":-2}
        """
        try:
            for site in self.sites:
                new_sp = {}
                for el, occu in site.species.items():
                    sym = el.symbol
                    new_sp[Species(sym, oxidation_states[sym])] = occu
                site.species = Composition(new_sp)
        except KeyError:
            raise ValueError("Oxidation state of all elements must be specified in the dictionary.")

    def add_oxidation_state_by_site(self, oxidation_states: List[float]):
        """
        Add oxidation states to a structure by site.

        Args:
            oxidation_states (list): List of oxidation states.
                E.g., [1, 1, 1, 1, 2, 2, 2, 2, 5, 5, 5, 5, -2, -2, -2, -2]
        """
        if len(oxidation_states) != len(self.sites):
            raise ValueError("Oxidation states of all sites must be specified.")
        for site, ox in zip(self.sites, oxidation_states):
            new_sp = {}
            for el, occu in site.species.items():
                sym = el.symbol
                new_sp[Species(sym, ox)] = occu
            site.species = Composition(new_sp)

    def remove_oxidation_states(self):
        """
        Removes oxidation states from a structure.
        """
        for site in self.sites:
            new_sp = collections.defaultdict(float)
            for el, occu in site.species.items():
                sym = el.symbol
                new_sp[Element(sym)] += occu
            site.species = Composition(new_sp)

    def add_oxidation_state_by_guess(self, **kwargs):
        """
        Decorates the structure with oxidation state, guessing
        using Composition.oxi_state_guesses()

        Args:
            **kwargs: parameters to pass into oxi_state_guesses()
        """
        oxid_guess = self.composition.oxi_state_guesses(**kwargs)
        oxid_guess = oxid_guess or [{e.symbol: 0 for e in self.composition}]
        self.add_oxidation_state_by_element(oxid_guess[0])

    def add_spin_by_element(self, spins: Dict[str, float]):
        """
        Add spin states to a structure.

        Args:
            spins (dict): Dict of spins associated with elements or species,
                e.g. {"Ni":+5} or {"Ni2+":5}
        """
        for site in self.sites:
            new_sp = {}
            for sp, occu in site.species.items():
                sym = sp.symbol
                oxi_state = getattr(sp, "oxi_state", None)
                new_sp[
                    Species(
                        sym,
                        oxidation_state=oxi_state,
                        properties={"spin": spins.get(str(sp), spins.get(sym, None))},
                    )
                ] = occu
            site.species = Composition(new_sp)

    def add_spin_by_site(self, spins: List[float]):
        """
        Add spin states to a structure by site.

        Args:
            spins (list): List of spins
                E.g., [+5, -5, 0, 0]
        """
        if len(spins) != len(self.sites):
            raise ValueError("Spin of all sites must be specified in the dictionary.")

        for site, spin in zip(self.sites, spins):
            new_sp = {}
            for sp, occu in site.species.items():
                sym = sp.symbol
                oxi_state = getattr(sp, "oxi_state", None)
                new_sp[Species(sym, oxidation_state=oxi_state, properties={"spin": spin})] = occu
            site.species = Composition(new_sp)

    def remove_spin(self):
        """
        Removes spin states from a structure.
        """
        for site in self.sites:
            new_sp = collections.defaultdict(float)
            for sp, occu in site.species.items():
                oxi_state = getattr(sp, "oxi_state", None)
                new_sp[Species(sp.symbol, oxidation_state=oxi_state)] += occu
            site.species = new_sp

    def extract_cluster(self, target_sites: List[Site], **kwargs):
        r"""
        Extracts a cluster of atoms based on bond lengths

        Args:
            target_sites ([Site]): List of initial sites to nucleate cluster.
            **kwargs: kwargs passed through to CovalentBond.is_bonded.

        Returns:
            [Site/PeriodicSite] Cluster of atoms.
        """
        cluster = list(target_sites)
        others = [site for site in self if site not in cluster]
        size = 0
        while len(cluster) > size:
            size = len(cluster)
            new_others = []
            for site in others:
                for site2 in cluster:
                    if CovalentBond.is_bonded(site, site2, **kwargs):
                        cluster.append(site)
                        break
                else:
                    new_others.append(site)
            others = new_others
        return cluster


class IStructure(SiteCollection, MSONable):
    """
    Basic immutable Structure object with periodicity. Essentially a sequence
    of PeriodicSites having a common lattice. IStructure is made to be
    (somewhat) immutable so that they can function as keys in a dict. To make
    modifications, use the standard Structure object instead. Structure
    extends Sequence and Hashable, which means that in many cases,
    it can be used like any Python sequence. Iterating through a
    structure is equivalent to going through the sites in sequence.
    """

    def __init__(
        self,
        lattice: Union[ArrayLike, Lattice],
        species: Sequence[CompositionLike],
        coords: Sequence[ArrayLike],
        charge: float = None,
        validate_proximity: bool = False,
        to_unit_cell: bool = False,
        coords_are_cartesian: bool = False,
        site_properties: dict = None,
    ) -> None:
        """
        Create a periodic structure.

        Args:
            lattice (Lattice/3x3 array): The lattice, either as a
                :class:`pymatgen.core.lattice.Lattice` or
                simply as any 2D array. Each row should correspond to a lattice
                vector. E.g., [[10,0,0], [20,10,0], [0,0,30]] specifies a
                lattice with lattice vectors [10,0,0], [20,10,0] and [0,0,30].
            species ([Species]): Sequence of species on each site. Can take in
                flexible input, including:

                i.  A sequence of element / species specified either as string
                    symbols, e.g. ["Li", "Fe2+", "P", ...] or atomic numbers,
                    e.g., (3, 56, ...) or actual Element or Species objects.

                ii. List of dict of elements/species and occupancies, e.g.,
                    [{"Fe" : 0.5, "Mn":0.5}, ...]. This allows the setup of
                    disordered structures.
            coords (Nx3 array): list of fractional/cartesian coordinates of
                each species.
            charge (int): overall charge of the structure. Defaults to behavior
                in SiteCollection where total charge is the sum of the oxidation
                states.
            validate_proximity (bool): Whether to check if there are sites
                that are less than 0.01 Ang apart. Defaults to False.
            to_unit_cell (bool): Whether to map all sites into the unit cell,
                i.e., fractional coords between 0 and 1. Defaults to False.
            coords_are_cartesian (bool): Set to True if you are providing
                coordinates in cartesian coordinates. Defaults to False.
            site_properties (dict): Properties associated with the sites as a
                dict of sequences, e.g., {"magmom":[5,5,5,5]}. The sequences
                have to be the same length as the atomic species and
                fractional_coords. Defaults to None for no properties.
        """
        if len(species) != len(coords):
            raise StructureError(
                "The list of atomic species must be of the same length as the list of fractional coordinates."
            )

        if isinstance(lattice, Lattice):
            self._lattice = lattice
        else:
            self._lattice = Lattice(lattice)

        sites = []
        for i, sp in enumerate(species):
            prop = None
            if site_properties:
                prop = {k: v[i] for k, v in site_properties.items()}

            sites.append(
                PeriodicSite(
                    sp,
                    coords[i],
                    self._lattice,
                    to_unit_cell,
                    coords_are_cartesian=coords_are_cartesian,
                    properties=prop,
                )
            )
        self._sites: Tuple[PeriodicSite, ...] = tuple(sites)
        if validate_proximity and not self.is_valid():
            raise StructureError(("Structure contains sites that are ", "less than 0.01 Angstrom apart!"))
        self._charge = charge

    @classmethod
    def from_sites(
        cls,
        sites: List[PeriodicSite],
        charge: float = None,
        validate_proximity: bool = False,
        to_unit_cell: bool = False,
    ) -> Union["IStructure", "Structure"]:
        """
        Convenience constructor to make a Structure from a list of sites.

        Args:
            sites: Sequence of PeriodicSites. Sites must have the same
                lattice.
            charge: Charge of structure.
            validate_proximity (bool): Whether to check if there are sites
                that are less than 0.01 Ang apart. Defaults to False.
            to_unit_cell (bool): Whether to translate sites into the unit
                cell.

        Returns:
            (Structure) Note that missing properties are set as None.
        """
        if len(sites) < 1:
            raise ValueError("You need at least one site to construct a %s" % cls)
        prop_keys = []  # type: List[str]
        props = {}
        lattice = sites[0].lattice
        for i, site in enumerate(sites):
            if site.lattice != lattice:
                raise ValueError("Sites must belong to the same lattice")
            for k, v in site.properties.items():
                if k not in prop_keys:
                    prop_keys.append(k)
                    props[k] = [None] * len(sites)
                props[k][i] = v
        for k, v in props.items():
            if any(vv is None for vv in v):
                warnings.warn("Not all sites have property %s. Missing values are set to None." % k)
        return cls(
            lattice,
            [site.species for site in sites],
            [site.frac_coords for site in sites],
            charge=charge,
            site_properties=props,
            validate_proximity=validate_proximity,
            to_unit_cell=to_unit_cell,
        )

    @classmethod
    def from_spacegroup(
        cls,
        sg: str,
        lattice: Union[List, np.ndarray, Lattice],
        species: Sequence[Union[str, Element, Species, DummySpecies, Composition]],
        coords: Sequence[Sequence[float]],
        site_properties: Dict[str, Sequence] = None,
        coords_are_cartesian: bool = False,
        tol: float = 1e-5,
    ) -> Union["IStructure", "Structure"]:
        """
        Generate a structure using a spacegroup. Note that only symmetrically
        distinct species and coords should be provided. All equivalent sites
        are generated from the spacegroup operations.

        Args:
            sg (str/int): The spacegroup. If a string, it will be interpreted
                as one of the notations supported by
                pymatgen.symmetry.groups.Spacegroup. E.g., "R-3c" or "Fm-3m".
                If an int, it will be interpreted as an international number.
            lattice (Lattice/3x3 array): The lattice, either as a
                :class:`pymatgen.core.lattice.Lattice` or
                simply as any 2D array. Each row should correspond to a lattice
                vector. E.g., [[10,0,0], [20,10,0], [0,0,30]] specifies a
                lattice with lattice vectors [10,0,0], [20,10,0] and [0,0,30].
                Note that no attempt is made to check that the lattice is
                compatible with the spacegroup specified. This may be
                introduced in a future version.
            species ([Species]): Sequence of species on each site. Can take in
                flexible input, including:

                i.  A sequence of element / species specified either as string
                    symbols, e.g. ["Li", "Fe2+", "P", ...] or atomic numbers,
                    e.g., (3, 56, ...) or actual Element or Species objects.

                ii. List of dict of elements/species and occupancies, e.g.,
                    [{"Fe" : 0.5, "Mn":0.5}, ...]. This allows the setup of
                    disordered structures.
            coords (Nx3 array): list of fractional/cartesian coordinates of
                each species.
            coords_are_cartesian (bool): Set to True if you are providing
                coordinates in cartesian coordinates. Defaults to False.
            site_properties (dict): Properties associated with the sites as a
                dict of sequences, e.g., {"magmom":[5,5,5,5]}. The sequences
                have to be the same length as the atomic species and
                fractional_coords. Defaults to None for no properties.
            tol (float): A fractional tolerance to deal with numerical
               precision issues in determining if orbits are the same.
        """
        from pymatgen.symmetry.groups import SpaceGroup

        try:
            i = int(sg)
            sgp = SpaceGroup.from_int_number(i)
        except ValueError:
            sgp = SpaceGroup(sg)

        if isinstance(lattice, Lattice):
            latt = lattice
        else:
            latt = Lattice(lattice)

        if not sgp.is_compatible(latt):
            raise ValueError(
                "Supplied lattice with parameters %s is incompatible with "
                "supplied spacegroup %s!" % (latt.parameters, sgp.symbol)
            )

        if len(species) != len(coords):
            raise ValueError(
                "Supplied species and coords lengths (%d vs %d) are different!" % (len(species), len(coords))
            )

        frac_coords = (
            np.array(coords, dtype=np.float_) if not coords_are_cartesian else latt.get_fractional_coords(coords)
        )

        props = {} if site_properties is None else site_properties

        all_sp = []  # type: List[Union[str, Element, Species, DummySpecies, Composition]]
        all_coords = []  # type: List[List[float]]
        all_site_properties = collections.defaultdict(list)  # type: Dict[str, List]
        for i, (sp, c) in enumerate(zip(species, frac_coords)):
            cc = sgp.get_orbit(c, tol=tol)
            all_sp.extend([sp] * len(cc))
            all_coords.extend(cc)
            for k, v in props.items():
                all_site_properties[k].extend([v[i]] * len(cc))

        return cls(latt, all_sp, all_coords, site_properties=all_site_properties)

    @classmethod
    def from_magnetic_spacegroup(
        cls,
        msg: Union[str, "MagneticSpaceGroup"],  # type: ignore  # noqa: F821
        lattice: Union[List, np.ndarray, Lattice],
        species: Sequence[Union[str, Element, Species, DummySpecies, Composition]],
        coords: Sequence[Sequence[float]],
        site_properties: Dict[str, Sequence],
        coords_are_cartesian: bool = False,
        tol: float = 1e-5,
    ) -> Union["IStructure", "Structure"]:
        """
        Generate a structure using a magnetic spacegroup. Note that only
        symmetrically distinct species, coords and magmoms should be provided.]
        All equivalent sites are generated from the spacegroup operations.

        Args:
            msg (str/list/:class:`pymatgen.symmetry.maggroups.MagneticSpaceGroup`):
                The magnetic spacegroup.
                If a string, it will be interpreted as one of the notations
                supported by MagneticSymmetryGroup, e.g., "R-3'c" or "Fm'-3'm".
                If a list of two ints, it will be interpreted as the number of
                the spacegroup in its Belov, Neronova and Smirnova (BNS) setting.
            lattice (Lattice/3x3 array): The lattice, either as a
                :class:`pymatgen.core.lattice.Lattice` or
                simply as any 2D array. Each row should correspond to a lattice
                vector. E.g., [[10,0,0], [20,10,0], [0,0,30]] specifies a
                lattice with lattice vectors [10,0,0], [20,10,0] and [0,0,30].
                Note that no attempt is made to check that the lattice is
                compatible with the spacegroup specified. This may be
                introduced in a future version.
            species ([Species]): Sequence of species on each site. Can take in
                flexible input, including:
                i.  A sequence of element / species specified either as string
                symbols, e.g. ["Li", "Fe2+", "P", ...] or atomic numbers,
                e.g., (3, 56, ...) or actual Element or Species objects.

                ii. List of dict of elements/species and occupancies, e.g.,
                    [{"Fe" : 0.5, "Mn":0.5}, ...]. This allows the setup of
                    disordered structures.
            coords (Nx3 array): list of fractional/cartesian coordinates of
                each species.
            site_properties (dict): Properties associated with the sites as a
                dict of sequences, e.g., {"magmom":[5,5,5,5]}. The sequences
                have to be the same length as the atomic species and
                fractional_coords. Unlike Structure.from_spacegroup(),
                this argument is mandatory, since magnetic moment information
                has to be included. Note that the *direction* of the supplied
                magnetic moment relative to the crystal is important, even if
                the resulting structure is used for collinear calculations.
            coords_are_cartesian (bool): Set to True if you are providing
                coordinates in cartesian coordinates. Defaults to False.
            tol (float): A fractional tolerance to deal with numerical
                precision issues in determining if orbits are the same.
        """
        from pymatgen.electronic_structure.core import Magmom
        from pymatgen.symmetry.maggroups import MagneticSpaceGroup

        if "magmom" not in site_properties:
            raise ValueError("Magnetic moments have to be defined.")

        magmoms = [Magmom(m) for m in site_properties["magmom"]]

        if not isinstance(msg, MagneticSpaceGroup):
            msg = MagneticSpaceGroup(msg)  # type: ignore

        if isinstance(lattice, Lattice):
            latt = lattice
        else:
            latt = Lattice(lattice)

        if not msg.is_compatible(latt):
            raise ValueError(
                "Supplied lattice with parameters %s is incompatible with "
                "supplied spacegroup %s!" % (latt.parameters, msg.sg_symbol)
            )

        if len(species) != len(coords):
            raise ValueError(
                "Supplied species and coords lengths (%d vs %d) are different!" % (len(species), len(coords))
            )

        if len(species) != len(magmoms):
            raise ValueError(
                "Supplied species and magmom lengths (%d vs %d) are different!" % (len(species), len(magmoms))
            )

        frac_coords = coords if not coords_are_cartesian else latt.get_fractional_coords(coords)

        all_sp = []  # type: List[Union[str, Element, Species, DummySpecies, Composition]]
        all_coords = []  # type: List[List[float]]
        all_magmoms = []  # type: List[float]
        all_site_properties = collections.defaultdict(list)  # type: Dict[str, List]
        for i, (sp, c, m) in enumerate(zip(species, frac_coords, magmoms)):  # type: ignore
            cc, mm = msg.get_orbit(c, m, tol=tol)
            all_sp.extend([sp] * len(cc))
            all_coords.extend(cc)
            all_magmoms.extend(mm)
            for k, v in site_properties.items():
                if k != "magmom":
                    all_site_properties[k].extend([v[i]] * len(cc))

        all_site_properties["magmom"] = all_magmoms

        return cls(latt, all_sp, all_coords, site_properties=all_site_properties)

    @property
    def charge(self) -> float:
        """
        Overall charge of the structure
        """
        if self._charge is None:
            return super().charge
        return self._charge

    @property
    def distance_matrix(self) -> np.ndarray:
        """
        Returns the distance matrix between all sites in the structure. For
        periodic structures, this should return the nearest image distance.
        """
        return self.lattice.get_all_distances(self.frac_coords, self.frac_coords)

    @property
    def sites(self) -> Tuple[PeriodicSite, ...]:
        """
        Returns an iterator for the sites in the Structure.
        """
        return self._sites

    @property
    def lattice(self) -> Lattice:
        """
        Lattice of the structure.
        """
        return self._lattice

    @property
    def density(self) -> float:
        """
        Returns the density in units of g/cc
        """
        m = Mass(self.composition.weight, "amu")
        return m.to("g") / (self.volume * Length(1, "ang").to("cm") ** 3)

    def get_space_group_info(self, symprec=1e-2, angle_tolerance=5.0) -> Tuple[str, int]:
        """
        Convenience method to quickly get the spacegroup of a structure.

        Args:
            symprec (float): Same definition as in SpacegroupAnalyzer.
                Defaults to 1e-2.
            angle_tolerance (float): Same definition as in SpacegroupAnalyzer.
                Defaults to 5 degrees.

        Returns:
            spacegroup_symbol, international_number
        """
        # Import within method needed to avoid cyclic dependency.
        from pymatgen.symmetry.analyzer import SpacegroupAnalyzer

        a = SpacegroupAnalyzer(self, symprec=symprec, angle_tolerance=angle_tolerance)
        return a.get_space_group_symbol(), a.get_space_group_number()

    def matches(self, other, anonymous=False, **kwargs) -> bool:
        """
        Check whether this structure is similar to another structure.
        Basically a convenience method to call structure matching.

        Args:
            other (IStructure/Structure): Another structure.
            **kwargs: Same **kwargs as in
                :class:`pymatgen.analysis.structure_matcher.StructureMatcher`.

        Returns:
            (bool) True is the structures are similar under some affine
            transformation.
        """
        from pymatgen.analysis.structure_matcher import StructureMatcher

        m = StructureMatcher(**kwargs)
        if not anonymous:
            return m.fit(self, other)
        return m.fit_anonymous(self, other)

    def __eq__(self, other) -> bool:
        if other is self:
            return True
        if other is None:
            return False
        if len(self) != len(other):
            return False
        if self.lattice != other.lattice:
            return False
        for site in self:
            if site not in other:
                return False
        return True

    def __ne__(self, other) -> bool:
        return not self.__eq__(other)

    def __hash__(self) -> int:
        # For now, just use the composition hash code.
        return self.composition.__hash__()

    def __mul__(self, scaling_matrix: Union[int, Sequence[int], Sequence[Sequence[int]]]) -> "Structure":
        """
        Makes a supercell. Allowing to have sites outside the unit cell

        Args:
            scaling_matrix: A scaling matrix for transforming the lattice
                vectors. Has to be all integers. Several options are possible:

                a. A full 3x3 scaling matrix defining the linear combination
                   of the old lattice vectors. E.g., [[2,1,0],[0,3,0],[0,0,
                   1]] generates a new structure with lattice vectors a' =
                   2a + b, b' = 3b, c' = c where a, b, and c are the lattice
                   vectors of the original structure.
                b. A sequence of three scaling factors. E.g., [2, 1, 1]
                   specifies that the supercell should have dimensions 2a x b x
                   c.
                c. A number, which simply scales all lattice vectors by the
                   same factor.

        Returns:
            Supercell structure. Note that a Structure is always returned,
            even if the input structure is a subclass of Structure. This is
            to avoid different arguments signatures from causing problems. If
            you prefer a subclass to return its own type, you need to override
            this method in the subclass.
        """
        scale_matrix = np.array(scaling_matrix, np.int16)
        if scale_matrix.shape != (3, 3):
            scale_matrix = np.array(scale_matrix * np.eye(3), np.int16)
        new_lattice = Lattice(np.dot(scale_matrix, self._lattice.matrix))

        f_lat = lattice_points_in_supercell(scale_matrix)
        c_lat = new_lattice.get_cartesian_coords(f_lat)

        new_sites = []
        for site in self:
            for v in c_lat:
                s = PeriodicSite(
                    site.species,
                    site.coords + v,
                    new_lattice,
                    properties=site.properties,
                    coords_are_cartesian=True,
                    to_unit_cell=False,
                    skip_checks=True,
                )
                new_sites.append(s)

        new_charge = self._charge * np.linalg.det(scale_matrix) if self._charge else None
        return Structure.from_sites(new_sites, charge=new_charge, to_unit_cell=True)

    def __rmul__(self, scaling_matrix):
        """
        Similar to __mul__ to preserve commutativeness.
        """
        return self.__mul__(scaling_matrix)

    @property
    def frac_coords(self):
        """
        Fractional coordinates as a Nx3 numpy array.
        """
        return np.array([site.frac_coords for site in self._sites])

    @property
    def volume(self) -> float:
        """
        Returns the volume of the structure.
        """
        return self._lattice.volume

    def get_distance(self, i: int, j: int, jimage=None) -> float:
        """
        Get distance between site i and j assuming periodic boundary
        conditions. If the index jimage of two sites atom j is not specified it
        selects the jimage nearest to the i atom and returns the distance and
        jimage indices in terms of lattice vector translations if the index
        jimage of atom j is specified it returns the distance between the i
        atom and the specified jimage atom.

        Args:
            i (int): Index of first site
            j (int): Index of second site
            jimage: Number of lattice translations in each lattice direction.
                Default is None for nearest image.

        Returns:
            distance
        """
        return self[i].distance(self[j], jimage)

    def get_sites_in_sphere(
        self,
        pt: ArrayLike,
        r: float,
        include_index: bool = False,
        include_image: bool = False,
    ) -> List[PeriodicNeighbor]:
        """
        Find all sites within a sphere from the point, including a site (if any)
        sitting on the point itself. This includes sites in other periodic
        images.

        Algorithm:

        1. place sphere of radius r in crystal and determine minimum supercell
           (parallelpiped) which would contain a sphere of radius r. for this
           we need the projection of a_1 on a unit vector perpendicular
           to a_2 & a_3 (i.e. the unit vector in the direction b_1) to
           determine how many a_1"s it will take to contain the sphere.

           Nxmax = r * length_of_b_1 / (2 Pi)

        2. keep points falling within r.

        Args:
            pt (3x1 array): cartesian coordinates of center of sphere.
            r (float): Radius of sphere.
            include_index (bool): Whether the non-supercell site index
                is included in the returned data
            include_image (bool): Whether to include the supercell image
                is included in the returned data

        Returns:
            [:class:`pymatgen.core.structure.PeriodicNeighbor`]
        """
        site_fcoords = np.mod(self.frac_coords, 1)
        neighbors = []  # type: List[PeriodicNeighbor]
        for fcoord, dist, i, img in self._lattice.get_points_in_sphere(site_fcoords, pt, r):
            nnsite = PeriodicNeighbor(
                self[i].species,
                fcoord,
                self._lattice,
                properties=self[i].properties,
                nn_distance=dist,
                image=img,  # type: ignore
                index=i,
            )
            neighbors.append(nnsite)
        return neighbors

    def get_neighbors(
        self,
        site: PeriodicSite,
        r: float,
        include_index: bool = False,
        include_image: bool = False,
    ) -> List[PeriodicNeighbor]:
        """
        Get all neighbors to a site within a sphere of radius r.  Excludes the
        site itself.

        Args:
            site (Site): Which is the center of the sphere.
            r (float): Radius of sphere.
            include_index (bool): Deprecated. Now, the non-supercell site index
                is always included in the returned data.
            include_image (bool): Deprecated. Now the supercell image
                is always included in the returned data.

        Returns:
            [:class:`pymatgen.core.structure.PeriodicNeighbor`]
        """
        return self.get_all_neighbors(r, include_index=include_index, include_image=include_image, sites=[site])[0]

    @deprecated(get_neighbors, "This is retained purely for checking purposes.")
    def get_neighbors_old(self, site, r, include_index=False, include_image=False):
        """
        Get all neighbors to a site within a sphere of radius r.  Excludes the
        site itself.

        Args:
            site (Site): Which is the center of the sphere.
            r (float): Radius of sphere.
            include_index (bool): Whether the non-supercell site index
                is included in the returned data
            include_image (bool): Whether to include the supercell image
                is included in the returned data

        Returns:
            [:class:`pymatgen.core.structure.PeriodicNeighbor`]
        """
        nn = self.get_sites_in_sphere(site.coords, r, include_index=include_index, include_image=include_image)
        return [d for d in nn if site != d[0]]

    def _get_neighbor_list_py(
        self,
        r: float,
        sites: List[PeriodicSite] = None,
        numerical_tol: float = 1e-8,
        exclude_self: bool = True,
    ) -> Tuple[np.ndarray, ...]:
        """
        A python version of getting neighbor_list. The returned values are a tuple of
        numpy arrays (center_indices, points_indices, offset_vectors, distances).
        Atom `center_indices[i]` has neighbor atom `points_indices[i]` that is
        translated by `offset_vectors[i]` lattice vectors, and the distance is
        `distances[i]`.

        Args:
            r (float): Radius of sphere
            sites (list of Sites or None): sites for getting all neighbors,
                default is None, which means neighbors will be obtained for all
                sites. This is useful in the situation where you are interested
                only in one subspecies type, and makes it a lot faster.
            numerical_tol (float): This is a numerical tolerance for distances.
                Sites which are < numerical_tol are determined to be coincident
                with the site. Sites which are r + numerical_tol away is deemed
                to be within r from the site. The default of 1e-8 should be
                ok in most instances.
            exclude_self (bool): whether to exclude atom neighboring with itself within
                numerical tolerance distance, default to True
        Returns: (center_indices, points_indices, offset_vectors, distances)
        """
        neighbors = self.get_all_neighbors_py(
            r=r, include_index=True, include_image=True, sites=sites, numerical_tol=1e-8
        )
        center_indices = []
        points_indices = []
        offsets = []
        distances = []
        for i, nns in enumerate(neighbors):
            if len(nns) > 0:
                for n in nns:
                    if exclude_self and (i == n.index) and (n.nn_distance <= numerical_tol):
                        continue
                    center_indices.append(i)
                    points_indices.append(n.index)
                    offsets.append(n.image)
                    distances.append(n.nn_distance)
        return tuple(
            (
                np.array(center_indices),
                np.array(points_indices),
                np.array(offsets),
                np.array(distances),
            )
        )

    def get_neighbor_list(
        self,
        r: float,
        sites: Sequence[PeriodicSite] = None,
        numerical_tol: float = 1e-8,
        exclude_self: bool = True,
    ) -> Tuple[np.ndarray, ...]:
        """
        Get neighbor lists using numpy array representations without constructing
        Neighbor objects. If the cython extension is installed, this method will
        be orders of magnitude faster than `get_all_neighbors_old` and 2-3x faster
        than `get_all_neighbors`.
        The returned values are a tuple of numpy arrays
        (center_indices, points_indices, offset_vectors, distances).
        Atom `center_indices[i]` has neighbor atom `points_indices[i]` that is
        translated by `offset_vectors[i]` lattice vectors, and the distance is
        `distances[i]`.

        Args:
            r (float): Radius of sphere
            sites (list of Sites or None): sites for getting all neighbors,
                default is None, which means neighbors will be obtained for all
                sites. This is useful in the situation where you are interested
                only in one subspecies type, and makes it a lot faster.
            numerical_tol (float): This is a numerical tolerance for distances.
                Sites which are < numerical_tol are determined to be coincident
                with the site. Sites which are r + numerical_tol away is deemed
                to be within r from the site. The default of 1e-8 should be
                ok in most instances.
            exclude_self (bool): whether to exclude atom neighboring with itself within
                numerical tolerance distance, default to True
        Returns: (center_indices, points_indices, offset_vectors, distances)

        """
        try:
            from pymatgen.optimization.neighbors import (
                find_points_in_spheres,  # type: ignore
            )
        except ImportError:
            return self._get_neighbor_list_py(r, sites, exclude_self=exclude_self)  # type: ignore
        else:
            if sites is None:
                sites = self.sites
            site_coords = np.array([site.coords for site in sites], dtype=float)
            cart_coords = np.ascontiguousarray(np.array(self.cart_coords), dtype=float)
            lattice_matrix = np.ascontiguousarray(np.array(self.lattice.matrix), dtype=float)
            r = float(r)
            center_indices, points_indices, images, distances = find_points_in_spheres(
                cart_coords,
                site_coords,
                r=r,
                pbc=np.array([1, 1, 1], dtype=int),
                lattice=lattice_matrix,
                tol=numerical_tol,
            )
            cond = np.array([True] * len(center_indices))
            if exclude_self:
                self_pair = (center_indices == points_indices) & (distances <= numerical_tol)
                cond = ~self_pair
            return tuple(
                (
                    center_indices[cond],
                    points_indices[cond],
                    images[cond],
                    distances[cond],
                )
            )

    def get_all_neighbors(
        self,
        r: float,
        include_index: bool = False,
        include_image: bool = False,
        sites: Sequence[PeriodicSite] = None,
        numerical_tol: float = 1e-8,
    ) -> List[List[PeriodicNeighbor]]:
        """
        Get neighbors for each atom in the unit cell, out to a distance r
        Returns a list of list of neighbors for each site in structure.
        Use this method if you are planning on looping over all sites in the
        crystal. If you only want neighbors for a particular site, use the
        method get_neighbors as it may not have to build such a large supercell
        However if you are looping over all sites in the crystal, this method
        is more efficient since it only performs one pass over a large enough
        supercell to contain all possible atoms out to a distance r.
        The return type is a [(site, dist) ...] since most of the time,
        subsequent processing requires the distance.

        A note about periodic images: Before computing the neighbors, this
        operation translates all atoms to within the unit cell (having
        fractional coordinates within [0,1)). This means that the "image" of a
        site does not correspond to how much it has been translates from its
        current position, but which image of the unit cell it resides.

        Args:
            r (float): Radius of sphere.
            include_index (bool): Deprecated. Now, the non-supercell site index
                is always included in the returned data.
            include_image (bool): Deprecated. Now the supercell image
                is always included in the returned data.
            sites (list of Sites or None): sites for getting all neighbors,
                default is None, which means neighbors will be obtained for all
                sites. This is useful in the situation where you are interested
                only in one subspecies type, and makes it a lot faster.
            numerical_tol (float): This is a numerical tolerance for distances.
                Sites which are < numerical_tol are determined to be coincident
                with the site. Sites which are r + numerical_tol away is deemed
                to be within r from the site. The default of 1e-8 should be
                ok in most instances.

        Returns:
            [[:class:`pymatgen.core.structure.PeriodicNeighbor`], ..]
        """
        if sites is None:
            sites = self.sites
        center_indices, points_indices, images, distances = self.get_neighbor_list(
            r=r, sites=sites, numerical_tol=numerical_tol
        )
        if len(points_indices) < 1:
            return [[]] * len(sites)
        f_coords = self.frac_coords[points_indices] + images
        neighbor_dict: Dict[int, List] = collections.defaultdict(list)
        lattice = self.lattice
        atol = Site.position_atol
        all_sites = self.sites
        for cindex, pindex, image, f_coord, d in zip(center_indices, points_indices, images, f_coords, distances):
            psite = all_sites[pindex]
            csite = sites[cindex]
            if (
                d > numerical_tol
                or
                # This simply compares the psite and csite. The reason why manual comparison is done is
                # for speed. This does not check the lattice since they are always equal. Also, the or construct
                # returns True immediately once one of the conditions are satisfied.
                psite.species != csite.species
                or (not np.allclose(psite.coords, csite.coords, atol=atol))
                or (not psite.properties == csite.properties)
            ):
                neighbor_dict[cindex].append(
                    PeriodicNeighbor(
                        species=psite.species,
                        coords=f_coord,
                        lattice=lattice,
                        properties=psite.properties,
                        nn_distance=d,
                        index=pindex,
                        image=tuple(image),
                    )
                )

        neighbors: List[List[PeriodicNeighbor]] = []

        for i in range(len(sites)):
            neighbors.append(neighbor_dict[i])
        return neighbors

    def get_all_neighbors_py(
        self,
        r: float,
        include_index: bool = False,
        include_image: bool = False,
        sites: Sequence[PeriodicSite] = None,
        numerical_tol: float = 1e-8,
    ) -> List[List[PeriodicNeighbor]]:
        """
        Get neighbors for each atom in the unit cell, out to a distance r
        Returns a list of list of neighbors for each site in structure.
        Use this method if you are planning on looping over all sites in the
        crystal. If you only want neighbors for a particular site, use the
        method get_neighbors as it may not have to build such a large supercell
        However if you are looping over all sites in the crystal, this method
        is more efficient since it only performs one pass over a large enough
        supercell to contain all possible atoms out to a distance r.
        The return type is a [(site, dist) ...] since most of the time,
        subsequent processing requires the distance.

        A note about periodic images: Before computing the neighbors, this
        operation translates all atoms to within the unit cell (having
        fractional coordinates within [0,1)). This means that the "image" of a
        site does not correspond to how much it has been translates from its
        current position, but which image of the unit cell it resides.

        Args:
            r (float): Radius of sphere.
            include_index (bool): Deprecated. Now, the non-supercell site index
                is always included in the returned data.
            include_image (bool): Deprecated. Now the supercell image
                is always included in the returned data.
            sites (list of Sites or None): sites for getting all neighbors,
                default is None, which means neighbors will be obtained for all
                sites. This is useful in the situation where you are interested
                only in one subspecies type, and makes it a lot faster.
            numerical_tol (float): This is a numerical tolerance for distances.
                Sites which are < numerical_tol are determined to be coincident
                with the site. Sites which are r + numerical_tol away is deemed
                to be within r from the site. The default of 1e-8 should be
                ok in most instances.

        Returns:
            [[:class:`pymatgen.core.structure.PeriodicNeighbor`],...]
        """

        if sites is None:
            sites = self.sites
        site_coords = np.array([site.coords for site in sites])
        point_neighbors = get_points_in_spheres(
            self.cart_coords,
            site_coords,
            r=r,
            pbc=True,
            numerical_tol=numerical_tol,
            lattice=self.lattice,
        )
        neighbors: List[List[PeriodicNeighbor]] = []
        for point_neighbor, site in zip(point_neighbors, sites):
            nns: List[PeriodicNeighbor] = []
            if len(point_neighbor) < 1:
                neighbors.append([])
                continue
            for n in point_neighbor:
                coord, d, index, image = n
                if (d > numerical_tol) or (self[index] != site):
                    neighbor = PeriodicNeighbor(
                        species=self[index].species,
                        coords=coord,
                        lattice=self.lattice,
                        properties=self[index].properties,
                        nn_distance=d,
                        index=index,
                        image=tuple(image),
                    )
                    nns.append(neighbor)
            neighbors.append(nns)
        return neighbors

    @deprecated(get_all_neighbors, "This is retained purely for checking purposes.")
    def get_all_neighbors_old(self, r, include_index=False, include_image=False, include_site=True):
        """
        Get neighbors for each atom in the unit cell, out to a distance r
        Returns a list of list of neighbors for each site in structure.
        Use this method if you are planning on looping over all sites in the
        crystal. If you only want neighbors for a particular site, use the
        method get_neighbors as it may not have to build such a large supercell
        However if you are looping over all sites in the crystal, this method
        is more efficient since it only performs one pass over a large enough
        supercell to contain all possible atoms out to a distance r.
        The return type is a [(site, dist) ...] since most of the time,
        subsequent processing requires the distance.

        A note about periodic images: Before computing the neighbors, this
        operation translates all atoms to within the unit cell (having
        fractional coordinates within [0,1)). This means that the "image" of a
        site does not correspond to how much it has been translates from its
        current position, but which image of the unit cell it resides.

        Args:
            r (float): Radius of sphere.
            include_index (bool): Whether to include the non-supercell site
                in the returned data
            include_image (bool): Whether to include the supercell image
                in the returned data
            include_site (bool): Whether to include the site in the returned
                data. Defaults to True.

        Returns:
            [:class:`pymatgen.core.structure.PeriodicNeighbor`]
        """
        # Use same algorithm as get_sites_in_sphere to determine supercell but
        # loop over all atoms in crystal
        recp_len = np.array(self.lattice.reciprocal_lattice.abc)
        maxr = np.ceil((r + 0.15) * recp_len / (2 * math.pi))
        nmin = np.floor(np.min(self.frac_coords, axis=0)) - maxr
        nmax = np.ceil(np.max(self.frac_coords, axis=0)) + maxr

        all_ranges = [np.arange(x, y) for x, y in zip(nmin, nmax)]
        latt = self._lattice
        matrix = latt.matrix
        neighbors = [[] for _ in range(len(self._sites))]
        all_fcoords = np.mod(self.frac_coords, 1)
        coords_in_cell = np.dot(all_fcoords, matrix)
        site_coords = self.cart_coords

        indices = np.arange(len(self))

        for image in itertools.product(*all_ranges):
            coords = np.dot(image, matrix) + coords_in_cell
            all_dists = all_distances(coords, site_coords)
            all_within_r = np.bitwise_and(all_dists <= r, all_dists > 1e-8)

            for (j, d, within_r) in zip(indices, all_dists, all_within_r):
                if include_site:
                    nnsite = PeriodicSite(
                        self[j].species,
                        coords[j],
                        latt,
                        properties=self[j].properties,
                        coords_are_cartesian=True,
                        skip_checks=True,
                    )

                for i in indices[within_r]:
                    item = []
                    if include_site:
                        item.append(nnsite)
                    item.append(d[i])
                    if include_index:
                        item.append(j)
                    # Add the image, if requested
                    if include_image:
                        item.append(image)
                    neighbors[i].append(item)
        return neighbors

    def get_neighbors_in_shell(
        self, origin: ArrayLike, r: float, dr: float, include_index: bool = False, include_image: bool = False
    ) -> List[PeriodicNeighbor]:
        """
        Returns all sites in a shell centered on origin (coords) between radii
        r-dr and r+dr.

        Args:
            origin (3x1 array): Cartesian coordinates of center of sphere.
            r (float): Inner radius of shell.
            dr (float): Width of shell.
            include_index (bool): Deprecated. Now, the non-supercell site index
                is always included in the returned data.
            include_image (bool): Deprecated. Now the supercell image
                is always included in the returned data.

        Returns:
            [NearestNeighbor] where Nearest Neighbor is a named tuple containing
            (site, distance, index, image).
        """
        outer = self.get_sites_in_sphere(origin, r + dr, include_index=include_index, include_image=include_image)
        inner = r - dr
        return [t for t in outer if t.nn_distance > inner]

    def get_sorted_structure(
        self, key: Optional[Callable] = None, reverse: bool = False
    ) -> Union["IStructure", "Structure"]:
        """
        Get a sorted copy of the structure. The parameters have the same
        meaning as in list.sort. By default, sites are sorted by the
        electronegativity of the species.

        Args:
            key: Specifies a function of one argument that is used to extract
                a comparison key from each list element: key=str.lower. The
                default value is None (compare the elements directly).
            reverse (bool): If set to True, then the list elements are sorted
                as if each comparison were reversed.
        """
        sites = sorted(self, key=key, reverse=reverse)
        return self.__class__.from_sites(sites, charge=self._charge)

    def get_reduced_structure(
        self, reduction_algo: Literal["niggli", "LLL"] = "niggli"
    ) -> Union["IStructure", "Structure"]:
        """
        Get a reduced structure.

        Args:
            reduction_algo ("niggli" | "LLL"): The lattice reduction algorithm to use.
                Defaults to "niggli".
        """
        if reduction_algo == "niggli":
            reduced_latt = self._lattice.get_niggli_reduced_lattice()
        elif reduction_algo == "LLL":
            reduced_latt = self._lattice.get_lll_reduced_lattice()
        else:
            raise ValueError(f"Invalid reduction algo : {reduction_algo}")

        if reduced_latt != self.lattice:
            return self.__class__(  # type: ignore
                reduced_latt,
                self.species_and_occu,
                self.cart_coords,
                coords_are_cartesian=True,
                to_unit_cell=True,
                site_properties=self.site_properties,
                charge=self._charge,
            )
        return self.copy()

    def copy(self, site_properties=None, sanitize=False):
        """
        Convenience method to get a copy of the structure, with options to add
        site properties.

        Args:
            site_properties (dict): Properties to add or override. The
                properties are specified in the same way as the constructor,
                i.e., as a dict of the form {property: [values]}. The
                properties should be in the order of the *original* structure
                if you are performing sanitization.
            sanitize (bool): If True, this method will return a sanitized
                structure. Sanitization performs a few things: (i) The sites are
                sorted by electronegativity, (ii) a LLL lattice reduction is
                carried out to obtain a relatively orthogonalized cell,
                (iii) all fractional coords for sites are mapped into the
                unit cell.

        Returns:
            A copy of the Structure, with optionally new site_properties and
            optionally sanitized.
        """
        props = self.site_properties
        if site_properties:
            props.update(site_properties)
        if not sanitize:
            return self.__class__(
                self._lattice,
                self.species_and_occu,
                self.frac_coords,
                charge=self._charge,
                site_properties=props,
            )
        reduced_latt = self._lattice.get_lll_reduced_lattice()
        new_sites = []
        for i, site in enumerate(self):
            frac_coords = reduced_latt.get_fractional_coords(site.coords)
            site_props = {}
            for p, v in props.items():
                site_props[p] = v[i]
            new_sites.append(
                PeriodicSite(
                    site.species,
                    frac_coords,
                    reduced_latt,
                    to_unit_cell=True,
                    properties=site_props,
                    skip_checks=True,
                )
            )
        new_sites = sorted(new_sites)
        return self.__class__.from_sites(new_sites, charge=self._charge)

    def interpolate(
        self,
        end_structure: Union["IStructure", "Structure"],
        nimages: Union[int, Iterable] = 10,
        interpolate_lattices: bool = False,
        pbc: bool = True,
        autosort_tol: float = 0,
    ) -> List[Union["IStructure", "Structure"]]:
        """
        Interpolate between this structure and end_structure. Useful for
        construction of NEB inputs.

        Args:
            end_structure (Structure): structure to interpolate between this
                structure and end.
            nimages (int,list): No. of interpolation images or a list of
                interpolation images. Defaults to 10 images.
            interpolate_lattices (bool): Whether to interpolate the lattices.
                Interpolates the lengths and angles (rather than the matrix)
                so orientation may be affected.
            pbc (bool): Whether to use periodic boundary conditions to find
                the shortest path between endpoints.
            autosort_tol (float): A distance tolerance in angstrom in
                which to automatically sort end_structure to match to the
                closest points in this particular structure. This is usually
                what you want in a NEB calculation. 0 implies no sorting.
                Otherwise, a 0.5 value usually works pretty well.

        Returns:
            List of interpolated structures. The starting and ending
            structures included as the first and last structures respectively.
            A total of (nimages + 1) structures are returned.
        """
        # Check length of structures
        if len(self) != len(end_structure):
            raise ValueError("Structures have different lengths!")

        if not (interpolate_lattices or self.lattice == end_structure.lattice):
            raise ValueError("Structures with different lattices!")

        if not isinstance(nimages, collections.abc.Iterable):
            images = np.arange(nimages + 1) / nimages
        else:
            images = nimages  # type: ignore

        # Check that both structures have the same species
        for i, site in enumerate(self):
            if site.species != end_structure[i].species:
                raise ValueError(
                    "Different species!\nStructure 1:\n" + str(self) + "\nStructure 2\n" + str(end_structure)
                )

        start_coords = np.array(self.frac_coords)
        end_coords = np.array(end_structure.frac_coords)

        if autosort_tol:
            dist_matrix = self.lattice.get_all_distances(start_coords, end_coords)
            site_mappings = collections.defaultdict(list)  # type: Dict[int, List[int]]
            unmapped_start_ind = []
            for i, row in enumerate(dist_matrix):
                ind = np.where(row < autosort_tol)[0]
                if len(ind) == 1:
                    site_mappings[i].append(ind[0])
                else:
                    unmapped_start_ind.append(i)

            if len(unmapped_start_ind) > 1:
                raise ValueError(
                    "Unable to reliably match structures "
                    "with auto_sort_tol = %f. unmapped indices "
                    "= %s" % (autosort_tol, unmapped_start_ind)
                )

            sorted_end_coords = np.zeros_like(end_coords)
            matched = []
            for i, j in site_mappings.items():
                if len(j) > 1:
                    raise ValueError(
                        "Unable to reliably match structures "
                        "with auto_sort_tol = %f. More than one "
                        "site match!" % autosort_tol
                    )
                sorted_end_coords[i] = end_coords[j[0]]
                matched.append(j[0])

            if len(unmapped_start_ind) == 1:
                i = unmapped_start_ind[0]
                j = list(set(range(len(start_coords))).difference(matched))[0]  # type: ignore
                sorted_end_coords[i] = end_coords[j]

            end_coords = sorted_end_coords

        vec = end_coords - start_coords
        if pbc:
            vec -= np.round(vec)
        sp = self.species_and_occu
        structs = []

        if interpolate_lattices:
            # interpolate lattice matrices using polar decomposition
            from scipy.linalg import polar

            # u is unitary (rotation), p is stretch
            u, p = polar(np.dot(end_structure.lattice.matrix.T, np.linalg.inv(self.lattice.matrix.T)))
            lvec = p - np.identity(3)
            lstart = self.lattice.matrix.T

        for x in images:
            if interpolate_lattices:
                l_a = np.dot(np.identity(3) + x * lvec, lstart).T
                lat = Lattice(l_a)
            else:
                lat = self.lattice
            fcoords = start_coords + x * vec
            structs.append(self.__class__(lat, sp, fcoords, site_properties=self.site_properties))  # type: ignore
        return structs

    def get_miller_index_from_site_indexes(self, site_ids, round_dp=4, verbose=True):
        """
        Get the Miller index of a plane from a set of sites indexes.

        A minimum of 3 sites are required. If more than 3 sites are given
        the best plane that minimises the distance to all points will be
        calculated.

        Args:
            site_ids (list of int): A list of site indexes to consider. A
                minimum of three site indexes are required. If more than three
                sites are provided, the best plane that minimises the distance
                to all sites will be calculated.
            round_dp (int, optional): The number of decimal places to round the
                miller index to.
            verbose (bool, optional): Whether to print warnings.

        Returns:
            (tuple): The Miller index.
        """
        return self.lattice.get_miller_index_from_coords(
            self.frac_coords[site_ids],
            coords_are_cartesian=False,
            round_dp=round_dp,
            verbose=verbose,
        )

    def get_primitive_structure(
        self, tolerance: float = 0.25, use_site_props: bool = False, constrain_latt: Union[List, Dict] = None
    ):
        """
        This finds a smaller unit cell than the input. Sometimes it doesn"t
        find the smallest possible one, so this method is recursively called
        until it is unable to find a smaller cell.

        NOTE: if the tolerance is greater than 1/2 the minimum inter-site
        distance in the primitive cell, the algorithm will reject this lattice.

        Args:
            tolerance (float), Angstroms: Tolerance for each coordinate of a
                particular site. For example, [0.1, 0, 0.1] in cartesian
                coordinates will be considered to be on the same coordinates
                as [0, 0, 0] for a tolerance of 0.25. Defaults to 0.25.
            use_site_props (bool): Whether to account for site properties in
                differentiating sites.
            constrain_latt (list/dict): List of lattice parameters we want to
                preserve, e.g. ["alpha", "c"] or dict with the lattice
                parameter names as keys and values we want the parameters to
                be e.g. {"alpha": 90, "c": 2.5}.

        Returns:
            The most primitive structure found.
        """
        if constrain_latt is None:
            constrain_latt = []

        def site_label(site):
            if not use_site_props:
                return site.species_string
            d = [site.species_string]
            for k in sorted(site.properties.keys()):
                d.append(k + "=" + str(site.properties[k]))
            return ", ".join(d)

        # group sites by species string
        sites = sorted(self._sites, key=site_label)

        grouped_sites = [list(a[1]) for a in itertools.groupby(sites, key=site_label)]
        grouped_fcoords = [np.array([s.frac_coords for s in g]) for g in grouped_sites]

        # min_vecs are approximate periodicities of the cell. The exact
        # periodicities from the supercell matrices are checked against these
        # first
        min_fcoords = min(grouped_fcoords, key=lambda x: len(x))
        min_vecs = min_fcoords - min_fcoords[0]

        # fractional tolerance in the supercell
        super_ftol = np.divide(tolerance, self.lattice.abc)
        super_ftol_2 = super_ftol * 2

        def pbc_coord_intersection(fc1, fc2, tol):
            """
            Returns the fractional coords in fc1 that have coordinates
            within tolerance to some coordinate in fc2
            """
            d = fc1[:, None, :] - fc2[None, :, :]
            d -= np.round(d)
            np.abs(d, d)
            return fc1[np.any(np.all(d < tol, axis=-1), axis=-1)]

        # here we reduce the number of min_vecs by enforcing that every
        # vector in min_vecs approximately maps each site onto a similar site.
        # The subsequent processing is O(fu^3 * min_vecs) = O(n^4) if we do no
        # reduction.
        # This reduction is O(n^3) so usually is an improvement. Using double
        # the tolerance because both vectors are approximate
        for g in sorted(grouped_fcoords, key=lambda x: len(x)):
            for f in g:
                min_vecs = pbc_coord_intersection(min_vecs, g - f, super_ftol_2)

        def get_hnf(fu):
            """
            Returns all possible distinct supercell matrices given a
            number of formula units in the supercell. Batches the matrices
            by the values in the diagonal (for less numpy overhead).
            Computational complexity is O(n^3), and difficult to improve.
            Might be able to do something smart with checking combinations of a
            and b first, though unlikely to reduce to O(n^2).
            """

            def factors(n):
                for i in range(1, n + 1):
                    if n % i == 0:
                        yield i

            for det in factors(fu):
                if det == 1:
                    continue
                for a in factors(det):
                    for e in factors(det // a):
                        g = det // a // e
                        yield det, np.array(
                            [
                                [[a, b, c], [0, e, f], [0, 0, g]]
                                for b, c, f in itertools.product(range(a), range(a), range(e))
                            ]
                        )

        # we can't let sites match to their neighbors in the supercell
        grouped_non_nbrs = []
        for gfcoords in grouped_fcoords:
            fdist = gfcoords[None, :, :] - gfcoords[:, None, :]
            fdist -= np.round(fdist)
            np.abs(fdist, fdist)
            non_nbrs = np.any(fdist > 2 * super_ftol[None, None, :], axis=-1)
            # since we want sites to match to themselves
            np.fill_diagonal(non_nbrs, True)
            grouped_non_nbrs.append(non_nbrs)

        num_fu = functools.reduce(math.gcd, map(len, grouped_sites))
        for size, ms in get_hnf(num_fu):
            inv_ms = np.linalg.inv(ms)

            # find sets of lattice vectors that are are present in min_vecs
            dist = inv_ms[:, :, None, :] - min_vecs[None, None, :, :]
            dist -= np.round(dist)
            np.abs(dist, dist)
            is_close = np.all(dist < super_ftol, axis=-1)
            any_close = np.any(is_close, axis=-1)
            inds = np.all(any_close, axis=-1)

            for inv_m, m in zip(inv_ms[inds], ms[inds]):
                new_m = np.dot(inv_m, self.lattice.matrix)
                ftol = np.divide(tolerance, np.sqrt(np.sum(new_m ** 2, axis=1)))

                valid = True
                new_coords = []
                new_sp = []
                new_props = collections.defaultdict(list)
                for gsites, gfcoords, non_nbrs in zip(grouped_sites, grouped_fcoords, grouped_non_nbrs):
                    all_frac = np.dot(gfcoords, m)

                    # calculate grouping of equivalent sites, represented by
                    # adjacency matrix
                    fdist = all_frac[None, :, :] - all_frac[:, None, :]
                    fdist = np.abs(fdist - np.round(fdist))
                    close_in_prim = np.all(fdist < ftol[None, None, :], axis=-1)
                    groups = np.logical_and(close_in_prim, non_nbrs)

                    # check that groups are correct
                    if not np.all(np.sum(groups, axis=0) == size):
                        valid = False
                        break

                    # check that groups are all cliques
                    for g in groups:
                        if not np.all(groups[g][:, g]):
                            valid = False
                            break
                    if not valid:
                        break

                    # add the new sites, averaging positions
                    added = np.zeros(len(gsites))
                    new_fcoords = all_frac % 1
                    for i, group in enumerate(groups):
                        if not added[i]:
                            added[group] = True
                            inds = np.where(group)[0]
                            coords = new_fcoords[inds[0]]
                            for n, j in enumerate(inds[1:]):
                                offset = new_fcoords[j] - coords
                                coords += (offset - np.round(offset)) / (n + 2)
                            new_sp.append(gsites[inds[0]].species)
                            for k in gsites[inds[0]].properties:
                                new_props[k].append(gsites[inds[0]].properties[k])
                            new_coords.append(coords)

                if valid:
                    inv_m = np.linalg.inv(m)
                    new_l = Lattice(np.dot(inv_m, self.lattice.matrix))
                    s = Structure(
                        new_l,
                        new_sp,
                        new_coords,
                        site_properties=new_props,
                        coords_are_cartesian=False,
                    )

                    # Default behavior
                    p = s.get_primitive_structure(
                        tolerance=tolerance,
                        use_site_props=use_site_props,
                        constrain_latt=constrain_latt,
                    ).get_reduced_structure()
                    if not constrain_latt:
                        return p

                    # Only return primitive structures that
                    # satisfy the restriction condition
                    p_latt, s_latt = p.lattice, self.lattice
                    if type(constrain_latt).__name__ == "list":
                        if all(getattr(p_latt, p) == getattr(s_latt, p) for p in constrain_latt):
                            return p
                    elif type(constrain_latt).__name__ == "dict":
                        if all(getattr(p_latt, p) == constrain_latt[p] for p in constrain_latt.keys()):  # type: ignore
                            return p

        return self.copy()

    def __repr__(self):
        outs = ["Structure Summary", repr(self.lattice)]
        if self._charge:
            if self._charge >= 0:
                outs.append(f"Overall Charge: +{self._charge}")
            else:
                outs.append(f"Overall Charge: -{self._charge}")
        for s in self:
            outs.append(repr(s))
        return "\n".join(outs)

    def __str__(self):
        outs = [
            f"Full Formula ({self.composition.formula})",
            f"Reduced Formula: {self.composition.reduced_formula}",
        ]

        def to_s(x):
            return "%0.6f" % x

        outs.append("abc   : " + " ".join([to_s(i).rjust(10) for i in self.lattice.abc]))
        outs.append("angles: " + " ".join([to_s(i).rjust(10) for i in self.lattice.angles]))
        if self._charge:
            if self._charge >= 0:
                outs.append(f"Overall Charge: +{self._charge}")
            else:
                outs.append(f"Overall Charge: -{self._charge}")
        outs.append(f"Sites ({len(self)})")
        data = []
        props = self.site_properties
        keys = sorted(props.keys())
        for i, site in enumerate(self):
            row = [str(i), site.species_string]
            row.extend([to_s(j) for j in site.frac_coords])
            for k in keys:
                row.append(props[k][i])
            data.append(row)
        outs.append(
            tabulate(
                data,
                headers=["#", "SP", "a", "b", "c"] + keys,
            )
        )
        return "\n".join(outs)

    def get_orderings(self, mode: Literal["enum", "sqs"] = "enum", **kwargs) -> List["Structure"]:
        r"""
        Returns list of orderings for a disordered structure. If structure
        does not contain disorder, the default structure is returned.

        Args:
            mode ("enum" | "sqs"): Either "enum" or "sqs". If enum,
                the enumlib will be used to return all distinct
                orderings. If sqs, mcsqs will be used to return
                an sqs structure.
            kwargs: kwargs passed to either
                pymatgen.command_line..enumlib_caller.EnumlibAdaptor
                or pymatgen.command_line.mcsqs_caller.run_mcsqs.
                For run_mcsqs, a default cluster search of 2 cluster interactions
                with 1NN distance and 3 cluster interactions with 2NN distance
                is set.

        Returns:
            List[Structure]
        """
        if self.is_ordered:
            return [self]
        if mode.startswith("enum"):
            from pymatgen.command_line.enumlib_caller import EnumlibAdaptor

            adaptor = EnumlibAdaptor(self, **kwargs)
            adaptor.run()
            return adaptor.structures
        if mode == "sqs":
            from pymatgen.command_line.mcsqs_caller import run_mcsqs

            if "clusters" not in kwargs:
                disordered_sites = [site for site in self if not site.is_ordered]
                subset_structure = Structure.from_sites(disordered_sites)
                dist_matrix = subset_structure.distance_matrix
                dists = sorted(set(dist_matrix.ravel()))
                unique_dists = []
                for i in range(1, len(dists)):
                    if dists[i] - dists[i - 1] > 0.1:
                        unique_dists.append(dists[i])
                clusters = {(i + 2): d + 0.01 for i, d in enumerate(unique_dists) if i < 2}
                kwargs["clusters"] = clusters
            return [run_mcsqs(self, **kwargs).bestsqs]
        raise ValueError()

    def as_dict(self, verbosity=1, fmt=None, **kwargs):
        """
        Dict representation of Structure.

        Args:
            verbosity (int): Verbosity level. Default of 1 includes both
                direct and cartesian coordinates for all sites, lattice
                parameters, etc. Useful for reading and for insertion into a
                database. Set to 0 for an extremely lightweight version
                that only includes sufficient information to reconstruct the
                object.
            fmt (str): Specifies a format for the dict. Defaults to None,
                which is the default format used in pymatgen. Other options
                include "abivars".
            **kwargs: Allow passing of other kwargs needed for certain
            formats, e.g., "abivars".

        Returns:
            JSON serializable dict representation.
        """
        if fmt == "abivars":
            """Returns a dictionary with the ABINIT variables."""
            from pymatgen.io.abinit.abiobjects import structure_to_abivars

            return structure_to_abivars(self, **kwargs)

        latt_dict = self._lattice.as_dict(verbosity=verbosity)
        del latt_dict["@module"]
        del latt_dict["@class"]

        d = {
            "@module": self.__class__.__module__,
            "@class": self.__class__.__name__,
            "charge": self._charge,
            "lattice": latt_dict,
            "sites": [],
        }
        for site in self:
            site_dict = site.as_dict(verbosity=verbosity)
            del site_dict["lattice"]
            del site_dict["@module"]
            del site_dict["@class"]
            d["sites"].append(site_dict)
        return d

    def as_dataframe(self):
        """
        Returns a Pandas dataframe of the sites. Structure level attributes are stored in DataFrame.attrs. Example:

        Species    a    b             c    x             y             z  magmom
        0    (Si)  0.0  0.0  0.000000e+00  0.0  0.000000e+00  0.000000e+00       5
        1    (Si)  0.0  0.0  1.000000e-07  0.0 -2.217138e-07  3.135509e-07      -5
        """
        data = []
        site_properties = self.site_properties
        prop_keys = list(site_properties.keys())
        for site in self:
            row = [site.species] + list(site.frac_coords) + list(site.coords)
            for k in prop_keys:
                row.append(site.properties.get(k))
            data.append(row)
        import pandas as pd

        df = pd.DataFrame(data, columns=["Species", "a", "b", "c", "x", "y", "z"] + prop_keys)
        df.attrs["Reduced Formula"] = self.composition.reduced_formula
        df.attrs["Lattice"] = self.lattice
        return df

    @classmethod
    def from_dict(cls, d, fmt=None):
        """
        Reconstitute a Structure object from a dict representation of Structure
        created using as_dict().

        Args:
            d (dict): Dict representation of structure.

        Returns:
            Structure object
        """
        if fmt == "abivars":
            from pymatgen.io.abinit.abiobjects import structure_from_abivars

            return structure_from_abivars(cls=cls, **d)

        lattice = Lattice.from_dict(d["lattice"])
        sites = [PeriodicSite.from_dict(sd, lattice) for sd in d["sites"]]
        charge = d.get("charge", None)
        return cls.from_sites(sites, charge=charge)

    def to(self, fmt: str = None, filename=None, **kwargs) -> Optional[str]:
        r"""
        Outputs the structure to a file or string.

        Args:
            fmt (str): Format to output to. Defaults to JSON unless filename
                is provided. If fmt is specifies, it overrides whatever the
                filename is. Options include "cif", "poscar", "cssr", "json".
                Non-case sensitive.
            filename (str): If provided, output will be written to a file. If
                fmt is not specified, the format is determined from the
                filename. Defaults is None, i.e. string output.
            **kwargs: Kwargs passthru to relevant methods. E.g., This allows
                the passing of parameters like symprec to the
                CifWriter.__init__ method for generation of symmetric cifs.

        Returns:
            (str) if filename is None. None otherwise.
        """
        filename = filename or ""
        fmt = "" if fmt is None else fmt.lower()
        fname = os.path.basename(filename)

        if fmt == "cif" or fnmatch(fname.lower(), "*.cif*"):
            from pymatgen.io.cif import CifWriter

            writer = CifWriter(self, **kwargs)
        elif fmt == "mcif" or fnmatch(fname.lower(), "*.mcif*"):
            from pymatgen.io.cif import CifWriter

            writer = CifWriter(self, write_magmoms=True, **kwargs)
        elif fmt == "poscar" or fnmatch(fname, "*POSCAR*"):
            from pymatgen.io.vasp import Poscar

            writer = Poscar(self, **kwargs)
        elif fmt == "cssr" or fnmatch(fname.lower(), "*.cssr*"):
            from pymatgen.io.cssr import Cssr

            writer = Cssr(self)  # type: ignore
        elif fmt == "json" or fnmatch(fname.lower(), "*.json"):
            s = json.dumps(self.as_dict())
            if filename:
                with zopen(filename, "wt") as f:
                    f.write("%s" % s)
            return s
        elif fmt == "xsf" or fnmatch(fname.lower(), "*.xsf*"):
            from pymatgen.io.xcrysden import XSF

            s = XSF(self).to_string()
            if filename:
                with zopen(fname, "wt", encoding="utf8") as f:
                    f.write(s)
            return s
        elif (
            fmt == "mcsqs" or fnmatch(fname, "*rndstr.in*") or fnmatch(fname, "*lat.in*") or fnmatch(fname, "*bestsqs*")
        ):
            from pymatgen.io.atat import Mcsqs

            s = Mcsqs(self).to_string()
            if filename:
                with zopen(fname, "wt", encoding="ascii") as f:
                    f.write(s)
            return s
        elif fmt == "prismatic" or fnmatch(fname, "*prismatic*"):
            from pymatgen.io.prismatic import Prismatic

            s = Prismatic(self).to_string()
            return s
        elif fmt == "yaml" or fnmatch(fname, "*.yaml*") or fnmatch(fname, "*.yml*"):
            yaml = YAML()
            if filename:
                with zopen(filename, "wt") as f:
                    yaml.dump(self.as_dict(), f)
                return None
            sio = StringIO()
            yaml.dump(self.as_dict(), sio)
            return sio.getvalue()
        elif fmt == "fleur-inpgen" or fnmatch(fname, "*.in*"):
            from pymatgen.io.fleur import FleurInput

            writer = FleurInput(self, **kwargs)
        else:
            raise ValueError("Invalid format: `%s`" % str(fmt))

        if filename:
            writer.write_file(filename)
            return None
        return writer.__str__()

    @classmethod
    def from_str(
        cls,
        input_string: str,
        fmt: Literal["cif", "poscar", "cssr", "json", "yaml", "xsf", "mcsqs"],
        primitive=False,
        sort=False,
        merge_tol=0.0,
    ):
        """
        Reads a structure from a string.

        Args:
            input_string (str): String to parse.
            fmt (str): A file format specification. One of "cif", "poscar", "cssr",
                "json", "yaml", "xsf", "mcsqs".
            primitive (bool): Whether to find a primitive cell. Defaults to
                False.
            sort (bool): Whether to sort the sites in accordance to the default
                ordering criteria, i.e., electronegativity.
            merge_tol (float): If this is some positive number, sites that
                are within merge_tol from each other will be merged. Usually
                0.01 should be enough to deal with common numerical issues.

        Returns:
            IStructure / Structure
        """

        fmt_low = fmt.lower()
        if fmt_low == "cif":
            from pymatgen.io.cif import CifParser

            parser = CifParser.from_string(input_string)
            s = parser.get_structures(primitive=primitive)[0]
        elif fmt_low == "poscar":
            from pymatgen.io.vasp import Poscar

            s = Poscar.from_string(input_string, False, read_velocities=False).structure
        elif fmt_low == "cssr":
            from pymatgen.io.cssr import Cssr

            cssr = Cssr.from_string(input_string)
            s = cssr.structure
        elif fmt_low == "json":
            d = json.loads(input_string)
            s = Structure.from_dict(d)
        elif fmt_low == "yaml":
            yaml = YAML()
            d = yaml.load(input_string)
            s = Structure.from_dict(d)
        elif fmt_low == "xsf":
            from pymatgen.io.xcrysden import XSF

            s = XSF.from_string(input_string).structure
        elif fmt_low == "mcsqs":
            from pymatgen.io.atat import Mcsqs

            s = Mcsqs.structure_from_string(input_string)
        elif fmt == "fleur-inpgen":
            from pymatgen.io.fleur import FleurInput

            s = FleurInput.from_string(input_string, inpgen_input=True).structure
        elif fmt == "fleur":
            from pymatgen.io.fleur import FleurInput

            s = FleurInput.from_string(input_string, inpgen_input=False).structure
        else:
            raise ValueError(f"Unrecognized format `{fmt}`!")

        if sort:
            s = s.get_sorted_structure()
        if merge_tol:
            s.merge_sites(merge_tol)
        return cls.from_sites(s)

    @classmethod
    def from_file(cls, filename, primitive=False, sort=False, merge_tol=0.0):
        """
        Reads a structure from a file. For example, anything ending in
        a "cif" is assumed to be a Crystallographic Information Format file.
        Supported formats include CIF, POSCAR/CONTCAR, CHGCAR, LOCPOT,
        vasprun.xml, CSSR, Netcdf and pymatgen's JSON serialized structures.

        Args:
            filename (str): The filename to read from.
            primitive (bool): Whether to convert to a primitive cell
                Only available for cifs. Defaults to False.
            sort (bool): Whether to sort sites. Default to False.
            merge_tol (float): If this is some positive number, sites that
                are within merge_tol from each other will be merged. Usually
                0.01 should be enough to deal with common numerical issues.

        Returns:
            Structure.
        """
        filename = str(filename)
        if filename.endswith(".nc"):
            # Read Structure from a netcdf file.
            from pymatgen.io.abinit.netcdf import structure_from_ncdata

            s = structure_from_ncdata(filename, cls=cls)
            if sort:
                s = s.get_sorted_structure()
            return s

        from pymatgen.io.exciting import ExcitingInput
        from pymatgen.io.lmto import LMTOCtrl
        from pymatgen.io.vasp import Chgcar, Vasprun

        fname = os.path.basename(filename)
        with zopen(filename, "rt") as f:
            contents = f.read()
        if fnmatch(fname.lower(), "*.cif*") or fnmatch(fname.lower(), "*.mcif*"):
            return cls.from_str(contents, fmt="cif", primitive=primitive, sort=sort, merge_tol=merge_tol)
        if fnmatch(fname, "*POSCAR*") or fnmatch(fname, "*CONTCAR*") or fnmatch(fname, "*.vasp"):
            s = cls.from_str(
                contents,
                fmt="poscar",
                primitive=primitive,
                sort=sort,
                merge_tol=merge_tol,
            )

        elif fnmatch(fname, "CHGCAR*") or fnmatch(fname, "LOCPOT*"):
            s = Chgcar.from_file(filename).structure
        elif fnmatch(fname, "vasprun*.xml*"):
            s = Vasprun(filename).final_structure
        elif fnmatch(fname.lower(), "*.cssr*"):
            return cls.from_str(
                contents,
                fmt="cssr",
                primitive=primitive,
                sort=sort,
                merge_tol=merge_tol,
            )
        elif fnmatch(fname, "*.json*") or fnmatch(fname, "*.mson*"):
            return cls.from_str(
                contents,
                fmt="json",
                primitive=primitive,
                sort=sort,
                merge_tol=merge_tol,
            )
        elif fnmatch(fname, "*.yaml*"):
            return cls.from_str(
                contents,
                fmt="yaml",
                primitive=primitive,
                sort=sort,
                merge_tol=merge_tol,
            )
        elif fnmatch(fname, "*.xsf"):
            return cls.from_str(contents, fmt="xsf", primitive=primitive, sort=sort, merge_tol=merge_tol)
        elif fnmatch(fname, "input*.xml"):
            return ExcitingInput.from_file(fname).structure
        elif fnmatch(fname, "*rndstr.in*") or fnmatch(fname, "*lat.in*") or fnmatch(fname, "*bestsqs*"):
            return cls.from_str(
                contents,
                fmt="mcsqs",
                primitive=primitive,
                sort=sort,
                merge_tol=merge_tol,
            )
        elif fnmatch(fname, "CTRL*"):
            return LMTOCtrl.from_file(filename=filename).structure
        elif fnmatch(fname, "inp*.xml") or fnmatch(fname, "*.in*") or fnmatch(fname, "inp_*"):
            from pymatgen.io.fleur import FleurInput

            s = FleurInput.from_file(filename).structure
        else:
            raise ValueError("Unrecognized file extension!")
        if sort:
            s = s.get_sorted_structure()
        if merge_tol:
            s.merge_sites(merge_tol)

        s.__class__ = cls
        return s


class IMolecule(SiteCollection, MSONable):
    """
    Basic immutable Molecule object without periodicity. Essentially a
    sequence of sites. IMolecule is made to be immutable so that they can
    function as keys in a dict. For a mutable molecule,
    use the :class:Molecule.

    Molecule extends Sequence and Hashable, which means that in many cases,
    it can be used like any Python sequence. Iterating through a molecule is
    equivalent to going through the sites in sequence.
    """

    def __init__(
        self,
        species: Sequence[CompositionLike],
        coords: Sequence[ArrayLike],
        charge: float = 0.0,
        spin_multiplicity: float = None,
        validate_proximity: bool = False,
        site_properties: dict = None,
    ):
        """
        Creates a Molecule.

        Args:
            species: list of atomic species. Possible kinds of input include a
                list of dict of elements/species and occupancies, a List of
                elements/specie specified as actual Element/Species, Strings
                ("Fe", "Fe2+") or atomic numbers (1,56).
            coords (3x1 array): list of cartesian coordinates of each species.
            charge (float): Charge for the molecule. Defaults to 0.
            spin_multiplicity (int): Spin multiplicity for molecule.
                Defaults to None, which means that the spin multiplicity is
                set to 1 if the molecule has no unpaired electrons and to 2
                if there are unpaired electrons.
            validate_proximity (bool): Whether to check if there are sites
                that are less than 1 Ang apart. Defaults to False.
            site_properties (dict): Properties associated with the sites as
                a dict of sequences, e.g., {"magmom":[5,5,5,5]}. The
                sequences have to be the same length as the atomic species
                and fractional_coords. Defaults to None for no properties.
        """
        if len(species) != len(coords):
            raise StructureError(
                (
                    "The list of atomic species must be of the",
                    " same length as the list of fractional ",
                    "coordinates.",
                )
            )

        sites = []
        for i, _ in enumerate(species):
            prop = None
            if site_properties:
                prop = {k: v[i] for k, v in site_properties.items()}
            sites.append(Site(species[i], coords[i], properties=prop))

        self._sites = tuple(sites)
        if validate_proximity and not self.is_valid():
            raise StructureError(("Molecule contains sites that are ", "less than 0.01 Angstrom apart!"))

        self._charge = charge
        nelectrons = 0.0
        for site in sites:
            for sp, amt in site.species.items():
                if not isinstance(sp, DummySpecies):
                    nelectrons += sp.Z * amt  # type: ignore
        nelectrons -= charge
        self._nelectrons = nelectrons
        if spin_multiplicity:
            if (nelectrons + spin_multiplicity) % 2 != 1:
                raise ValueError(
                    "Charge of %d and spin multiplicity of %d is"
                    " not possible for this molecule" % (self._charge, spin_multiplicity)
                )
            self._spin_multiplicity = spin_multiplicity
        else:
            self._spin_multiplicity = 1 if nelectrons % 2 == 0 else 2

    @property
    def charge(self) -> float:
        """
        Charge of molecule
        """
        return self._charge

    @property
    def spin_multiplicity(self) -> float:
        """
        Spin multiplicity of molecule.
        """
        return self._spin_multiplicity

    @property
    def nelectrons(self) -> float:
        """
        Number of electrons in the molecule.
        """
        return self._nelectrons

    @property
    def center_of_mass(self) -> float:
        """
        Center of mass of molecule.
        """
        center = np.zeros(3)
        total_weight = 0
        for site in self:
            wt = site.species.weight
            center += site.coords * wt
            total_weight += wt
        return center / total_weight  # type: ignore

    @property
    def sites(self) -> Tuple[Site, ...]:
        """
        Returns a tuple of sites in the Molecule.
        """
        return self._sites

    @classmethod
    def from_sites(
        cls, sites: Sequence[Site], charge: float = 0, spin_multiplicity: float = None, validate_proximity: bool = False
    ) -> Union["IMolecule", "Molecule"]:
        """
        Convenience constructor to make a Molecule from a list of sites.

        Args:
            sites ([Site]): Sequence of Sites.
            charge (int): Charge of molecule. Defaults to 0.
            spin_multiplicity (int): Spin multicipity. Defaults to None,
                in which it is determined automatically.
            validate_proximity (bool): Whether to check that atoms are too
                close.
        """
        props = collections.defaultdict(list)
        for site in sites:
            for k, v in site.properties.items():
                props[k].append(v)
        return cls(
            [site.species for site in sites],
            [site.coords for site in sites],
            charge=charge,
            spin_multiplicity=spin_multiplicity,
            validate_proximity=validate_proximity,
            site_properties=props,
        )

    def break_bond(self, ind1: int, ind2: int, tol: float = 0.2) -> Tuple[Union["IMolecule", "Molecule"], ...]:
        """
        Returns two molecules based on breaking the bond between atoms at index
        ind1 and ind2.

        Args:
            ind1 (int): Index of first site.
            ind2 (int): Index of second site.
            tol (float): Relative tolerance to test. Basically, the code
                checks if the distance between the sites is less than (1 +
                tol) * typical bond distances. Defaults to 0.2, i.e.,
                20% longer.

        Returns:
            Two Molecule objects representing the two clusters formed from
            breaking the bond.
        """
        clusters = [[self._sites[ind1]], [self._sites[ind2]]]

        sites = [site for i, site in enumerate(self._sites) if i not in (ind1, ind2)]

        def belongs_to_cluster(site, cluster):
            for test_site in cluster:
                if CovalentBond.is_bonded(site, test_site, tol=tol):
                    return True
            return False

        while len(sites) > 0:
            unmatched = []
            for site in sites:
                for cluster in clusters:
                    if belongs_to_cluster(site, cluster):
                        cluster.append(site)
                        break
                else:
                    unmatched.append(site)

            if len(unmatched) == len(sites):
                raise ValueError("Not all sites are matched!")
            sites = unmatched

        return tuple(self.__class__.from_sites(cluster) for cluster in clusters)

    def get_covalent_bonds(self, tol: float = 0.2) -> List[CovalentBond]:
        """
        Determines the covalent bonds in a molecule.

        Args:
            tol (float): The tol to determine bonds in a structure. See
                CovalentBond.is_bonded.

        Returns:
            List of bonds
        """
        bonds = []
        for site1, site2 in itertools.combinations(self._sites, 2):
            if CovalentBond.is_bonded(site1, site2, tol):
                bonds.append(CovalentBond(site1, site2))
        return bonds

    def __eq__(self, other):
        if other is None:
            return False
        if len(self) != len(other):
            return False
        if self.charge != other.charge:
            return False
        if self.spin_multiplicity != other.spin_multiplicity:
            return False
        for site in self:
            if site not in other:
                return False
        return True

    def __ne__(self, other):
        return not self.__eq__(other)

    def __hash__(self):
        # For now, just use the composition hash code.
        return self.composition.__hash__()

    def __repr__(self):
        outs = ["Molecule Summary"]
        for s in self:
            outs.append(s.__repr__())
        return "\n".join(outs)

    def __str__(self):
        outs = [
            "Full Formula (%s)" % self.composition.formula,
            "Reduced Formula: " + self.composition.reduced_formula,
            f"Charge = {self._charge}, Spin Mult = {self._spin_multiplicity}",
            "Sites (%d)" % len(self),
        ]
        for i, site in enumerate(self):
            outs.append(
                " ".join(
                    [
                        str(i),
                        site.species_string,
                        " ".join([("%0.6f" % j).rjust(12) for j in site.coords]),
                    ]
                )
            )
        return "\n".join(outs)

    def as_dict(self):
        """
        Json-serializable dict representation of Molecule
        """
        d = {
            "@module": self.__class__.__module__,
            "@class": self.__class__.__name__,
            "charge": self._charge,
            "spin_multiplicity": self._spin_multiplicity,
            "sites": [],
        }
        for site in self:
            site_dict = site.as_dict()
            del site_dict["@module"]
            del site_dict["@class"]
            d["sites"].append(site_dict)
        return d

    @classmethod
    def from_dict(cls, d) -> dict:
        """
        Reconstitute a Molecule object from a dict representation created using
        as_dict().

        Args:
            d (dict): dict representation of Molecule.

        Returns:
            Molecule object
        """
        sites = [Site.from_dict(sd) for sd in d["sites"]]
        charge = d.get("charge", 0)
        spin_multiplicity = d.get("spin_multiplicity")
        return cls.from_sites(sites, charge=charge, spin_multiplicity=spin_multiplicity)

    def get_distance(self, i: int, j: int) -> float:
        """
        Get distance between site i and j.

        Args:
            i (int): Index of first site
            j (int): Index of second site

        Returns:
            Distance between the two sites.
        """
        return self[i].distance(self[j])

    def get_sites_in_sphere(self, pt: ArrayLike, r: float) -> List[Neighbor]:
        """
        Find all sites within a sphere from a point.

        Args:
            pt (3x1 array): Cartesian coordinates of center of sphere
            r (float): Radius of sphere.

        Returns:
            [:class:`pymatgen.core.structure.Neighbor`]
        """
        neighbors = []
        for i, site in enumerate(self._sites):
            dist = site.distance_from_point(pt)
            if dist <= r:
                neighbors.append(Neighbor(site.species, site.coords, site.properties, dist, i))
        return neighbors

    def get_neighbors(self, site: Site, r: float) -> List[Neighbor]:
        """
        Get all neighbors to a site within a sphere of radius r.  Excludes the
        site itself.

        Args:
            site (Site): Site at the center of the sphere.
            r (float): Radius of sphere.

        Returns:
            [:class:`pymatgen.core.structure.Neighbor`]
        """
        nns = self.get_sites_in_sphere(site.coords, r)
        return [nn for nn in nns if nn != site]

    def get_neighbors_in_shell(self, origin: ArrayLike, r: float, dr: float) -> List[Neighbor]:
        """
        Returns all sites in a shell centered on origin (coords) between radii
        r-dr and r+dr.

        Args:
            origin (3x1 array): Cartesian coordinates of center of sphere.
            r (float): Inner radius of shell.
            dr (float): Width of shell.

        Returns:
            [:class:`pymatgen.core.structure.Neighbor`]
        """
        outer = self.get_sites_in_sphere(origin, r + dr)
        inner = r - dr
        return [nn for nn in outer if nn.nn_distance > inner]

    def get_boxed_structure(
        self,
        a: float,
        b: float,
        c: float,
        images: ArrayLike = (1, 1, 1),
        random_rotation: bool = False,
        min_dist: float = 1.0,
        cls=None,
        offset: ArrayLike = None,
        no_cross: bool = False,
        reorder: bool = True,
    ) -> Union["IStructure", "Structure"]:
        """
        Creates a Structure from a Molecule by putting the Molecule in the
        center of a orthorhombic box. Useful for creating Structure for
        calculating molecules using periodic codes.

        Args:
            a (float): a-lattice parameter.
            b (float): b-lattice parameter.
            c (float): c-lattice parameter.
            images: No. of boxed images in each direction. Defaults to
                (1, 1, 1), meaning single molecule with 1 lattice parameter
                in each direction.
            random_rotation (bool): Whether to apply a random rotation to
                each molecule. This jumbles all the molecules so that they
                are not exact images of each other.
            min_dist (float): The minimum distance that atoms should be from
                each other. This is only used if random_rotation is True.
                The randomized rotations are searched such that no two atoms
                are less than min_dist from each other.
            cls: The Structure class to instantiate (defaults to pymatgen
                structure)
            offset: Translation to offset molecule from center of mass coords
            no_cross: Whether to forbid molecule coords from extending beyond
                boundary of box.
            reorder: Whether to reorder the sites to be in electronegativity
                order.

        Returns:
            Structure containing molecule in a box.
        """
        if offset is None:
            offset = np.array([0, 0, 0])

        coords = np.array(self.cart_coords)
        x_range = max(coords[:, 0]) - min(coords[:, 0])
        y_range = max(coords[:, 1]) - min(coords[:, 1])
        z_range = max(coords[:, 2]) - min(coords[:, 2])

        if a <= x_range or b <= y_range or c <= z_range:
            raise ValueError("Box is not big enough to contain Molecule.")
        lattice = Lattice.from_parameters(a * images[0], b * images[1], c * images[2], 90, 90, 90)  # type: ignore
        nimages = images[0] * images[1] * images[2]  # type: ignore
        all_coords: List[ArrayLike] = []

        centered_coords = self.cart_coords - self.center_of_mass + offset

        for i, j, k in itertools.product(
            list(range(images[0])), list(range(images[1])), list(range(images[2]))  # type: ignore
        ):
            box_center = [(i + 0.5) * a, (j + 0.5) * b, (k + 0.5) * c]  # type: ignore
            if random_rotation:
                while True:
                    op = SymmOp.from_origin_axis_angle(
                        (0, 0, 0),
                        axis=np.random.rand(3),
                        angle=random.uniform(-180, 180),
                    )
                    m = op.rotation_matrix
                    new_coords = np.dot(m, centered_coords.T).T + box_center
                    if no_cross:
                        x_max, x_min = max(new_coords[:, 0]), min(new_coords[:, 0])
                        y_max, y_min = max(new_coords[:, 1]), min(new_coords[:, 1])
                        z_max, z_min = max(new_coords[:, 2]), min(new_coords[:, 2])
                        if x_max > a or x_min < 0 or y_max > b or y_min < 0 or z_max > c or z_min < 0:
                            raise ValueError("Molecule crosses boundary of box.")
                    if len(all_coords) == 0:
                        break
                    distances = lattice.get_all_distances(
                        lattice.get_fractional_coords(new_coords),
                        lattice.get_fractional_coords(all_coords),
                    )
                    if np.amin(distances) > min_dist:
                        break
            else:
                new_coords = centered_coords + box_center
                if no_cross:
                    x_max, x_min = max(new_coords[:, 0]), min(new_coords[:, 0])
                    y_max, y_min = max(new_coords[:, 1]), min(new_coords[:, 1])
                    z_max, z_min = max(new_coords[:, 2]), min(new_coords[:, 2])
                    if x_max > a or x_min < 0 or y_max > b or y_min < 0 or z_max > c or z_min < 0:
                        raise ValueError("Molecule crosses boundary of box.")
            all_coords.extend(new_coords)
        sprops = {k: v * nimages for k, v in self.site_properties.items()}  # type: ignore

        if cls is None:
            cls = Structure

        if reorder:
            return cls(
                lattice,
                self.species * nimages,  # type: ignore
                all_coords,
                coords_are_cartesian=True,
                site_properties=sprops,
            ).get_sorted_structure()

        return cls(
            lattice,
            self.species * nimages,  # type: ignore
            coords,
            coords_are_cartesian=True,
            site_properties=sprops,
        )

    def get_centered_molecule(self) -> Union["IMolecule", "Molecule"]:
        """
        Returns a Molecule centered at the center of mass.

        Returns:
            Molecule centered with center of mass at origin.
        """
        center = self.center_of_mass
        new_coords = np.array(self.cart_coords) - center
        return self.__class__(  # type: ignore
            self.species_and_occu,
            new_coords,  # type: ignore
            charge=self._charge,
            spin_multiplicity=self._spin_multiplicity,
            site_properties=self.site_properties,
        )

    def to(self, fmt=None, filename=None):
        """
        Outputs the molecule to a file or string.

        Args:
            fmt (str): Format to output to. Defaults to JSON unless filename
                is provided. If fmt is specifies, it overrides whatever the
                filename is. Options include "xyz", "gjf", "g03", "json". If
                you have OpenBabel installed, any of the formats supported by
                OpenBabel. Non-case sensitive.
            filename (str): If provided, output will be written to a file. If
                fmt is not specified, the format is determined from the
                filename. Defaults is None, i.e. string output.

        Returns:
            (str) if filename is None. None otherwise.
        """
        from pymatgen.io.babel import BabelMolAdaptor
        from pymatgen.io.gaussian import GaussianInput
        from pymatgen.io.xyz import XYZ

        fmt = "" if fmt is None else fmt.lower()
        fname = os.path.basename(filename or "")
        if fmt == "xyz" or fnmatch(fname.lower(), "*.xyz*"):
            writer = XYZ(self)
        elif any(fmt == r or fnmatch(fname.lower(), f"*.{r}*") for r in ["gjf", "g03", "g09", "com", "inp"]):
            writer = GaussianInput(self)
        elif fmt == "json" or fnmatch(fname, "*.json*") or fnmatch(fname, "*.mson*"):
            if filename:
                with zopen(filename, "wt", encoding="utf8") as f:
                    return json.dump(self.as_dict(), f)
            else:
                return json.dumps(self.as_dict())
        elif fmt == "yaml" or fnmatch(fname, "*.yaml*"):
            yaml = YAML()
            if filename:
                with zopen(fname, "wt", encoding="utf8") as f:
                    return yaml.dump(self.as_dict(), f)
            else:
                sio = StringIO()
                yaml.dump(self.as_dict(), sio)
                return sio.getvalue()
        else:
            m = re.search(r"\.(pdb|mol|mdl|sdf|sd|ml2|sy2|mol2|cml|mrv)", fname.lower())
            if (not fmt) and m:
                fmt = m.group(1)
            writer = BabelMolAdaptor(self)
            return writer.write_file(filename, file_format=fmt)

        if filename:
            writer.write_file(filename)
        return str(writer)

    @classmethod
    def from_str(cls, input_string: str, fmt: str):
        """
        Reads the molecule from a string.

        Args:
            input_string (str): String to parse.
            fmt (str): Format to output to. Defaults to JSON unless filename
                is provided. If fmt is specifies, it overrides whatever the
                filename is. Options include "xyz", "gjf", "g03", "json". If
                you have OpenBabel installed, any of the formats supported by
                OpenBabel. Non-case sensitive.

        Returns:
            IMolecule or Molecule.
        """
        from pymatgen.io.gaussian import GaussianInput
        from pymatgen.io.xyz import XYZ

        if fmt.lower() == "xyz":
            m = XYZ.from_string(input_string).molecule
        elif fmt in ["gjf", "g03", "g09", "com", "inp"]:
            m = GaussianInput.from_string(input_string).molecule
        elif fmt == "json":
            d = json.loads(input_string)
            return cls.from_dict(d)
        elif fmt == "yaml":
            yaml = YAML()
            d = yaml.load(input_string)
            return cls.from_dict(d)
        else:
            from pymatgen.io.babel import BabelMolAdaptor

            m = BabelMolAdaptor.from_string(input_string, file_format=fmt).pymatgen_mol
        return cls.from_sites(m)

    @classmethod
    def from_file(cls, filename):
        """
        Reads a molecule from a file. Supported formats include xyz,
        gaussian input (gjf|g03|g09|com|inp), Gaussian output (.out|and
        pymatgen's JSON serialized molecules. Using openbabel,
        many more extensions are supported but requires openbabel to be
        installed.

        Args:
            filename (str): The filename to read from.

        Returns:
            Molecule
        """
        filename = str(filename)
        from pymatgen.io.gaussian import GaussianOutput

        with zopen(filename) as f:
            contents = f.read()
        fname = filename.lower()
        if fnmatch(fname, "*.xyz*"):
            return cls.from_str(contents, fmt="xyz")
        if any(fnmatch(fname.lower(), f"*.{r}*") for r in ["gjf", "g03", "g09", "com", "inp"]):
            return cls.from_str(contents, fmt="g09")
        if any(fnmatch(fname.lower(), f"*.{r}*") for r in ["out", "lis", "log"]):
            return GaussianOutput(filename).final_structure
        if fnmatch(fname, "*.json*") or fnmatch(fname, "*.mson*"):
            return cls.from_str(contents, fmt="json")
        if fnmatch(fname, "*.yaml*"):
            return cls.from_str(contents, fmt="yaml")
        from pymatgen.io.babel import BabelMolAdaptor

        m = re.search(r"\.(pdb|mol|mdl|sdf|sd|ml2|sy2|mol2|cml|mrv)", filename.lower())
        if m:
            new = BabelMolAdaptor.from_file(filename, m.group(1)).pymatgen_mol
            new.__class__ = cls
            return new
        raise ValueError("Cannot determine file type.")


class Structure(IStructure, collections.abc.MutableSequence):
    """
    Mutable version of structure.
    """

    __hash__ = None  # type: ignore

    def __init__(
        self,
        lattice: Union[ArrayLike, Lattice],
        species: Sequence[CompositionLike],
        coords: Sequence[ArrayLike],
        charge: float = None,
        validate_proximity: bool = False,
        to_unit_cell: bool = False,
        coords_are_cartesian: bool = False,
        site_properties: dict = None,
    ):
        """
        Create a periodic structure.

        Args:
            lattice: The lattice, either as a pymatgen.core.lattice.Lattice or
                simply as any 2D array. Each row should correspond to a lattice
                vector. E.g., [[10,0,0], [20,10,0], [0,0,30]] specifies a
                lattice with lattice vectors [10,0,0], [20,10,0] and [0,0,30].
            species: List of species on each site. Can take in flexible input,
                including:

                i.  A sequence of element / species specified either as string
                    symbols, e.g. ["Li", "Fe2+", "P", ...] or atomic numbers,
                    e.g., (3, 56, ...) or actual Element or Species objects.

                ii. List of dict of elements/species and occupancies, e.g.,
                    [{"Fe" : 0.5, "Mn":0.5}, ...]. This allows the setup of
                    disordered structures.
            coords (Nx3 array): list of fractional/cartesian coordinates of
                each species.
            charge (int): overall charge of the structure. Defaults to behavior
                in SiteCollection where total charge is the sum of the oxidation
                states.
            validate_proximity (bool): Whether to check if there are sites
                that are less than 0.01 Ang apart. Defaults to False.
            to_unit_cell (bool): Whether to map all sites into the unit cell,
                i.e., fractional coords between 0 and 1. Defaults to False.
            coords_are_cartesian (bool): Set to True if you are providing
                coordinates in cartesian coordinates. Defaults to False.
            site_properties (dict): Properties associated with the sites as a
                dict of sequences, e.g., {"magmom":[5,5,5,5]}. The sequences
                have to be the same length as the atomic species and
                fractional_coords. Defaults to None for no properties.
        """
        super().__init__(
            lattice,
            species,
            coords,
            charge=charge,
            validate_proximity=validate_proximity,
            to_unit_cell=to_unit_cell,
            coords_are_cartesian=coords_are_cartesian,
            site_properties=site_properties,
        )

        self._sites: List[PeriodicSite] = list(self._sites)  # type: ignore

    def __setitem__(  # type: ignore
        self, i: Union[int, slice, Sequence[int], SpeciesLike], site: Union[SpeciesLike, PeriodicSite, Sequence]
    ):
        """
        Modify a site in the structure.

        Args:
            i (int, [int], slice, Species-like): Indices to change. You can
                specify these as an int, a list of int, or a species-like
                string.
            site (PeriodicSite/Species/Sequence): Three options exist. You
                can provide a PeriodicSite directly (lattice will be
                checked). Or more conveniently, you can provide a
                specie-like object or a tuple of up to length 3.

            Examples:
                s[0] = "Fe"
                s[0] = Element("Fe")
                both replaces the species only.
                s[0] = "Fe", [0.5, 0.5, 0.5]
                Replaces site and *fractional* coordinates. Any properties
                are inherited from current site.
                s[0] = "Fe", [0.5, 0.5, 0.5], {"spin": 2}
                Replaces site and *fractional* coordinates and properties.

                s[(0, 2, 3)] = "Fe"
                Replaces sites 0, 2 and 3 with Fe.

                s[0::2] = "Fe"
                Replaces all even index sites with Fe.

                s["Mn"] = "Fe"
                Replaces all Mn in the structure with Fe. This is
                a short form for the more complex replace_species.

                s["Mn"] = "Fe0.5Co0.5"
                Replaces all Mn in the structure with Fe: 0.5, Co: 0.5, i.e.,
                creates a disordered structure!
        """

        if isinstance(i, int):
            indices = [i]
        elif isinstance(i, (str, Element, Species)):
            self.replace_species({i: site})  # type: ignore
            return
        elif isinstance(i, slice):
            to_mod = self[i]
            indices = [ii for ii, s in enumerate(self._sites) if s in to_mod]
        else:
            indices = list(i)

        for ii in indices:
            if isinstance(site, PeriodicSite):
                if site.lattice != self._lattice:
                    raise ValueError("PeriodicSite added must have same lattice as Structure!")
                if len(indices) != 1:
                    raise ValueError("Site assignments makes sense only for single int indices!")
                self._sites[ii] = site  # type: ignore
            else:
                if isinstance(site, str) or (not isinstance(site, collections.abc.Sequence)):
                    self._sites[ii].species = site  # type: ignore
                else:
                    self._sites[ii].species = site[0]  # type: ignore
                    if len(site) > 1:
                        self._sites[ii].frac_coords = site[1]  # type: ignore
                    if len(site) > 2:
                        self._sites[ii].properties = site[2]  # type: ignore

    def __delitem__(self, i):
        """
        Deletes a site from the Structure.
        """
        self._sites.__delitem__(i)

    @property
    def lattice(self) -> Lattice:
        """
        :return: Lattice associated with structure.
        """
        return self._lattice

    @lattice.setter
    def lattice(self, lattice: Union[ArrayLike, Lattice]):
        if not isinstance(lattice, Lattice):
            lattice = Lattice(lattice)
        self._lattice = lattice
        for site in self._sites:
            site.lattice = lattice

    def append(  # type: ignore
        self,
        species: CompositionLike,
        coords: ArrayLike,
        coords_are_cartesian: bool = False,
        validate_proximity: bool = False,
        properties: dict = None,
    ):
        """
        Append a site to the structure.

        Args:
            species: Species of inserted site
            coords (3x1 array): Coordinates of inserted site
            coords_are_cartesian (bool): Whether coordinates are cartesian.
                Defaults to False.
            validate_proximity (bool): Whether to check if inserted site is
                too close to an existing site. Defaults to False.
            properties (dict): Properties of the site.

        Returns:
            New structure with inserted site.
        """
        return self.insert(
            len(self),
            species,
            coords,
            coords_are_cartesian=coords_are_cartesian,
            validate_proximity=validate_proximity,
            properties=properties,
        )

    def insert(  # type: ignore
        self,
        i: int,
        species: CompositionLike,
        coords: ArrayLike,
        coords_are_cartesian: bool = False,
        validate_proximity: bool = False,
        properties: dict = None,
    ):
        """
        Insert a site to the structure.

        Args:
            i (int): Index to insert site
            species (species-like): Species of inserted site
            coords (3x1 array): Coordinates of inserted site
            coords_are_cartesian (bool): Whether coordinates are cartesian.
                Defaults to False.
            validate_proximity (bool): Whether to check if inserted site is
                too close to an existing site. Defaults to False.
            properties (dict): Properties associated with the site.

        Returns:
            New structure with inserted site.
        """
        if not coords_are_cartesian:
            new_site = PeriodicSite(species, coords, self._lattice, properties=properties)
        else:
            frac_coords = self._lattice.get_fractional_coords(coords)
            new_site = PeriodicSite(species, frac_coords, self._lattice, properties=properties)

        if validate_proximity:
            for site in self:
                if site.distance(new_site) < self.DISTANCE_TOLERANCE:
                    raise ValueError("New site is too close to an existing site!")

        self._sites.insert(i, new_site)

    def replace(
        self,
        i: int,
        species: CompositionLike,
        coords: ArrayLike = None,
        coords_are_cartesian: bool = False,
        properties: dict = None,
    ):
        """
        Replace a single site. Takes either a species or a dict of species and
        occupations.

        Args:
            i (int): Index of the site in the _sites list.
            species (species-like): Species of replacement site
            coords (3x1 array): Coordinates of replacement site. If None,
                the current coordinates are assumed.
            coords_are_cartesian (bool): Whether coordinates are cartesian.
                Defaults to False.
            properties (dict): Properties associated with the site.
        """
        if coords is None:
            frac_coords = self[i].frac_coords
        elif coords_are_cartesian:
            frac_coords = self._lattice.get_fractional_coords(coords)
        else:
            frac_coords = coords  # type: ignore

        new_site = PeriodicSite(species, frac_coords, self._lattice, properties=properties)
        self._sites[i] = new_site

    def substitute(self, index: int, func_group: Union["IMolecule", "Molecule", str], bond_order: int = 1):
        """
        Substitute atom at index with a functional group.

        Args:
            index (int): Index of atom to substitute.
            func_group: Substituent molecule. There are two options:

                1. Providing an actual Molecule as the input. The first atom
                   must be a DummySpecies X, indicating the position of
                   nearest neighbor. The second atom must be the next
                   nearest atom. For example, for a methyl group
                   substitution, func_grp should be X-CH3, where X is the
                   first site and C is the second site. What the code will
                   do is to remove the index site, and connect the nearest
                   neighbor to the C atom in CH3. The X-C bond indicates the
                   directionality to connect the atoms.
                2. A string name. The molecule will be obtained from the
                   relevant template in func_groups.json.
            bond_order (int): A specified bond order to calculate the bond
                length between the attached functional group and the nearest
                neighbor site. Defaults to 1.
        """

        # Find the nearest neighbor that is not a terminal atom.
        all_non_terminal_nn = []
        for nn, dist, _, _ in self.get_neighbors(self[index], 3):
            # Check that the nn has neighbors within a sensible distance but
            # is not the site being substituted.
            for inn, dist2, _, _ in self.get_neighbors(nn, 3):
                if inn != self[index] and dist2 < 1.2 * get_bond_length(nn.specie, inn.specie):
                    all_non_terminal_nn.append((nn, dist))
                    break

        if len(all_non_terminal_nn) == 0:
            raise RuntimeError("Can't find a non-terminal neighbor to attach functional group to.")

        non_terminal_nn = min(all_non_terminal_nn, key=lambda d: d[1])[0]

        # Set the origin point to be the coordinates of the nearest
        # non-terminal neighbor.
        origin = non_terminal_nn.coords

        # Pass value of functional group--either from user-defined or from
        # functional.json
        if not isinstance(func_group, Molecule):
            # Check to see whether the functional group is in database.
            if func_group not in FunctionalGroups:
                raise RuntimeError("Can't find functional group in list. Provide explicit coordinate instead")
            fgroup = FunctionalGroups[func_group]
        else:
            fgroup = func_group

        # If a bond length can be found, modify func_grp so that the X-group
        # bond length is equal to the bond length.
        try:
            bl = get_bond_length(non_terminal_nn.specie, fgroup[1].specie, bond_order=bond_order)
        # Catches for case of incompatibility between Element(s) and Species(s)
        except TypeError:
            bl = None

        if bl is not None:
            fgroup = fgroup.copy()
            vec = fgroup[0].coords - fgroup[1].coords
            vec /= np.linalg.norm(vec)
            fgroup[0] = "X", fgroup[1].coords + float(bl) * vec

        # Align X to the origin.
        x = fgroup[0]
        fgroup.translate_sites(list(range(len(fgroup))), origin - x.coords)

        # Find angle between the attaching bond and the bond to be replaced.
        v1 = fgroup[1].coords - origin
        v2 = self[index].coords - origin
        angle = get_angle(v1, v2)

        if 1 < abs(angle % 180) < 179:
            # For angles which are not 0 or 180, we perform a rotation about
            # the origin along an axis perpendicular to both bonds to align
            # bonds.
            axis = np.cross(v1, v2)
            op = SymmOp.from_origin_axis_angle(origin, axis, angle)
            fgroup.apply_operation(op)
        elif abs(abs(angle) - 180) < 1:
            # We have a 180 degree angle. Simply do an inversion about the
            # origin
            for i, fg in enumerate(fgroup):
                fgroup[i] = (fg.species, origin - (fg.coords - origin))

        # Remove the atom to be replaced, and add the rest of the functional
        # group.
        del self[index]
        for site in fgroup[1:]:
            s_new = PeriodicSite(site.species, site.coords, self.lattice, coords_are_cartesian=True)
            self._sites.append(s_new)

    def remove_species(self, species: Sequence[SpeciesLike]):
        """
        Remove all occurrences of several species from a structure.

        Args:
            species: Sequence of species to remove, e.g., ["Li", "Na"].
        """
        new_sites = []
        species = [get_el_sp(s) for s in species]

        for site in self._sites:
            new_sp_occu = {sp: amt for sp, amt in site.species.items() if sp not in species}
            if len(new_sp_occu) > 0:
                new_sites.append(
                    PeriodicSite(
                        new_sp_occu,
                        site.frac_coords,
                        self._lattice,
                        properties=site.properties,
                    )
                )
        self._sites = new_sites

    def remove_sites(self, indices: Sequence[int]):
        """
        Delete sites with at indices.

        Args:
            indices: Sequence of indices of sites to delete.
        """
        self._sites = [s for i, s in enumerate(self._sites) if i not in indices]

    def apply_operation(self, symmop: SymmOp, fractional: bool = False):
        """
        Apply a symmetry operation to the structure and return the new
        structure. The lattice is operated by the rotation matrix only.
        Coords are operated in full and then transformed to the new lattice.

        Args:
            symmop (SymmOp): Symmetry operation to apply.
            fractional (bool): Whether the symmetry operation is applied in
                fractional space. Defaults to False, i.e., symmetry operation
                is applied in cartesian coordinates.
        """
        if not fractional:
            self._lattice = Lattice([symmop.apply_rotation_only(row) for row in self._lattice.matrix])

            def operate_site(site):
                new_cart = symmop.operate(site.coords)
                new_frac = self._lattice.get_fractional_coords(new_cart)
                return PeriodicSite(
                    site.species,
                    new_frac,
                    self._lattice,
                    properties=site.properties,
                    skip_checks=True,
                )

        else:
            new_latt = np.dot(symmop.rotation_matrix, self._lattice.matrix)
            self._lattice = Lattice(new_latt)

            def operate_site(site):
                return PeriodicSite(
                    site.species,
                    symmop.operate(site.frac_coords),
                    self._lattice,
                    properties=site.properties,
                    skip_checks=True,
                )

        self._sites = [operate_site(s) for s in self._sites]

    def apply_strain(self, strain: ArrayLike):
        """
        Apply a strain to the lattice.

        Args:
            strain (float or list): Amount of strain to apply. Can be a float,
                or a sequence of 3 numbers. E.g., 0.01 means all lattice
                vectors are increased by 1%. This is equivalent to calling
                modify_lattice with a lattice with lattice parameters that
                are 1% larger.
        """
        s = (1 + np.array(strain)) * np.eye(3)
        self.lattice = Lattice(np.dot(self._lattice.matrix.T, s).T)

    def sort(self, key: Callable = None, reverse: bool = False):
        """
        Sort a structure in place. The parameters have the same meaning as in
        list.sort. By default, sites are sorted by the electronegativity of
        the species. The difference between this method and
        get_sorted_structure (which also works in IStructure) is that the
        latter returns a new Structure, while this just sorts the Structure
        in place.

        Args:
            key: Specifies a function of one argument that is used to extract
                a comparison key from each list element: key=str.lower. The
                default value is None (compare the elements directly).
            reverse (bool): If set to True, then the list elements are sorted
                as if each comparison were reversed.
        """
        self._sites.sort(key=key, reverse=reverse)

    def translate_sites(
        self, indices: Union[int, Sequence[int]], vector: ArrayLike, frac_coords: bool = True, to_unit_cell: bool = True
    ):
        """
        Translate specific sites by some vector, keeping the sites within the
        unit cell.

        Args:
            indices: Integer or List of site indices on which to perform the
                translation.
            vector: Translation vector for sites.
            frac_coords (bool): Whether the vector corresponds to fractional or
                cartesian coordinates.
            to_unit_cell (bool): Whether new sites are transformed to unit
                cell
        """
        if not isinstance(indices, collections.abc.Iterable):
            indices = [indices]

        for i in indices:
            site = self._sites[i]
            if frac_coords:
                fcoords = site.frac_coords + vector
            else:
                fcoords = self._lattice.get_fractional_coords(site.coords + vector)
            if to_unit_cell:
                fcoords = np.mod(fcoords, 1)
            self._sites[i].frac_coords = fcoords

    def rotate_sites(
        self,
        indices: List[int] = None,
        theta: float = 0.0,
        axis: ArrayLike = None,
        anchor: ArrayLike = None,
        to_unit_cell: bool = True,
    ):
        """
        Rotate specific sites by some angle around vector at anchor.

        Args:
            indices (list): List of site indices on which to perform the
                translation.
            theta (float): Angle in radians
            axis (3x1 array): Rotation axis vector.
            anchor (3x1 array): Point of rotation.
            to_unit_cell (bool): Whether new sites are transformed to unit
                cell
        """

        from numpy import cross, eye
        from numpy.linalg import norm
        from scipy.linalg import expm

        if indices is None:
            indices = list(range(len(self)))

        if axis is None:
            axis = [0, 0, 1]

        if anchor is None:
            anchor = [0, 0, 0]

        anchor = np.array(anchor)
        axis = np.array(axis)

        theta %= 2 * np.pi

        rm = expm(cross(eye(3), axis / norm(axis)) * theta)
        for i in indices:
            site = self._sites[i]
            coords = ((np.dot(rm, np.array(site.coords - anchor).T)).T + anchor).ravel()
            new_site = PeriodicSite(
                site.species,
                coords,
                self._lattice,
                to_unit_cell=to_unit_cell,
                coords_are_cartesian=True,
                properties=site.properties,
                skip_checks=True,
            )
            self._sites[i] = new_site

    def perturb(self, distance: float, min_distance: float = None):
        """
        Performs a random perturbation of the sites in a structure to break
        symmetries.

        Args:
            distance (float): Distance in angstroms by which to perturb each
                site.
            min_distance (None, int, or float): if None, all displacements will
                be equal amplitude. If int or float, perturb each site a
                distance drawn from the uniform distribution between
                'min_distance' and 'distance'.

        """

        def get_rand_vec():
            # deals with zero vectors.
            vector = np.random.randn(3)
            vnorm = np.linalg.norm(vector)
            dist = distance
            if isinstance(min_distance, (float, int)):
                dist = np.random.uniform(min_distance, dist)
            return vector / vnorm * dist if vnorm != 0 else get_rand_vec()

        for i in range(len(self._sites)):
            self.translate_sites([i], get_rand_vec(), frac_coords=False)

    def make_supercell(self, scaling_matrix: ArrayLike, to_unit_cell: bool = True):
        """
        Create a supercell.

        Args:
            scaling_matrix: A scaling matrix for transforming the lattice
                vectors. Has to be all integers. Several options are possible:

                a. A full 3x3 scaling matrix defining the linear combination
                   the old lattice vectors. E.g., [[2,1,0],[0,3,0],[0,0,
                   1]] generates a new structure with lattice vectors a' =
                   2a + b, b' = 3b, c' = c where a, b, and c are the lattice
                   vectors of the original structure.
                b. An sequence of three scaling factors. E.g., [2, 1, 1]
                   specifies that the supercell should have dimensions 2a x b x
                   c.
                c. A number, which simply scales all lattice vectors by the
                   same factor.
            to_unit_cell: Whether or not to fall back sites into the unit cell
        """
        s = self * scaling_matrix
        if to_unit_cell:
            for site in s:
                site.to_unit_cell(in_place=True)
        self._sites = s.sites
        self._lattice = s.lattice

    def scale_lattice(self, volume: float):
        """
        Performs a scaling of the lattice vectors so that length proportions
        and angles are preserved.

        Args:
            volume (float): New volume of the unit cell in A^3.
        """
        self.lattice = self._lattice.scale(volume)

    def merge_sites(self, tol: float = 0.01, mode: Literal["sum", "delete", "average"] = "sum"):
        """
        Merges sites (adding occupancies) within tol of each other.
        Removes site properties.

        Args:
            tol (float): Tolerance for distance to merge sites.
            mode ('sum' | 'delete' | 'average'): "delete" means duplicate sites are
                deleted. "sum" means the occupancies are summed for the sites.
                "average" means that the site is deleted but the properties are averaged
                Only first letter is considered.

        """
        from scipy.cluster.hierarchy import fcluster, linkage
        from scipy.spatial.distance import squareform

        d = self.distance_matrix
        np.fill_diagonal(d, 0)
        clusters = fcluster(linkage(squareform((d + d.T) / 2)), tol, "distance")
        sites = []
        for c in np.unique(clusters):
            inds = np.where(clusters == c)[0]
            species = self[inds[0]].species
            coords = self[inds[0]].frac_coords
            props = self[inds[0]].properties
            for n, i in enumerate(inds[1:]):
                sp = self[i].species
                if mode.lower()[0] == "s":
                    species += sp
                offset = self[i].frac_coords - coords
                coords = coords + ((offset - np.round(offset)) / (n + 2)).astype(coords.dtype)
                for key in props.keys():
                    if props[key] is not None and self[i].properties[key] != props[key]:
                        if mode.lower()[0] == "a" and isinstance(props[key], float):
                            # update a running total
                            props[key] = props[key] * (n + 1) / (n + 2) + self[i].properties[key] / (n + 2)
                        else:
                            props[key] = None
                            warnings.warn(
                                "Sites with different site property %s are merged. So property is set to none" % key
                            )
            sites.append(PeriodicSite(species, coords, self.lattice, properties=props))

        self._sites = sites

    def set_charge(self, new_charge: float = 0.0):
        """
        Sets the overall structure charge

        Args:
            new_charge (float): new charge to set
        """
        self._charge = new_charge


class Molecule(IMolecule, collections.abc.MutableSequence):
    """
    Mutable Molecule. It has all the methods in IMolecule, but in addition,
    it allows a user to perform edits on the molecule.
    """

    __hash__ = None  # type: ignore

    def __init__(
        self,
        species: Sequence[SpeciesLike],
        coords: Sequence[ArrayLike],
        charge: float = 0.0,
        spin_multiplicity: float = None,
        validate_proximity: bool = False,
        site_properties: dict = None,
    ):
        """
        Creates a MutableMolecule.

        Args:
            species: list of atomic species. Possible kinds of input include a
                list of dict of elements/species and occupancies, a List of
                elements/specie specified as actual Element/Species, Strings
                ("Fe", "Fe2+") or atomic numbers (1,56).
            coords (3x1 array): list of cartesian coordinates of each species.
            charge (float): Charge for the molecule. Defaults to 0.
            spin_multiplicity (int): Spin multiplicity for molecule.
                Defaults to None, which means that the spin multiplicity is
                set to 1 if the molecule has no unpaired electrons and to 2
                if there are unpaired electrons.
            validate_proximity (bool): Whether to check if there are sites
                that are less than 1 Ang apart. Defaults to False.
            site_properties (dict): Properties associated with the sites as
                a dict of sequences, e.g., {"magmom":[5,5,5,5]}. The
                sequences have to be the same length as the atomic species
                and fractional_coords. Defaults to None for no properties.
        """
        super().__init__(
            species,
            coords,
            charge=charge,
            spin_multiplicity=spin_multiplicity,
            validate_proximity=validate_proximity,
            site_properties=site_properties,
        )
        self._sites: List[Site] = list(self._sites)  # type: ignore

    def __setitem__(  # type: ignore
        self, i: Union[int, slice, Sequence[int], SpeciesLike], site: Union[SpeciesLike, Site, Sequence]
    ):
        """
        Modify a site in the molecule.

        Args:
            i (int, [int], slice, Species-like): Indices to change. You can
                specify these as an int, a list of int, or a species-like
                string.
            site (PeriodicSite/Species/Sequence): Three options exist. You can
                provide a Site directly, or for convenience, you can provide
                simply a Species-like string/object, or finally a (Species,
                coords) sequence, e.g., ("Fe", [0.5, 0.5, 0.5]).
        """

        if isinstance(i, int):
            indices = [i]
        elif isinstance(i, (str, Element, Species)):
            self.replace_species({i: site})  # type: ignore
            return
        elif isinstance(i, slice):
            to_mod = self[i]
            indices = [ii for ii, s in enumerate(self._sites) if s in to_mod]
        else:
            indices = list(i)

        for ii in indices:
            if isinstance(site, Site):
                self._sites[ii] = site
            else:
                if isinstance(site, str) or (not isinstance(site, collections.abc.Sequence)):
                    self._sites[ii].species = site  # type: ignore
                else:
                    self._sites[ii].species = site[0]  # type: ignore
                    if len(site) > 1:
                        self._sites[ii].coords = site[1]  # type: ignore
                    if len(site) > 2:
                        self._sites[ii].properties = site[2]  # type: ignore

    def __delitem__(self, i):
        """
        Deletes a site from the Structure.
        """
        self._sites.__delitem__(i)

    def append(  # type: ignore
        self,
        species: CompositionLike,
        coords: ArrayLike,
        validate_proximity: bool = False,
        properties: dict = None,
    ):
        """
        Appends a site to the molecule.

        Args:
            species: Species of inserted site
            coords: Coordinates of inserted site
            validate_proximity (bool): Whether to check if inserted site is
                too close to an existing site. Defaults to False.
            properties (dict): A dict of properties for the Site.

        Returns:
            New molecule with inserted site.
        """
        return self.insert(
            len(self),
            species,
            coords,
            validate_proximity=validate_proximity,
            properties=properties,
        )

    def set_charge_and_spin(self, charge: float, spin_multiplicity: Optional[float] = None):
        """
        Set the charge and spin multiplicity.

        Args:
            charge (int): Charge for the molecule. Defaults to 0.
            spin_multiplicity (int): Spin multiplicity for molecule.
                Defaults to None, which means that the spin multiplicity is
                set to 1 if the molecule has no unpaired electrons and to 2
                if there are unpaired electrons.
        """
        self._charge = charge
        nelectrons = 0.0
        for site in self._sites:
            for sp, amt in site.species.items():
                if not isinstance(sp, DummySpecies):
                    nelectrons += sp.Z * amt
        nelectrons -= charge
        self._nelectrons = nelectrons
        if spin_multiplicity:
            if (nelectrons + spin_multiplicity) % 2 != 1:
                raise ValueError(
                    "Charge of {} and spin multiplicity of {} is"
                    " not possible for this molecule".format(self._charge, spin_multiplicity)
                )
            self._spin_multiplicity = spin_multiplicity
        else:
            self._spin_multiplicity = 1 if nelectrons % 2 == 0 else 2

    def insert(  # type: ignore
        self,
        i: int,
        species: CompositionLike,
        coords: ArrayLike,
        validate_proximity: bool = False,
        properties: dict = None,
    ):
        """
        Insert a site to the molecule.

        Args:
            i (int): Index to insert site
            species: species of inserted site
            coords (3x1 array): coordinates of inserted site
            validate_proximity (bool): Whether to check if inserted site is
                too close to an existing site. Defaults to True.
            properties (dict): Dict of properties for the Site.

        Returns:
            New molecule with inserted site.
        """
        new_site = Site(species, coords, properties=properties)
        if validate_proximity:
            for site in self:
                if site.distance(new_site) < self.DISTANCE_TOLERANCE:
                    raise ValueError("New site is too close to an existing site!")
        self._sites.insert(i, new_site)

    def remove_species(self, species: Sequence[SpeciesLike]):
        """
        Remove all occurrences of a species from a molecule.

        Args:
            species: Species to remove.
        """
        new_sites = []
        species = [get_el_sp(sp) for sp in species]
        for site in self._sites:
            new_sp_occu = {sp: amt for sp, amt in site.species.items() if sp not in species}
            if len(new_sp_occu) > 0:
                new_sites.append(Site(new_sp_occu, site.coords, properties=site.properties))
        self._sites = new_sites

    def remove_sites(self, indices: Sequence[int]):
        """
        Delete sites with at indices.

        Args:
            indices: Sequence of indices of sites to delete.
        """
        self._sites = [self._sites[i] for i in range(len(self._sites)) if i not in indices]

    def translate_sites(self, indices: Sequence[int] = None, vector: ArrayLike = None):
        """
        Translate specific sites by some vector, keeping the sites within the
        unit cell.

        Args:
            indices (list): List of site indices on which to perform the
                translation.
            vector (3x1 array): Translation vector for sites.
        """
        if indices is None:
            indices = range(len(self))
        if vector is None:
            vector = [0, 0, 0]
        for i in indices:
            site = self._sites[i]
            new_site = Site(site.species, site.coords + vector, properties=site.properties)  # type: ignore
            self._sites[i] = new_site

    def rotate_sites(
        self, indices: Sequence[int] = None, theta: float = 0.0, axis: ArrayLike = None, anchor: ArrayLike = None
    ):
        """
        Rotate specific sites by some angle around vector at anchor.

        Args:
            indices (list): List of site indices on which to perform the
                translation.
            theta (float): Angle in radians
            axis (3x1 array): Rotation axis vector.
            anchor (3x1 array): Point of rotation.
        """

        from numpy import cross, eye
        from numpy.linalg import norm
        from scipy.linalg import expm

        if indices is None:
            indices = range(len(self))

        if axis is None:
            axis = [0, 0, 1]

        if anchor is None:
            anchor = [0, 0, 0]

        anchor = np.array(anchor)
        axis = np.array(axis)

        theta %= 2 * np.pi

        rm = expm(cross(eye(3), axis / norm(axis)) * theta)

        for i in indices:
            site = self._sites[i]
            s = ((np.dot(rm, (site.coords - anchor).T)).T + anchor).ravel()
            new_site = Site(site.species, s, properties=site.properties)
            self._sites[i] = new_site

    def perturb(self, distance: float):
        """
        Performs a random perturbation of the sites in a structure to break
        symmetries.

        Args:
            distance (float): Distance in angstroms by which to perturb each
                site.
        """

        def get_rand_vec():
            # deals with zero vectors.
            vector = np.random.randn(3)
            vnorm = np.linalg.norm(vector)
            return vector / vnorm * distance if vnorm != 0 else get_rand_vec()

        for i in range(len(self._sites)):
            self.translate_sites([i], get_rand_vec())

    def apply_operation(self, symmop: SymmOp):
        """
        Apply a symmetry operation to the molecule.

        Args:
            symmop (SymmOp): Symmetry operation to apply.
        """

        def operate_site(site):
            new_cart = symmop.operate(site.coords)
            return Site(site.species, new_cart, properties=site.properties)

        self._sites = [operate_site(s) for s in self._sites]

    def copy(self):
        """
        Convenience method to get a copy of the molecule.

        Returns:
            A copy of the Molecule.
        """
        return self.__class__.from_sites(self)

    def substitute(self, index: int, func_group: Union["IMolecule", "Molecule", str], bond_order: int = 1):
        """
        Substitute atom at index with a functional group.

        Args:
            index (int): Index of atom to substitute.
            func_grp: Substituent molecule. There are two options:

                1. Providing an actual molecule as the input. The first atom
                   must be a DummySpecies X, indicating the position of
                   nearest neighbor. The second atom must be the next
                   nearest atom. For example, for a methyl group
                   substitution, func_grp should be X-CH3, where X is the
                   first site and C is the second site. What the code will
                   do is to remove the index site, and connect the nearest
                   neighbor to the C atom in CH3. The X-C bond indicates the
                   directionality to connect the atoms.
                2. A string name. The molecule will be obtained from the
                   relevant template in func_groups.json.
            bond_order (int): A specified bond order to calculate the bond
                length between the attached functional group and the nearest
                neighbor site. Defaults to 1.
        """

        # Find the nearest neighbor that is not a terminal atom.
        all_non_terminal_nn = []
        for nn in self.get_neighbors(self[index], 3):
            # Check that the nn has neighbors within a sensible distance but
            # is not the site being substituted.
            for nn2 in self.get_neighbors(nn, 3):
                if nn2 != self[index] and nn2.nn_distance < 1.2 * get_bond_length(nn.specie, nn2.specie):
                    all_non_terminal_nn.append(nn)
                    break

        if len(all_non_terminal_nn) == 0:
            raise RuntimeError("Can't find a non-terminal neighbor to attach functional group to.")

        non_terminal_nn = min(all_non_terminal_nn, key=lambda nn: nn.nn_distance)

        # Set the origin point to be the coordinates of the nearest
        # non-terminal neighbor.
        origin = non_terminal_nn.coords

        # Pass value of functional group--either from user-defined or from
        # functional.json
        if isinstance(func_group, Molecule):
            func_grp = func_group
        else:
            # Check to see whether the functional group is in database.
            if func_group not in FunctionalGroups:
                raise RuntimeError("Can't find functional group in list. Provide explicit coordinate instead")
            func_grp = FunctionalGroups[func_group]

        # If a bond length can be found, modify func_grp so that the X-group
        # bond length is equal to the bond length.
        bl = get_bond_length(non_terminal_nn.specie, func_grp[1].specie, bond_order=bond_order)
        if bl is not None:
            func_grp = func_grp.copy()
            vec = func_grp[0].coords - func_grp[1].coords
            vec /= np.linalg.norm(vec)
            func_grp[0] = "X", func_grp[1].coords + float(bl) * vec

        # Align X to the origin.
        x = func_grp[0]
        func_grp.translate_sites(list(range(len(func_grp))), origin - x.coords)

        # Find angle between the attaching bond and the bond to be replaced.
        v1 = func_grp[1].coords - origin
        v2 = self[index].coords - origin
        angle = get_angle(v1, v2)

        if 1 < abs(angle % 180) < 179:
            # For angles which are not 0 or 180, we perform a rotation about
            # the origin along an axis perpendicular to both bonds to align
            # bonds.
            axis = np.cross(v1, v2)
            op = SymmOp.from_origin_axis_angle(origin, axis, angle)
            func_grp.apply_operation(op)
        elif abs(abs(angle) - 180) < 1:
            # We have a 180 degree angle. Simply do an inversion about the
            # origin
            for i, fg in enumerate(func_grp):
                func_grp[i] = (fg.species, origin - (fg.coords - origin))

        # Remove the atom to be replaced, and add the rest of the functional
        # group.
        del self[index]
        for site in func_grp[1:]:
            self._sites.append(site)

    def link(self, mol, index, index_mol, bond_order=1):
        """
        Link two molecules by connecting one site from the first molecule
        to another site from the second molecule.
        Args:
            mol: Molecule to connect to
            index (int): Index of atom to connect to
            index_mol (int): Index of atom in mol to connect to
            bond_order (int): Bond order to calculate the bond length between
            the connected molecule and the original molecule. Defaults to 1.

        Returns:
            Connected structure.

        """
        # Find the bond length between the connecting atoms.
        bl = get_bond_length(self[index].specie, mol[index_mol].specie,
                             bond_order=bond_order)

        # Get a vector representation of each molecule and find the angle
        # between the two vectors.
        v1 = [0, 0, 0]
        v2 = [0, 0, 0]
        for i, j in enumerate(self.species):
            v1 += self[index].coords - self[i].coords
        for i, j in enumerate(mol.species):
            v2 += mol[index_mol].coords - mol[i].coords
        if all(i == 0 for i in v2):
            v2 = [1, 1, 1]

        angle = get_angle(v1, v2)
        # Make sure the angle between the two vectors is 180 to avoid having
        # overlapping atoms.
        if angle <= 179:
            axis = np.cross(v1, v2)
            op = SymmOp.from_origin_axis_angle(mol[index_mol].coords, axis,
                                               180 - angle)
            mol.apply_operation(op)

        # Align the second molecule to the bonding atom in the first molecule
        # and translate the second molecule so that the bond length is achieved
        mol.translate_sites(list(range(len(mol))),
                            self[index].coords - mol[index_mol].coords)
        mol.translate_sites(list(range(len(mol))), float(bl) *
                            v1/np.linalg.norm(v1))

        # Create a new molecule using the existing sites in each molecule
        axis_1 = v2.copy()
        axis_2 = [-v2[1], v2[0], 0]
        axis_3 = np.cross(axis_1, axis_2)
        max_dist = -sys.maxsize
        best_alpha = None
        best_beta = None
        best_gamma = None
        for alpha in range(0, 360, 10):
            for beta in range(0, 360, 10):
                for gamma in range(0, 360, 10):
                    mol_copy = deepcopy(mol)
                    self_copy = deepcopy(self)
                    op_1 = SymmOp.from_origin_axis_angle(mol_copy[index_mol].coords, axis_1, alpha)
                    op_2 = SymmOp.from_origin_axis_angle(mol_copy[index_mol].coords, axis_2, beta)
                    op_3 = SymmOp.from_origin_axis_angle(mol_copy[index_mol].coords, axis_3, gamma)
                    mol_copy.apply_operation(op_1)
                    mol_copy.apply_operation(op_2)
                    mol_copy.apply_operation(op_3)
                    op_1 = SymmOp.from_origin_axis_angle(self_copy[index].coords, axis_1, -alpha)
                    op_2 = SymmOp.from_origin_axis_angle(self_copy[index].coords, axis_2, -beta)
                    op_3 = SymmOp.from_origin_axis_angle(self_copy[index].coords, axis_3, -gamma)
                    self_copy.apply_operation(op_1)
                    self_copy.apply_operation(op_2)
                    self_copy.apply_operation(op_3)
                    mol_arr = []
                    for j in mol_copy:
                        mol_arr.append(np.array([i.coords for i in self_copy]) - j.coords)
                    mol_arr = np.linalg.norm(np.concatenate(mol_arr), axis=1)
                    to_remove = index_mol * len(self_copy) + index
                    min_dist = np.minimum(np.min(mol_arr[: to_remove]), np.min(mol_arr[to_remove + 1:]))
                    if min_dist > max_dist:
                        best_alpha = alpha
                        best_beta = beta
                        best_gamma = gamma
                        max_dist = min_dist
        op_1 = SymmOp.from_origin_axis_angle(mol[index_mol].coords, axis_1, best_alpha)
        op_2 = SymmOp.from_origin_axis_angle(mol[index_mol].coords, axis_2, best_beta)
        op_3 = SymmOp.from_origin_axis_angle(mol[index_mol].coords, axis_3, best_gamma)
        mol.apply_operation(op_1)
        mol.apply_operation(op_2)
        mol.apply_operation(op_3)
        op_1 = SymmOp.from_origin_axis_angle(self[index].coords, axis_1, -best_alpha)
        op_2 = SymmOp.from_origin_axis_angle(self[index].coords, axis_2, -best_beta)
        op_3 = SymmOp.from_origin_axis_angle(self[index].coords, axis_3, -best_gamma)
        self.apply_operation(op_1)
        self.apply_operation(op_2)
        self.apply_operation(op_3)
        all_sites = [site for site in self]
        all_sites += [site for site in mol]
        final_mol = Molecule.from_sites(all_sites)
        return final_mol

    def link_dummy_atom(self, atom_smiles, index, bond_order=1):
        """
        Connects a dummy atom to a Molecule at a specific site and rearranges the
        order of species in the final Molecule so that the dummy site and the site
        connected to it come at first. Meant to be a preparatory step for the
        substitute method.
        Args:
            atom_smiles: SMILES representation of the atom to connect to; this is
            replaced at the end with a dummy atom
            index (int): Index of atom to connect to
            bond_order (int): Bond order to calculate the bond length between
            the molecule and the dummy atom. Defaults to 1.

        Returns:
            Connected structure.

        """
        # Create a Molecule from the atom
        atom = Molecule.from_str(atom_smiles, fmt="smiles")

        # Find the bond length between the connecting atoms.
        bl = get_bond_length(self[index].specie, atom[0].specie,
                             bond_order=bond_order)

        # Get a vector representation of each molecule and find the angle
        # between the two vectors.
        v1 = [0, 0, 0]
        v2 = [1, 1, 1]
        for i, j in enumerate(self.species):
            v1 += self[index].coords - self[i].coords

        angle = get_angle(v1, v2)
        # Make sure the angle between the two vectors is 180 to avoid having
        # overlapping atoms.
        if angle <= 179:
            axis = np.cross(v1, v2)
            op = SymmOp.from_origin_axis_angle(atom[0].coords, axis,
                                               180 - angle)
            atom.apply_operation(op)

        # Align the second molecule to the bonding atom in the first molecule
        # and translate the second molecule so that the bond length is achieved
        atom.translate_sites(list(range(len(atom))),
                              self[index].coords - atom[0].coords)
        atom.translate_sites(list(range(len(atom))), float(bl) *
                            v1/np.linalg.norm(v1))

        atom_copy = deepcopy(atom)
        # Create a new molecule using the existing sites in each molecule
        axis_1 = v1.copy()
        axis_2 = v2.copy()
        final_mol = None
        max_dist = 0
        best_i = None
        best_j = None
        for i in range(0, 360, 5):
            for j in range(0, 360, 5):
                op_1 = SymmOp.from_origin_axis_angle(self[index].coords, axis_1, i)
                op_2 = SymmOp.from_origin_axis_angle(self[index].coords, axis_2, j)
                atom_copy.apply_operation(op_1)
                atom_copy.apply_operation(op_2)
                distances = [np.linalg.norm(atom_copy[0].coords - i.coords) for i in self if i != self[index]]
                min_dist = min(distances)
                if min_dist > max_dist:
                    best_i = i
                    best_j = j
                    max_dist = min_dist
                # raise Exception
        op_1 = SymmOp.from_origin_axis_angle(self[index].coords, axis_1, best_i)
        op_2 = SymmOp.from_origin_axis_angle(self[index].coords, axis_2, best_j)
        atom.apply_operation(op_1)
        atom.apply_operation(op_2)
        all_sites = [site for site in self]
        all_sites += [site for site in atom]
        final_mol = Molecule.from_sites(all_sites)

        # Replace atom with a dummy atom
        final_mol[-1].species = "X"

        # Rearrange species order so that the dummy atom and the atom that will be
        # later connected to another molecules come at the first
        if index != 0:
            final_mol[0], final_mol[1], final_mol[-1], final_mol[index] = \
                final_mol[-1], final_mol[index], final_mol[0], final_mol[1]
        else:
            final_mol[0], final_mol[1], final_mol[-1] = \
                final_mol[-1], final_mol[index], final_mol[1]
        return final_mol

    def link_molecules(self, mol, indexes, bond_orders=[1, 1, 1],
                       dummy_atoms=["[Br]", "[Br]"]):
        """
        Link two molecules by connecting one site from the first molecule
        to another site from the second molecule. First attach a dummy atom to
        each molecule at the binding sites, then use the substitute method to link
        the two molecules.
        Args:
            mol: Molecule to connect to
            indexes (list): Index of atom to connect to in each molecule
            bond_orders (list): Bond order to calculate the bond length between
            each molecule and the dummy atom and between the final molecules.
            Defaults to [1, 1, 1].
            dummy_atoms (list): SMILES representation of the atoms to attach to each
            molecule. Are later replaced with actual Dummy atoms.
            Defaults to ["[Br]", "[Br]"].

        Returns:
            Connected structure.

        """
        mol_1 = self.link_dummy_atom(dummy_atoms[0], indexes[0], bond_orders[0])
        mol_2 = mol.link_dummy_atom(dummy_atoms[1], indexes[1], bond_orders[1])
        mol_1.substitute(0, mol_2, bond_orders[2])
        return mol_1


class StructureError(Exception):
    """
    Exception class for Structure.
    Raised when the structure has problems, e.g., atoms that are too close.
    """

    pass


<<<<<<< HEAD
with open(os.path.join(os.path.dirname(__file__), "func_groups.json"), "rt") as f:
    FunctionalGroups = {k: Molecule(v["species"], v["coords"]) for k, v in json.load(f).items()}


=======
with open(os.path.join(os.path.dirname(__file__), "func_groups.json")) as f:
    FunctionalGroups = {k: Molecule(v["species"], v["coords"]) for k, v in json.load(f).items()}
>>>>>>> 9cc63cac
<|MERGE_RESOLUTION|>--- conflicted
+++ resolved
@@ -4438,12 +4438,7 @@
     pass
 
 
-<<<<<<< HEAD
-with open(os.path.join(os.path.dirname(__file__), "func_groups.json"), "rt") as f:
-    FunctionalGroups = {k: Molecule(v["species"], v["coords"]) for k, v in json.load(f).items()}
-
-
-=======
 with open(os.path.join(os.path.dirname(__file__), "func_groups.json")) as f:
     FunctionalGroups = {k: Molecule(v["species"], v["coords"]) for k, v in json.load(f).items()}
->>>>>>> 9cc63cac
+
+
