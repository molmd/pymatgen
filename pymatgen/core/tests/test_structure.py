# Copyright (c) Pymatgen Development Team.
# Distributed under the terms of the MIT License.

import os
import random
import unittest
import warnings
from pathlib import Path
from shutil import which

import numpy as np
<<<<<<< HEAD
=======
import pytest  # type: ignore
from monty.os.path import which
>>>>>>> 9cc63cac

from pymatgen.core.composition import Composition
from pymatgen.core.lattice import Lattice
from pymatgen.core.operations import SymmOp
from pymatgen.core.periodic_table import Element, Species
from pymatgen.core.structure import (
    IMolecule,
    IStructure,
    Molecule,
    Structure,
    StructureError,
)
from pymatgen.electronic_structure.core import Magmom
from pymatgen.util.testing import PymatgenTest

enum_cmd = which("enum.x") or which("multienum.x")
mcsqs_cmd = which("mcsqs")


class IStructureTest(PymatgenTest):
    def setUp(self):
        coords = [[0, 0, 0], [0.75, 0.5, 0.75]]
        self.lattice = Lattice(
            [
                [3.8401979337, 0.00, 0.00],
                [1.9200989668, 3.3257101909, 0.00],
                [0.00, -2.2171384943, 3.1355090603],
            ]
        )
        self.struct = IStructure(self.lattice, ["Si"] * 2, coords)
        self.assertEqual(len(self.struct), 2, "Wrong number of sites in structure!")
        self.assertTrue(self.struct.is_ordered)
        self.assertTrue(self.struct.ntypesp == 1)
        coords = []
        coords.append([0, 0, 0])
        coords.append([0.0, 0, 0.0000001])
        self.assertRaises(
            StructureError,
            IStructure,
            self.lattice,
            ["Si"] * 2,
            coords,
            validate_proximity=True,
        )
        self.propertied_structure = IStructure(self.lattice, ["Si"] * 2, coords, site_properties={"magmom": [5, -5]})

    @unittest.skipIf(not (mcsqs_cmd and enum_cmd), "enumlib or mcsqs executable not present")
    def test_get_orderings(self):
        ordered = Structure.from_spacegroup("Im-3m", Lattice.cubic(3), ["Fe"], [[0, 0, 0]])
        self.assertEqual(ordered.get_orderings()[0], ordered)
        disordered = Structure.from_spacegroup("Im-3m", Lattice.cubic(3), [Composition("Fe0.5Mn0.5")], [[0, 0, 0]])
        orderings = disordered.get_orderings()
        self.assertEqual(len(orderings), 1)
        super_cell = disordered * 2
        orderings = super_cell.get_orderings()
        self.assertEqual(len(orderings), 59)
        sqs = disordered.get_orderings(mode="sqs", scaling=[2, 2, 2])
        self.assertEqual(sqs[0].formula, "Mn8 Fe8")

        sqs = super_cell.get_orderings(mode="sqs")
        self.assertEqual(sqs[0].formula, "Mn8 Fe8")

    def test_as_dataframe(self):
        df = self.propertied_structure.as_dataframe()
        self.assertEqual(df.attrs["Reduced Formula"], "Si")
        self.assertEqual(df.shape, (2, 8))

    def test_matches(self):
        ss = self.struct * 2
        self.assertTrue(ss.matches(self.struct))

    def test_bad_structure(self):
        coords = []
        coords.append([0, 0, 0])
        coords.append([0.75, 0.5, 0.75])
        coords.append([0.75, 0.5, 0.75])
        self.assertRaises(
            StructureError,
            IStructure,
            self.lattice,
            ["Si"] * 3,
            coords,
            validate_proximity=True,
        )
        # these shouldn't raise an error
        IStructure(self.lattice, ["Si"] * 2, coords[:2], True)
        IStructure(self.lattice, ["Si"], coords[:1], True)

    def test_volume_and_density(self):
        self.assertAlmostEqual(self.struct.volume, 40.04, 2, "Volume wrong!")
        self.assertAlmostEqual(self.struct.density, 2.33, 2, "Incorrect density")

    def test_specie_init(self):
        coords = []
        coords.append([0, 0, 0])
        coords.append([0.75, 0.5, 0.75])
        s = IStructure(self.lattice, [{Species("O", -2): 1.0}, {Species("Mg", 2): 0.8}], coords)
        self.assertEqual(s.composition.formula, "Mg0.8 O1")

    def test_get_sorted_structure(self):
        coords = []
        coords.append([0, 0, 0])
        coords.append([0.75, 0.5, 0.75])
        s = IStructure(self.lattice, ["O", "Li"], coords, site_properties={"charge": [-2, 1]})
        sorted_s = s.get_sorted_structure()
        self.assertEqual(sorted_s[0].species, Composition("Li"))
        self.assertEqual(sorted_s[1].species, Composition("O"))
        self.assertEqual(sorted_s[0].charge, 1)
        self.assertEqual(sorted_s[1].charge, -2)
        s = IStructure(
            self.lattice,
            ["Se", "C", "Se", "C"],
            [[0] * 3, [0.5] * 3, [0.25] * 3, [0.75] * 3],
        )
        self.assertEqual(
            [site.specie.symbol for site in s.get_sorted_structure()],
            ["C", "C", "Se", "Se"],
        )

    def test_get_space_group_data(self):
        self.assertEqual(self.struct.get_space_group_info(), ("Fd-3m", 227))

    def test_fractional_occupations(self):
        coords = []
        coords.append([0, 0, 0])
        coords.append([0.75, 0.5, 0.75])
        s = IStructure(self.lattice, [{"O": 1.0}, {"Mg": 0.8}], coords)
        self.assertEqual(s.composition.formula, "Mg0.8 O1")
        self.assertFalse(s.is_ordered)

    def test_get_distance(self):
        self.assertAlmostEqual(self.struct.get_distance(0, 1), 2.35, 2, "Distance calculated wrongly!")
        pt = [0.9, 0.9, 0.8]
        self.assertAlmostEqual(
            self.struct[0].distance_from_point(pt),
            1.50332963784,
            2,
            "Distance calculated wrongly!",
        )

    def test_as_dict(self):
        si = Species("Si", 4)
        mn = Element("Mn")
        coords = []
        coords.append([0, 0, 0])
        coords.append([0.75, 0.5, 0.75])
        struct = IStructure(self.lattice, [{si: 0.5, mn: 0.5}, {si: 0.5}], coords)
        self.assertIn("lattice", struct.as_dict())
        self.assertIn("sites", struct.as_dict())
        d = self.propertied_structure.as_dict()
        self.assertEqual(d["sites"][0]["properties"]["magmom"], 5)
        coords = []
        coords.append([0, 0, 0])
        coords.append([0.75, 0.5, 0.75])
        s = IStructure(
            self.lattice,
            [
                {Species("O", -2, properties={"spin": 3}): 1.0},
                {Species("Mg", 2, properties={"spin": 2}): 0.8},
            ],
            coords,
            site_properties={"magmom": [5, -5]},
        )
        d = s.as_dict()
        self.assertEqual(d["sites"][0]["properties"]["magmom"], 5)
        self.assertEqual(d["sites"][0]["species"][0]["properties"]["spin"], 3)

        d = s.as_dict(0)
        self.assertNotIn("volume", d["lattice"])
        self.assertNotIn("xyz", d["sites"][0])

    def test_from_dict(self):

        d = self.propertied_structure.as_dict()
        s = IStructure.from_dict(d)
        self.assertEqual(s[0].magmom, 5)
        d = self.propertied_structure.as_dict(0)
        s2 = IStructure.from_dict(d)
        self.assertEqual(s, s2)

        d = {
            "lattice": {
                "a": 3.8401979337,
                "volume": 40.044794644251596,
                "c": 3.8401979337177736,
                "b": 3.840198994344244,
                "matrix": [
                    [3.8401979337, 0.0, 0.0],
                    [1.9200989668, 3.3257101909, 0.0],
                    [0.0, -2.2171384943, 3.1355090603],
                ],
                "alpha": 119.9999908639842,
                "beta": 90.0,
                "gamma": 60.000009137322195,
            },
            "sites": [
                {
                    "properties": {"magmom": 5},
                    "abc": [0.0, 0.0, 0.0],
                    "occu": 1.0,
                    "species": [
                        {
                            "occu": 1.0,
                            "oxidation_state": -2,
                            "properties": {"spin": 3},
                            "element": "O",
                        }
                    ],
                    "label": "O2-",
                    "xyz": [0.0, 0.0, 0.0],
                },
                {
                    "properties": {"magmom": -5},
                    "abc": [0.75, 0.5, 0.75],
                    "occu": 0.8,
                    "species": [
                        {
                            "occu": 0.8,
                            "oxidation_state": 2,
                            "properties": {"spin": 2},
                            "element": "Mg",
                        }
                    ],
                    "label": "Mg2+:0.800",
                    "xyz": [3.8401979336749994, 1.2247250003039056e-06, 2.351631795225],
                },
            ],
        }
        s = IStructure.from_dict(d)
        self.assertEqual(s[0].magmom, 5)
        self.assertEqual(s[0].specie.spin, 3)
        self.assertEqual(type(s), IStructure)

    def test_site_properties(self):
        site_props = self.propertied_structure.site_properties
        self.assertEqual(site_props["magmom"], [5, -5])
        self.assertEqual(self.propertied_structure[0].magmom, 5)
        self.assertEqual(self.propertied_structure[1].magmom, -5)

    def test_copy(self):
        new_struct = self.propertied_structure.copy(site_properties={"charge": [2, 3]})
        self.assertEqual(new_struct[0].magmom, 5)
        self.assertEqual(new_struct[1].magmom, -5)
        self.assertEqual(new_struct[0].charge, 2)
        self.assertEqual(new_struct[1].charge, 3)

        coords = []
        coords.append([0, 0, 0])
        coords.append([0.0, 0, 0.0000001])

        structure = IStructure(self.lattice, ["O", "Si"], coords, site_properties={"magmom": [5, -5]})

        new_struct = structure.copy(site_properties={"charge": [2, 3]}, sanitize=True)
        self.assertEqual(new_struct[0].magmom, -5)
        self.assertEqual(new_struct[1].magmom, 5)
        self.assertEqual(new_struct[0].charge, 3)
        self.assertEqual(new_struct[1].charge, 2)
        self.assertAlmostEqual(new_struct.volume, structure.volume)

    def test_interpolate(self):
        coords = []
        coords.append([0, 0, 0])
        coords.append([0.75, 0.5, 0.75])
        struct = IStructure(self.lattice, ["Si"] * 2, coords)
        coords2 = []
        coords2.append([0, 0, 0])
        coords2.append([0.5, 0.5, 0.5])
        struct2 = IStructure(self.struct.lattice, ["Si"] * 2, coords2)
        int_s = struct.interpolate(struct2, 10)
        for s in int_s:
            self.assertIsNotNone(s, "Interpolation Failed!")
            self.assertEqual(int_s[0].lattice, s.lattice)
        self.assertArrayEqual(int_s[1][1].frac_coords, [0.725, 0.5, 0.725])

        # test ximages
        int_s = struct.interpolate(struct2, nimages=np.linspace(0.0, 1.0, 3))
        for s in int_s:
            self.assertIsNotNone(s, "Interpolation Failed!")
            self.assertEqual(int_s[0].lattice, s.lattice)
        self.assertArrayEqual(int_s[1][1].frac_coords, [0.625, 0.5, 0.625])

        badlattice = [[1, 0.00, 0.00], [0, 1, 0.00], [0.00, 0, 1]]
        struct2 = IStructure(badlattice, ["Si"] * 2, coords2)
        self.assertRaises(ValueError, struct.interpolate, struct2)

        coords2 = []
        coords2.append([0, 0, 0])
        coords2.append([0.5, 0.5, 0.5])
        struct2 = IStructure(self.struct.lattice, ["Si", "Fe"], coords2)
        self.assertRaises(ValueError, struct.interpolate, struct2)

        # Test autosort feature.
        s1 = Structure.from_spacegroup("Fm-3m", Lattice.cubic(3), ["Fe"], [[0, 0, 0]])
        s1.pop(0)
        s2 = Structure.from_spacegroup("Fm-3m", Lattice.cubic(3), ["Fe"], [[0, 0, 0]])
        s2.pop(2)
        random.shuffle(s2)

        for s in s1.interpolate(s2, autosort_tol=0.5):
            self.assertArrayAlmostEqual(s1[0].frac_coords, s[0].frac_coords)
            self.assertArrayAlmostEqual(s1[2].frac_coords, s[2].frac_coords)

        # Make sure autosort has no effect on simpler interpolations,
        # and with shuffled sites.
        s1 = Structure.from_spacegroup("Fm-3m", Lattice.cubic(3), ["Fe"], [[0, 0, 0]])
        s2 = Structure.from_spacegroup("Fm-3m", Lattice.cubic(3), ["Fe"], [[0, 0, 0]])
        s2[0] = "Fe", [0.01, 0.01, 0.01]
        random.shuffle(s2)

        for s in s1.interpolate(s2, autosort_tol=0.5):
            self.assertArrayAlmostEqual(s1[1].frac_coords, s[1].frac_coords)
            self.assertArrayAlmostEqual(s1[2].frac_coords, s[2].frac_coords)
            self.assertArrayAlmostEqual(s1[3].frac_coords, s[3].frac_coords)

        # Test non-hexagonal setting.
        lattice = Lattice.rhombohedral(4.0718, 89.459)
        species = [{"S": 1.0}, {"Ni": 1.0}]
        coordinate = [(0.252100, 0.252100, 0.252100), (0.500000, 0.244900, -0.244900)]
        s = Structure.from_spacegroup("R32:R", lattice, species, coordinate)
        self.assertEqual(s.formula, "Ni3 S2")

    def test_interpolate_lattice(self):
        coords = []
        coords.append([0, 0, 0])
        coords.append([0.75, 0.5, 0.75])
        struct = IStructure(self.lattice, ["Si"] * 2, coords)
        coords2 = []
        coords2.append([0, 0, 0])
        coords2.append([0.5, 0.5, 0.5])
        l2 = Lattice.from_parameters(3, 4, 4, 100, 100, 70)
        struct2 = IStructure(l2, ["Si"] * 2, coords2)
        int_s = struct.interpolate(struct2, 2, interpolate_lattices=True)
        self.assertArrayAlmostEqual(struct.lattice.abc, int_s[0].lattice.abc)
        self.assertArrayAlmostEqual(struct.lattice.angles, int_s[0].lattice.angles)
        self.assertArrayAlmostEqual(struct2.lattice.abc, int_s[2].lattice.abc)
        self.assertArrayAlmostEqual(struct2.lattice.angles, int_s[2].lattice.angles)
        int_angles = [110.3976469, 94.5359731, 64.5165856]
        self.assertArrayAlmostEqual(int_angles, int_s[1].lattice.angles)

        # Assert that volume is monotonic
        self.assertTrue(struct2.lattice.volume >= int_s[1].lattice.volume)
        self.assertTrue(int_s[1].lattice.volume >= struct.lattice.volume)

    def test_interpolate_lattice_rotation(self):
        l1 = Lattice([[1, 0, 0], [0, 1, 0], [0, 0, 1]])
        l2 = Lattice([[-1.01, 0, 0], [0, -1.01, 0], [0, 0, 1]])
        coords = [[0, 0, 0], [0.75, 0.5, 0.75]]
        struct1 = IStructure(l1, ["Si"] * 2, coords)
        struct2 = IStructure(l2, ["Si"] * 2, coords)
        int_s = struct1.interpolate(struct2, 2, interpolate_lattices=True)

        # Assert that volume is monotonic
        self.assertTrue(struct2.lattice.volume >= int_s[1].lattice.volume)
        self.assertTrue(int_s[1].lattice.volume >= struct1.lattice.volume)

    def test_get_primitive_structure(self):
        coords = [[0, 0, 0], [0.5, 0.5, 0], [0, 0.5, 0.5], [0.5, 0, 0.5]]
        fcc_ag = IStructure(Lattice.cubic(4.09), ["Ag"] * 4, coords)
        self.assertEqual(len(fcc_ag.get_primitive_structure()), 1)
        coords = [[0, 0, 0], [0.5, 0.5, 0.5]]
        bcc_li = IStructure(Lattice.cubic(4.09), ["Li"] * 2, coords)
        bcc_prim = bcc_li.get_primitive_structure()
        self.assertEqual(len(bcc_prim), 1)
        self.assertAlmostEqual(bcc_prim.lattice.alpha, 109.47122, 3)
        bcc_li = IStructure(Lattice.cubic(4.09), ["Li"] * 2, coords, site_properties={"magmom": [1, -1]})
        bcc_prim = bcc_li.get_primitive_structure()
        self.assertEqual(len(bcc_prim), 1)
        self.assertAlmostEqual(bcc_prim.lattice.alpha, 109.47122, 3)
        bcc_prim = bcc_li.get_primitive_structure(use_site_props=True)
        self.assertEqual(len(bcc_prim), 2)
        self.assertAlmostEqual(bcc_prim.lattice.alpha, 90, 3)

        coords = [[0] * 3, [0.5] * 3, [0.25] * 3, [0.26] * 3]
        s = IStructure(Lattice.cubic(4.09), ["Ag"] * 4, coords)
        self.assertEqual(len(s.get_primitive_structure()), 4)

    def test_primitive_cell_site_merging(self):
        l = Lattice.cubic(10)
        coords = [[0, 0, 0], [0, 0, 0.5], [0, 0, 0.26], [0, 0, 0.74]]
        sp = ["Ag", "Ag", "Be", "Be"]
        s = Structure(l, sp, coords)
        dm = s.get_primitive_structure().distance_matrix
        self.assertArrayAlmostEqual(dm, [[0, 2.5], [2.5, 0]])

    def test_primitive_on_large_supercell(self):
        coords = [[0, 0, 0], [0.5, 0.5, 0], [0, 0.5, 0.5], [0.5, 0, 0.5]]
        fcc_ag = Structure(Lattice.cubic(4.09), ["Ag"] * 4, coords)
        fcc_ag.make_supercell([2, 2, 2])
        fcc_ag_prim = fcc_ag.get_primitive_structure()
        self.assertEqual(len(fcc_ag_prim), 1)
        self.assertAlmostEqual(fcc_ag_prim.volume, 17.10448225)

    def test_primitive_positions(self):
        coords = [[0, 0, 0], [0.3, 0.35, 0.45]]
        s = Structure(Lattice.from_parameters(1, 2, 3, 50, 66, 88), ["Ag"] * 2, coords)

        c = [[2, 0, 0], [1, 3, 0], [1, 1, 1]]

        for sc_matrix in [c]:
            sc = s.copy()
            sc.make_supercell(sc_matrix)
            prim = sc.get_primitive_structure(0.01)

            self.assertEqual(len(prim), 2)
            self.assertAlmostEqual(prim.distance_matrix[0, 1], 1.0203432356739286)

    def test_primitive_structure_volume_check(self):
        l = Lattice.tetragonal(10, 30)
        coords = [
            [0.5, 0.8, 0],
            [0.5, 0.2, 0],
            [0.5, 0.8, 0.333],
            [0.5, 0.5, 0.333],
            [0.5, 0.5, 0.666],
            [0.5, 0.2, 0.666],
        ]
        s = IStructure(l, ["Ag"] * 6, coords)
        sprim = s.get_primitive_structure(tolerance=0.1)
        self.assertEqual(len(sprim), 6)

    def test_get_miller_index(self):
        """Test for get miller index convenience method"""
        struct = Structure(
            [2.319, -4.01662582, 0.0, 2.319, 4.01662582, 0.0, 0.0, 0.0, 7.252],
            ["Sn", "Sn", "Sn"],
            [
                [2.319, 1.33887527, 6.3455],
                [1.1595, 0.66943764, 4.5325],
                [1.1595, 0.66943764, 0.9065],
            ],
            coords_are_cartesian=True,
        )
        hkl = struct.get_miller_index_from_site_indexes([0, 1, 2])
        self.assertEqual(hkl, (2, -1, 0))

    def test_get_all_neighbors_and_get_neighbors(self):
        s = self.struct
        nn = s.get_neighbors_in_shell(s[0].frac_coords, 2, 4, include_index=True, include_image=True)
        self.assertEqual(len(nn), 47)
        r = random.uniform(3, 6)
        all_nn = s.get_all_neighbors(r, True, True)
        for i in range(len(s)):
            self.assertEqual(4, len(all_nn[i][0]))
            self.assertEqual(len(all_nn[i]), len(s.get_neighbors(s[i], r)))

        for site, nns in zip(s, all_nn):
            for nn in nns:
                self.assertTrue(nn[0].is_periodic_image(s[nn[2]]))
                d = sum((site.coords - nn[0].coords) ** 2) ** 0.5
                self.assertAlmostEqual(d, nn[1])

        s = Structure(Lattice.cubic(1), ["Li"], [[0, 0, 0]])
        s.make_supercell([2, 2, 2])
        self.assertEqual(sum(map(len, s.get_all_neighbors(3))), 976)

        all_nn = s.get_all_neighbors(0.05)
        self.assertEqual([len(nn) for nn in all_nn], [0] * len(s))

        # the following test is from issue #2226
        poscar = """POSCAR
 1.0000000000000000
     6.9082208665474800    0.0000000000000005    0.0000000000000011
    -0.0000000000000008   14.1745610988433715    0.0000000000000004
     0.0000000000000005   -0.0000000000000019   20.0189293405157045
C
 14
Direct
  1.2615805559557376  1.4846778919841908  0.3162565598606580
 -0.7615805559557360 -0.9846778919841882 -0.1837434401393425
  1.2615805559557380 -0.4846778919841886 -0.1837434401393425
 -0.7615805559557358  0.9846778919841882  0.3162565598606581
 -0.2615805559557363 -0.4846778919841892  0.6837434401393432
  0.7615805559557360  0.9846778919841881  0.1837434401393430
 -0.2653510291469959  0.5275483828607898  0.1211255106369795
  0.7653510291469972 -0.0275483828607906  0.6211255106369804
  1.2653510291469956  0.5275483828607898  0.3788744893630209
 -0.7653510291469972 -0.0275483828607906 -0.1211255106369797
  1.2653510291469956  0.4724516171392097 -0.1211255106369793
 -0.7653510291469972  0.0275483828607905  0.3788744893630209
 -0.2653510291469959  0.4724516171392097  0.6211255106369801
 -0.2705230397846415  1.4621722452479102  0.0625618775773844
"""
        s = Structure.from_str(poscar, fmt="poscar")
        site0 = s.sites[1]
        site1 = s.sites[9]
        neigh_sites = s.get_neighbors(site0, 2.0)
        self.assertTrue(len(neigh_sites) == 1)
        neigh_sites = s.get_neighbors(site1, 2.0)
        self.assertTrue(len(neigh_sites) == 1)

    def test_get_neighbor_list(self):
        s = self.struct
        c_indices1, c_indices2, c_offsets, c_distances = s.get_neighbor_list(3)
        p_indices1, p_indices2, p_offsets, p_distances = s._get_neighbor_list_py(3)
        self.assertArrayAlmostEqual(sorted(c_distances), sorted(p_distances))

    # @unittest.skipIf(not os.environ.get("CI"), "Only run this in CI tests.")
    # def test_get_all_neighbors_crosscheck_old(self):
    #     warnings.simplefilter("ignore")
    #     for i in range(100):
    #         alpha, beta = np.random.rand(2) * 90
    #         a, b, c = 3 + np.random.rand(3) * 5
    #         species = ["H"] * 5
    #         frac_coords = np.random.rand(5, 3)
    #         try:
    #             latt = Lattice.from_parameters(a, b, c, alpha, beta, 90)
    #             s = Structure.from_spacegroup("P1", latt,
    #                                           species, frac_coords)
    #             for nn_new, nn_old in zip(s.get_all_neighbors(4),
    #                                       s.get_all_neighbors_old(4)):
    #                 sites1 = [i[0] for i in nn_new]
    #                 sites2 = [i[0] for i in nn_old]
    #                 self.assertEqual(set(sites1), set(sites2))
    #             break
    #         except Exception as ex:
    #             pass
    #     else:
    #         raise ValueError("No valid structure tested.")
    #
    #     from pymatgen.electronic_structure.core import Spin
    #     d = {'@module': 'pymatgen.core.structure', '@class': 'Structure', 'charge': None, 'lattice': {
    #         'matrix': [[0.0, 0.0, 5.5333], [5.7461, 0.0, 3.518471486290303e-16],
    #                    [-4.692662837312786e-16, 7.6637, 4.692662837312786e-16]], 'a': 5.5333, 'b': 5.7461,
    #                    'c': 7.6637,
    #         'alpha': 90.0, 'beta': 90.0, 'gamma': 90.0, 'volume': 243.66653780778103}, 'sites': [
    #         {'species': [{'element': 'Mn', 'oxidation_state': 0, 'properties': {'spin': Spin.down}, 'occu': 1}],
    #          'abc': [0.0, 0.5, 0.5], 'xyz': [2.8730499999999997, 3.83185, 4.1055671618015446e-16],
    #          'label': 'Mn0+,spin=-1',
    #          'properties': {}},
    #         {'species': [{'element': 'Mn', 'oxidation_state': None, 'occu': 1.0}],
    #          'abc': [1.232595164407831e-32, 0.5, 0.5],
    #          'xyz': [2.8730499999999997, 3.83185, 4.105567161801545e-16], 'label': 'Mn', 'properties': {}}]}
    #     struct = Structure.from_dict(d)
    #     self.assertEqual(set([i[0] for i in struct.get_neighbors(struct[0], 0.05)]),
    #                      set([i[0] for i in struct.get_neighbors_old(struct[0], 0.05)]))
    #
    #     warnings.simplefilter("default")

    def test_get_all_neighbors_outside_cell(self):
        s = Structure(
            Lattice.cubic(2),
            ["Li", "Li", "Li", "Si"],
            [[3.1] * 3, [0.11] * 3, [-1.91] * 3, [0.5] * 3],
        )
        all_nn = s.get_all_neighbors(0.2, True)
        for site, nns in zip(s, all_nn):
            for nn in nns:
                self.assertTrue(nn[0].is_periodic_image(s[nn[2]]))
                d = sum((site.coords - nn[0].coords) ** 2) ** 0.5
                self.assertAlmostEqual(d, nn[1])
        self.assertEqual(list(map(len, all_nn)), [2, 2, 2, 0])

    def test_get_all_neighbors_small_cutoff(self):
        s = Structure(
            Lattice.cubic(2),
            ["Li", "Li", "Li", "Si"],
            [[3.1] * 3, [0.11] * 3, [-1.91] * 3, [0.5] * 3],
        )
        all_nn = s.get_all_neighbors(1e-5, True)
        self.assertEqual(len(all_nn), len(s))
        self.assertEqual([], all_nn[0])

        all_nn = s.get_all_neighbors(0, True)
        self.assertEqual(len(all_nn), len(s))
        self.assertEqual([], all_nn[0])

    def test_coincide_sites(self):
        s = Structure(
            Lattice.cubic(5),
            ["Li", "Li", "Li"],
            [[0.1, 0.1, 0.1], [0.1, 0.1, 0.1], [3, 3, 3]],
            coords_are_cartesian=True,
        )
        all_nn = s.get_all_neighbors(1e-5, True)
        self.assertEqual([len(i) for i in all_nn], [0, 0, 0])

    def test_get_all_neighbors_equal(self):
        with pytest.warns(FutureWarning, match="get_all_neighbors_old is deprecated"):
            s = Structure(
                Lattice.cubic(2),
                ["Li", "Li", "Li", "Si"],
                [[3.1] * 3, [0.11] * 3, [-1.91] * 3, [0.5] * 3],
            )
            nn_traditional = s.get_all_neighbors_old(4, include_index=True, include_image=True, include_site=True)
            nn_cell_lists = s.get_all_neighbors(4, include_index=True, include_image=True)

            for i in range(4):
                self.assertEqual(len(nn_traditional[i]), len(nn_cell_lists[i]))
                self.assertTrue(
                    np.linalg.norm(
                        np.array(sorted(j[1] for j in nn_traditional[i]))
                        - np.array(sorted(j[1] for j in nn_cell_lists[i]))
                    )
                    < 1e-3
                )

    def test_get_dist_matrix(self):
        ans = [[0.0, 2.3516318], [2.3516318, 0.0]]
        self.assertArrayAlmostEqual(self.struct.distance_matrix, ans)

    def test_to_from_file_string(self):
        for fmt in ["cif", "json", "poscar", "cssr"]:
            s = self.struct.to(fmt=fmt)
            self.assertIsNotNone(s)
            ss = IStructure.from_str(s, fmt=fmt)
            self.assertArrayAlmostEqual(ss.lattice.parameters, self.struct.lattice.parameters, decimal=5)
            self.assertArrayAlmostEqual(ss.frac_coords, self.struct.frac_coords)
            self.assertIsInstance(ss, IStructure)

        self.assertTrue("Fd-3m" in self.struct.to(fmt="CIF", symprec=0.1))

        self.struct.to(filename="POSCAR.testing")
        self.assertTrue(os.path.exists("POSCAR.testing"))
        os.remove("POSCAR.testing")

        self.struct.to(filename="Si_testing.yaml")
        self.assertTrue(os.path.exists("Si_testing.yaml"))
        s = Structure.from_file("Si_testing.yaml")
        self.assertEqual(s, self.struct)

        self.assertRaises(ValueError, self.struct.to, filename="whatever")
        self.assertRaises(ValueError, self.struct.to, fmt="badformat")

        # Test Path support.
        s = Structure.from_file(Path("Si_testing.yaml"))
        self.assertEqual(s, self.struct)
        os.remove("Si_testing.yaml")

        self.struct.to(filename="POSCAR.testing.gz")
        s = Structure.from_file("POSCAR.testing.gz")
        self.assertEqual(s, self.struct)
        os.remove("POSCAR.testing.gz")


class StructureTest(PymatgenTest):
    def setUp(self):
        coords = []
        coords.append([0, 0, 0])
        coords.append([0.75, 0.5, 0.75])
        lattice = Lattice(
            [
                [3.8401979337, 0.00, 0.00],
                [1.9200989668, 3.3257101909, 0.00],
                [0.00, -2.2171384943, 3.1355090603],
            ]
        )
        self.structure = Structure(lattice, ["Si", "Si"], coords)

    def test_mutable_sequence_methods(self):
        s = self.structure
        s[0] = "Fe"
        self.assertEqual(s.formula, "Fe1 Si1")
        s[0] = "Fe", [0.5, 0.5, 0.5]
        self.assertEqual(s.formula, "Fe1 Si1")
        self.assertArrayAlmostEqual(s[0].frac_coords, [0.5, 0.5, 0.5])
        s.reverse()
        self.assertEqual(s[0].specie, Element("Si"))
        self.assertArrayAlmostEqual(s[0].frac_coords, [0.75, 0.5, 0.75])
        s[0] = {"Mn": 0.5}
        self.assertEqual(s.formula, "Mn0.5 Fe1")
        del s[1]
        self.assertEqual(s.formula, "Mn0.5")
        s[0] = "Fe", [0.9, 0.9, 0.9], {"magmom": 5}
        self.assertEqual(s.formula, "Fe1")
        self.assertEqual(s[0].magmom, 5)

        # Test atomic replacement.
        s["Fe"] = "Mn"
        self.assertEqual(s.formula, "Mn1")

        # Test slice replacement.
        s = PymatgenTest.get_structure("Li2O")
        s[0:2] = "S"
        self.assertEqual(s.formula, "Li1 S2")

    def test_non_hash(self):
        self.assertRaises(TypeError, dict, [(self.structure, 1)])

    def test_sort(self):
        s = self.structure
        s[0] = "F"
        s.sort()
        self.assertEqual(s[0].species_string, "Si")
        self.assertEqual(s[1].species_string, "F")
        s.sort(key=lambda site: site.species_string)
        self.assertEqual(s[0].species_string, "F")
        self.assertEqual(s[1].species_string, "Si")
        s.sort(key=lambda site: site.species_string, reverse=True)
        self.assertEqual(s[0].species_string, "Si")
        self.assertEqual(s[1].species_string, "F")

    def test_append_insert_remove_replace_substitute(self):
        s = self.structure
        s.insert(1, "O", [0.5, 0.5, 0.5])
        self.assertEqual(s.formula, "Si2 O1")
        self.assertTrue(s.ntypesp == 2)
        self.assertTrue(s.symbol_set == ("O", "Si"))
        self.assertTrue(s.indices_from_symbol("Si") == (0, 2))
        self.assertTrue(s.indices_from_symbol("O") == (1,))
        del s[2]
        self.assertEqual(s.formula, "Si1 O1")
        self.assertTrue(s.indices_from_symbol("Si") == (0,))
        self.assertTrue(s.indices_from_symbol("O") == (1,))
        s.append("N", [0.25, 0.25, 0.25])
        self.assertEqual(s.formula, "Si1 N1 O1")
        self.assertTrue(s.ntypesp == 3)
        self.assertTrue(s.symbol_set == ("N", "O", "Si"))
        self.assertTrue(s.indices_from_symbol("Si") == (0,))
        self.assertTrue(s.indices_from_symbol("O") == (1,))
        self.assertTrue(s.indices_from_symbol("N") == (2,))
        s[0] = "Ge"
        self.assertEqual(s.formula, "Ge1 N1 O1")
        self.assertTrue(s.symbol_set == ("Ge", "N", "O"))
        s.replace_species({"Ge": "Si"})
        self.assertEqual(s.formula, "Si1 N1 O1")
        self.assertTrue(s.ntypesp == 3)

        s.replace_species({"Si": {"Ge": 0.5, "Si": 0.5}})
        self.assertEqual(s.formula, "Si0.5 Ge0.5 N1 O1")
        # this should change the .5Si .5Ge sites to .75Si .25Ge
        s.replace_species({"Ge": {"Ge": 0.5, "Si": 0.5}})
        self.assertEqual(s.formula, "Si0.75 Ge0.25 N1 O1")

        self.assertEqual(s.ntypesp, 4)

        s.replace_species({"Ge": "Si"})
        s.substitute(1, "hydroxyl")
        self.assertEqual(s.formula, "Si1 H1 N1 O1")
        self.assertTrue(s.symbol_set == ("H", "N", "O", "Si"))
        # Distance between O and H
        self.assertAlmostEqual(s.get_distance(2, 3), 0.96)
        # Distance between Si and H
        self.assertAlmostEqual(s.get_distance(0, 3), 2.09840889)

        s.remove_species(["H"])
        self.assertEqual(s.formula, "Si1 N1 O1")

        s.remove_sites([1, 2])
        self.assertEqual(s.formula, "Si1")

    def test_add_remove_site_property(self):
        s = self.structure
        s.add_site_property("charge", [4.1, -5])
        self.assertEqual(s[0].charge, 4.1)
        self.assertEqual(s[1].charge, -5)
        s.add_site_property("magmom", [3, 2])
        self.assertEqual(s[0].charge, 4.1)
        self.assertEqual(s[0].magmom, 3)
        s.remove_site_property("magmom")
        self.assertRaises(AttributeError, getattr, s[0], "magmom")

    def test_propertied_structure(self):
        # Make sure that site properties are set to None for missing values.
        s = self.structure
        s.add_site_property("charge", [4.1, -5])
        s.append("Li", [0.3, 0.3, 0.3])
        self.assertEqual(len(s.site_properties["charge"]), 3)

    def test_perturb(self):
        d = 0.1
        pre_perturbation_sites = self.structure.copy()
        self.structure.perturb(distance=d)
        post_perturbation_sites = self.structure.sites

        for i, x in enumerate(pre_perturbation_sites):
            self.assertAlmostEqual(
                x.distance(post_perturbation_sites[i]),
                d,
                3,
                "Bad perturbation distance",
            )

        structure2 = pre_perturbation_sites.copy()
        structure2.perturb(distance=d, min_distance=0)
        post_perturbation_sites2 = structure2.sites

        for i, x in enumerate(pre_perturbation_sites):
            self.assertLessEqual(x.distance(post_perturbation_sites2[i]), d)
            self.assertGreaterEqual(x.distance(post_perturbation_sites2[i]), 0)

    def test_add_oxidation_states(self):
        oxidation_states = {"Si": -4}
        self.structure.add_oxidation_state_by_element(oxidation_states)
        for site in self.structure:
            for k in site.species.keys():
                self.assertEqual(
                    k.oxi_state,
                    oxidation_states[k.symbol],
                    "Wrong oxidation state assigned!",
                )
        oxidation_states = {"Fe": 2}
        self.assertRaises(ValueError, self.structure.add_oxidation_state_by_element, oxidation_states)
        self.structure.add_oxidation_state_by_site([2, -4])
        self.assertEqual(self.structure[0].specie.oxi_state, 2)
        self.assertRaises(ValueError, self.structure.add_oxidation_state_by_site, [1])

    def test_remove_oxidation_states(self):
        co_elem = Element("Co")
        o_elem = Element("O")
        co_specie = Species("Co", 2)
        o_specie = Species("O", -2)
        coords = []
        coords.append([0, 0, 0])
        coords.append([0.75, 0.5, 0.75])
        lattice = Lattice.cubic(10)
        s_elem = Structure(lattice, [co_elem, o_elem], coords)
        s_specie = Structure(lattice, [co_specie, o_specie], coords)
        s_specie.remove_oxidation_states()
        self.assertEqual(s_elem, s_specie, "Oxidation state remover failed")

    def test_add_oxidation_states_by_guess(self):
        s = PymatgenTest.get_structure("Li2O")
        s.add_oxidation_state_by_guess()
        for i in s:
            self.assertTrue(i.specie in [Species("Li", 1), Species("O", -2)])

    def test_add_remove_spin_states(self):

        latt = Lattice.cubic(4.17)
        species = ["Ni", "O"]
        coords = [[0, 0, 0], [0.5, 0.5, 0.5]]
        nio = Structure.from_spacegroup(225, latt, species, coords)

        # should do nothing, but not fail
        nio.remove_spin()

        spins = {"Ni": 5}
        nio.add_spin_by_element(spins)
        self.assertEqual(nio[0].specie.spin, 5, "Failed to add spin states")

        nio.remove_spin()
        self.assertRaises(AttributeError, getattr, nio[0].specie, "spin")

        spins = [5, -5, -5, 5, 0, 0, 0, 0]  # AFM on (001)
        nio.add_spin_by_site(spins)
        self.assertEqual(nio[1].specie.spin, -5, "Failed to add spin states")

    def test_apply_operation(self):
        op = SymmOp.from_axis_angle_and_translation([0, 0, 1], 90)
        s = self.structure.copy()
        s.apply_operation(op)
        self.assertArrayAlmostEqual(
            s.lattice.matrix,
            [
                [0.000000, 3.840198, 0.000000],
                [-3.325710, 1.920099, 0.000000],
                [2.217138, -0.000000, 3.135509],
            ],
            5,
        )

        op = SymmOp([[1, 1, 0, 0.5], [1, 0, 0, 0.5], [0, 0, 1, 0.5], [0, 0, 0, 1]])
        s = self.structure.copy()
        s.apply_operation(op, fractional=True)
        self.assertArrayAlmostEqual(
            s.lattice.matrix,
            [
                [5.760297, 3.325710, 0.000000],
                [3.840198, 0.000000, 0.000000],
                [0.000000, -2.217138, 3.135509],
            ],
            5,
        )

    def test_apply_strain(self):
        s = self.structure
        initial_coord = s[1].coords
        s.apply_strain(0.01)
        self.assertAlmostEqual(s.lattice.abc, (3.8785999130369997, 3.878600984287687, 3.8785999130549516))
        self.assertArrayAlmostEqual(s[1].coords, initial_coord * 1.01)
        a1, b1, c1 = s.lattice.abc
        s.apply_strain([0.1, 0.2, 0.3])
        a2, b2, c2 = s.lattice.abc
        self.assertAlmostEqual(a2 / a1, 1.1)
        self.assertAlmostEqual(b2 / b1, 1.2)
        self.assertAlmostEqual(c2 / c1, 1.3)

    def test_scale_lattice(self):
        initial_coord = self.structure[1].coords
        self.structure.scale_lattice(self.structure.volume * 1.01 ** 3)
        self.assertArrayAlmostEqual(
            self.structure.lattice.abc,
            (3.8785999130369997, 3.878600984287687, 3.8785999130549516),
        )
        self.assertArrayAlmostEqual(self.structure[1].coords, initial_coord * 1.01)

    def test_translate_sites(self):
        self.structure.translate_sites([0, 1], [0.5, 0.5, 0.5], frac_coords=True)
        self.assertArrayAlmostEqual(self.structure.frac_coords[0], [0.5, 0.5, 0.5])

        self.structure.translate_sites([0], [0.5, 0.5, 0.5], frac_coords=False)
        self.assertArrayAlmostEqual(self.structure.cart_coords[0], [3.38014845, 1.05428585, 2.06775453])

        self.structure.translate_sites([0], [0.5, 0.5, 0.5], frac_coords=True, to_unit_cell=False)
        self.assertArrayAlmostEqual(self.structure.frac_coords[0], [1.00187517, 1.25665291, 1.15946374])

    def test_rotate_sites(self):
        self.structure.rotate_sites(
            indices=[1],
            theta=2.0 * np.pi / 3.0,
            anchor=self.structure.sites[0].coords,
            to_unit_cell=False,
        )
        self.assertArrayAlmostEqual(self.structure.frac_coords[1], [-1.25, 1.5, 0.75], decimal=6)
        self.structure.rotate_sites(
            indices=[1],
            theta=2.0 * np.pi / 3.0,
            anchor=self.structure.sites[0].coords,
            to_unit_cell=True,
        )
        self.assertArrayAlmostEqual(self.structure.frac_coords[1], [0.75, 0.5, 0.75], decimal=6)

    def test_mul(self):
        self.structure *= [2, 1, 1]
        self.assertEqual(self.structure.formula, "Si4")
        s = [2, 1, 1] * self.structure
        self.assertEqual(s.formula, "Si8")
        self.assertIsInstance(s, Structure)
        s = self.structure * [[1, 0, 0], [2, 1, 0], [0, 0, 2]]
        self.assertEqual(s.formula, "Si8")
        self.assertArrayAlmostEqual(s.lattice.abc, [7.6803959, 17.5979979, 7.6803959])

    def test_make_supercell(self):
        self.structure.make_supercell([2, 1, 1])
        self.assertEqual(self.structure.formula, "Si4")
        self.structure.make_supercell([[1, 0, 0], [2, 1, 0], [0, 0, 1]])
        self.assertEqual(self.structure.formula, "Si4")
        self.structure.make_supercell(2)
        self.assertEqual(self.structure.formula, "Si32")
        self.assertArrayAlmostEqual(self.structure.lattice.abc, [15.360792, 35.195996, 7.680396], 5)

    def test_disordered_supercell_primitive_cell(self):
        l = Lattice.cubic(2)
        f = [[0.5, 0.5, 0.5]]
        sp = [{"Si": 0.54738}]
        s = Structure(l, sp, f)
        # this supercell often breaks things
        s.make_supercell([[0, -1, 1], [-1, 1, 0], [1, 1, 1]])
        self.assertEqual(len(s.get_primitive_structure()), 1)

    def test_another_supercell(self):
        # this is included b/c for some reason the old algo was failing on it
        s = self.structure.copy()
        s.make_supercell([[0, 2, 2], [2, 0, 2], [2, 2, 0]])
        self.assertEqual(s.formula, "Si32")
        s = self.structure.copy()
        s.make_supercell([[0, 2, 0], [1, 0, 0], [0, 0, 1]])
        self.assertEqual(s.formula, "Si4")

    def test_to_from_dict(self):
        d = self.structure.as_dict()
        s2 = Structure.from_dict(d)
        self.assertEqual(type(s2), Structure)

    def test_to_from_abivars(self):
        """Test as_dict, from_dict with fmt == abivars."""
        d = self.structure.as_dict(fmt="abivars")
        s2 = Structure.from_dict(d, fmt="abivars")
        self.assertEqual(s2, self.structure)
        self.assertEqual(type(s2), Structure)

    def test_to_from_file_string(self):
        for fmt in ["cif", "json", "poscar", "cssr", "yaml", "xsf"]:
            s = self.structure.to(fmt=fmt)
            self.assertIsNotNone(s)
            ss = Structure.from_str(s, fmt=fmt)
            self.assertArrayAlmostEqual(ss.lattice.parameters, self.structure.lattice.parameters, decimal=5)
            self.assertArrayAlmostEqual(ss.frac_coords, self.structure.frac_coords)
            self.assertIsInstance(ss, Structure)

        self.structure.to(filename="POSCAR.testing")
        self.assertTrue(os.path.exists("POSCAR.testing"))
        os.remove("POSCAR.testing")

        self.structure.to(filename="structure_testing.json")
        self.assertTrue(os.path.exists("structure_testing.json"))
        s = Structure.from_file("structure_testing.json")
        self.assertEqual(s, self.structure)
        os.remove("structure_testing.json")

    def test_from_spacegroup(self):
        s1 = Structure.from_spacegroup("Fm-3m", Lattice.cubic(3), ["Li", "O"], [[0.25, 0.25, 0.25], [0, 0, 0]])
        self.assertEqual(s1.formula, "Li8 O4")
        s2 = Structure.from_spacegroup(225, Lattice.cubic(3), ["Li", "O"], [[0.25, 0.25, 0.25], [0, 0, 0]])
        self.assertEqual(s1, s2)

        s2 = Structure.from_spacegroup(
            225,
            Lattice.cubic(3),
            ["Li", "O"],
            [[0.25, 0.25, 0.25], [0, 0, 0]],
            site_properties={"charge": [1, -2]},
        )
        self.assertEqual(sum(s2.site_properties["charge"]), 0)

        s = Structure.from_spacegroup("Pm-3m", Lattice.cubic(3), ["Cs", "Cl"], [[0, 0, 0], [0.5, 0.5, 0.5]])
        self.assertEqual(s.formula, "Cs1 Cl1")

        self.assertRaises(
            ValueError,
            Structure.from_spacegroup,
            "Pm-3m",
            Lattice.tetragonal(1, 3),
            ["Cs", "Cl"],
            [[0, 0, 0], [0.5, 0.5, 0.5]],
        )

        self.assertRaises(
            ValueError,
            Structure.from_spacegroup,
            "Pm-3m",
            Lattice.cubic(3),
            ["Cs"],
            [[0, 0, 0], [0.5, 0.5, 0.5]],
        )
        from fractions import Fraction

        s = Structure.from_spacegroup(139, np.eye(3), ["H"], [[Fraction(1, 2), Fraction(1, 4), Fraction(0)]])
        self.assertEqual(len(s), 8)

    def test_from_magnetic_spacegroup(self):

        # AFM MnF
        s1 = Structure.from_magnetic_spacegroup(
            "P4_2'/mnm'",
            Lattice.tetragonal(4.87, 3.30),
            ["Mn", "F"],
            [[0, 0, 0], [0.30, 0.30, 0.00]],
            {"magmom": [4, 0]},
        )

        self.assertEqual(s1.formula, "Mn2 F4")
        self.assertEqual(sum(map(float, s1.site_properties["magmom"])), 0)
        self.assertEqual(max(map(float, s1.site_properties["magmom"])), 4)
        self.assertEqual(min(map(float, s1.site_properties["magmom"])), -4)

        # AFM LaMnO3, ordered on (001) planes
        s2 = Structure.from_magnetic_spacegroup(
            "Pn'ma'",
            Lattice.orthorhombic(5.75, 7.66, 5.53),
            ["La", "Mn", "O", "O"],
            [
                [0.05, 0.25, 0.99],
                [0.00, 0.00, 0.50],
                [0.48, 0.25, 0.08],
                [0.31, 0.04, 0.72],
            ],
            {"magmom": [0, Magmom([4, 0, 0]), 0, 0]},
        )

        self.assertEqual(s2.formula, "La4 Mn4 O12")
        self.assertEqual(sum(map(float, s2.site_properties["magmom"])), 0)
        self.assertEqual(max(map(float, s2.site_properties["magmom"])), 4)
        self.assertEqual(min(map(float, s2.site_properties["magmom"])), -4)

    def test_merge_sites(self):
        species = [
            {"Ag": 0.5},
            {"Cl": 0.25},
            {"Cl": 0.1},
            {"Ag": 0.5},
            {"F": 0.15},
            {"F": 0.1},
        ]
        coords = [
            [0, 0, 0],
            [0.5, 0.5, 0.5],
            [0.5, 0.5, 0.5],
            [0, 0, 0],
            [0.5, 0.5, 1.501],
            [0.5, 0.5, 1.501],
        ]
        s = Structure(Lattice.cubic(1), species, coords)
        s.merge_sites(mode="s")
        self.assertEqual(s[0].specie.symbol, "Ag")
        self.assertEqual(s[1].species, Composition({"Cl": 0.35, "F": 0.25}))
        self.assertArrayAlmostEqual(s[1].frac_coords, [0.5, 0.5, 0.5005])

        # Test for TaS2 with spacegroup 166 in 160 setting.
        l = Lattice.hexagonal(3.374351, 20.308941)
        species = ["Ta", "S", "S"]
        coords = [
            [0.000000, 0.000000, 0.944333],
            [0.333333, 0.666667, 0.353424],
            [0.666667, 0.333333, 0.535243],
        ]
        tas2 = Structure.from_spacegroup(160, l, species, coords)
        assert len(tas2) == 13
        tas2.merge_sites(mode="d")
        assert len(tas2) == 9

        l = Lattice.hexagonal(3.587776, 19.622793)
        species = ["Na", "V", "S", "S"]
        coords = [
            [0.333333, 0.666667, 0.165000],
            [0.000000, 0.000000, 0.998333],
            [0.333333, 0.666667, 0.399394],
            [0.666667, 0.333333, 0.597273],
        ]
        navs2 = Structure.from_spacegroup(160, l, species, coords)
        assert len(navs2) == 18
        navs2.merge_sites(mode="d")
        assert len(navs2) == 12

        # Test that we can average the site properties that are floats
        l = Lattice.hexagonal(3.587776, 19.622793)
        species = ["Na", "V", "S", "S"]
        coords = [
            [0.333333, 0.666667, 0.165000],
            [0.000000, 0.000000, 0.998333],
            [0.333333, 0.666667, 0.399394],
            [0.666667, 0.333333, 0.597273],
        ]
        site_props = {"prop1": [3.0, 5.0, 7.0, 11.0]}
        navs2 = Structure.from_spacegroup(160, l, species, coords, site_properties=site_props)
        navs2.insert(0, "Na", coords[0], properties={"prop1": 100.0})
        navs2.merge_sites(mode="a")
        self.assertEqual(len(navs2), 12)
        self.assertEqual(51.5 in [itr.properties["prop1"] for itr in navs2.sites], True)

    def test_properties(self):
        self.assertEqual(self.structure.num_sites, len(self.structure))
        self.structure.make_supercell(2)
        self.structure[1] = "C"
        sites = list(self.structure.group_by_types())
        self.assertEqual(sites[-1].specie.symbol, "C")
        self.structure.add_oxidation_state_by_element({"Si": 4, "C": 2})
        self.assertEqual(self.structure.charge, 62)

    def test_set_item(self):
        s = self.structure.copy()
        s[0] = "C"
        self.assertEqual(s.formula, "Si1 C1")
        s[(0, 1)] = "Ge"
        self.assertEqual(s.formula, "Ge2")
        s[0:2] = "Sn"
        self.assertEqual(s.formula, "Sn2")

        s = self.structure.copy()
        s["Si"] = "C"
        self.assertEqual(s.formula, "C2")
        s["C"] = "C0.25Si0.5"
        self.assertEqual(s.formula, "Si1 C0.5")
        s["C"] = "C0.25Si0.5"
        self.assertEqual(s.formula, "Si1.25 C0.125")

    def test_init_error(self):
        self.assertRaises(
            StructureError,
            Structure,
            Lattice.cubic(3),
            ["Si"],
            [[0, 0, 0], [0.5, 0.5, 0.5]],
        )

    def test_from_sites(self):
        self.structure.add_site_property("hello", [1, 2])
        s = Structure.from_sites(self.structure, to_unit_cell=True)
        self.assertEqual(s.site_properties["hello"][1], 2)

    def test_magic(self):
        s = Structure.from_sites(self.structure)
        self.assertEqual(s, self.structure)
        self.assertNotEqual(s, None)
        s.apply_strain(0.5)
        self.assertNotEqual(s, self.structure)
        self.assertNotEqual(self.structure * 2, self.structure)

    def test_charge(self):
        s = Structure.from_sites(self.structure)
        self.assertEqual(
            s.charge,
            0,
            "Initial Structure not defaulting to behavior in SiteCollection",
        )
        s.add_oxidation_state_by_site([1, 1])
        self.assertEqual(
            s.charge,
            2,
            "Initial Structure not defaulting to behavior in SiteCollection",
        )
        s = Structure.from_sites(s, charge=1)
        self.assertEqual(s.charge, 1, "Overall charge not being stored in separate property")
        s = s.copy()
        self.assertEqual(s.charge, 1, "Overall charge not being copied properly with no sanitization")
        s = s.copy(sanitize=True)
        self.assertEqual(s.charge, 1, "Overall charge not being copied properly with sanitization")
        super_cell = s * 3
        self.assertEqual(
            super_cell.charge,
            27,
            "Overall charge is not being properly multiplied in IStructure __mul__",
        )
        self.assertIn("Overall Charge: +1", str(s), "String representation not adding charge")
        sorted_s = super_cell.get_sorted_structure()
        self.assertEqual(
            sorted_s.charge,
            27,
            "Overall charge is not properly copied during structure sorting",
        )
        super_cell.set_charge(25)
        self.assertEqual(super_cell.charge, 25, "Set charge not properly modifying _charge")

    def test_vesta_lattice_matrix(self):
        silica_zeolite = Molecule.from_file(self.TEST_FILES_DIR / "CON_vesta.xyz")

        s_vesta = Structure(
            lattice=Lattice.from_parameters(22.6840, 13.3730, 12.5530, 90, 69.479, 90, True),
            species=silica_zeolite.species,
            coords=silica_zeolite.cart_coords,
            coords_are_cartesian=True,
            to_unit_cell=True,
        )

        s_vesta = s_vesta.get_primitive_structure()
        s_vesta.merge_sites(0.01, "delete")
        self.assertEqual(s_vesta.formula, "Si56 O112")

        broken_s = Structure(
            lattice=Lattice.from_parameters(22.6840, 13.3730, 12.5530, 90, 69.479, 90),
            species=silica_zeolite.species,
            coords=silica_zeolite.cart_coords,
            coords_are_cartesian=True,
            to_unit_cell=True,
        )

        broken_s.merge_sites(0.01, "delete")
        self.assertEqual(broken_s.formula, "Si56 O134")

    def test_extract_cluster(self):
        coords = [
            [0.000000, 0.000000, 0.000000],
            [0.000000, 0.000000, 1.089000],
            [1.026719, 0.000000, -0.363000],
            [-0.513360, -0.889165, -0.363000],
            [-0.513360, 0.889165, -0.363000],
        ]
        ch4 = ["C", "H", "H", "H", "H"]

        species = []
        allcoords = []
        for vec in ([0, 0, 0], [4, 0, 0], [0, 4, 0], [4, 4, 0]):
            species.extend(ch4)
            for c in coords:
                allcoords.append(np.array(c) + vec)

        structure = Structure(Lattice.cubic(10), species, allcoords, coords_are_cartesian=True)

        for site in structure:
            if site.specie.symbol == "C":
                cluster = Molecule.from_sites(structure.extract_cluster([site]))
                self.assertEqual(cluster.formula, "H4 C1")


class IMoleculeTest(PymatgenTest):
    def setUp(self):
        coords = [
            [0.000000, 0.000000, 0.000000],
            [0.000000, 0.000000, 1.089000],
            [1.026719, 0.000000, -0.363000],
            [-0.513360, -0.889165, -0.363000],
            [-0.513360, 0.889165, -0.363000],
        ]
        self.coords = coords
        self.mol = Molecule(["C", "H", "H", "H", "H"], coords)

    def test_set_item(self):
        s = self.mol.copy()
        s[0] = "Si"
        self.assertEqual(s.formula, "Si1 H4")
        s[(0, 1)] = "Ge"
        self.assertEqual(s.formula, "Ge2 H3")
        s[0:2] = "Sn"
        self.assertEqual(s.formula, "Sn2 H3")

        s = self.mol.copy()
        s["H"] = "F"
        self.assertEqual(s.formula, "C1 F4")
        s["C"] = "C0.25Si0.5"
        self.assertEqual(s.formula, "Si0.5 C0.25 F4")
        s["C"] = "C0.25Si0.5"
        self.assertEqual(s.formula, "Si0.625 C0.0625 F4")

    def test_bad_molecule(self):
        coords = [
            [0.000000, 0.000000, 0.000000],
            [0.000000, 0.000000, 1.089000],
            [1.026719, 0.000000, -0.363000],
            [-0.513360, -0.889165, -0.363000],
            [-0.513360, 0.889165, -0.363000],
            [-0.513360, 0.889165, -0.36301],
        ]
        self.assertRaises(
            StructureError,
            Molecule,
            ["C", "H", "H", "H", "H", "H"],
            coords,
            validate_proximity=True,
        )

    def test_get_angle_dihedral(self):
        self.assertAlmostEqual(self.mol.get_angle(1, 0, 2), 109.47122144618737)
        self.assertAlmostEqual(self.mol.get_angle(3, 1, 2), 60.00001388659683)
        self.assertAlmostEqual(self.mol.get_dihedral(0, 1, 2, 3), -35.26438851071765)

        coords = []
        coords.append([0, 0, 0])
        coords.append([0, 0, 1])
        coords.append([0, 1, 1])
        coords.append([1, 1, 1])
        self.mol2 = Molecule(["C", "O", "N", "S"], coords)
        self.assertAlmostEqual(self.mol2.get_dihedral(0, 1, 2, 3), -90)

    def test_get_covalent_bonds(self):
        self.assertEqual(len(self.mol.get_covalent_bonds()), 4)

    def test_properties(self):
        self.assertEqual(len(self.mol), 5)
        self.assertTrue(self.mol.is_ordered)
        self.assertEqual(self.mol.formula, "H4 C1")

    def test_repr_str(self):
        ans = """Full Formula (H4 C1)
Reduced Formula: H4C
Charge = 0.0, Spin Mult = 1
Sites (5)
0 C     0.000000     0.000000     0.000000
1 H     0.000000     0.000000     1.089000
2 H     1.026719     0.000000    -0.363000
3 H    -0.513360    -0.889165    -0.363000
4 H    -0.513360     0.889165    -0.363000"""
        self.assertEqual(self.mol.__str__(), ans)
        ans = """Molecule Summary
Site: C (0.0000, 0.0000, 0.0000)
Site: H (0.0000, 0.0000, 1.0890)
Site: H (1.0267, 0.0000, -0.3630)
Site: H (-0.5134, -0.8892, -0.3630)
Site: H (-0.5134, 0.8892, -0.3630)"""
        self.assertEqual(repr(self.mol), ans)

    def test_site_properties(self):
        propertied_mol = Molecule(
            ["C", "H", "H", "H", "H"],
            self.coords,
            site_properties={"magmom": [0.5, -0.5, 1, 2, 3]},
        )
        self.assertEqual(propertied_mol[0].magmom, 0.5)
        self.assertEqual(propertied_mol[1].magmom, -0.5)

    def test_get_boxed_structure(self):
        s = self.mol.get_boxed_structure(9, 9, 9)
        # C atom should be in center of box.
        self.assertArrayAlmostEqual(s[4].frac_coords, [0.50000001, 0.5, 0.5])
        self.assertArrayAlmostEqual(s[1].frac_coords, [0.6140799, 0.5, 0.45966667])
        self.assertRaises(ValueError, self.mol.get_boxed_structure, 1, 1, 1)
        s2 = self.mol.get_boxed_structure(5, 5, 5, (2, 3, 4))
        self.assertEqual(len(s2), 24 * 5)
        self.assertEqual(s2.lattice.abc, (10, 15, 20))

        # Test offset option
        s3 = self.mol.get_boxed_structure(9, 9, 9, offset=[0.5, 0.5, 0.5])
        self.assertArrayAlmostEqual(s3[4].coords, [5, 5, 5])
        # Test no_cross option
        self.assertRaises(
            ValueError,
            self.mol.get_boxed_structure,
            5,
            5,
            5,
            offset=[10, 10, 10],
            no_cross=True,
        )

        # Test reorder option
        no_reorder = self.mol.get_boxed_structure(10, 10, 10, reorder=False)
        self.assertEqual(str(s3[0].specie), "H")
        self.assertEqual(str(no_reorder[0].specie), "C")

    def test_get_distance(self):
        self.assertAlmostEqual(self.mol.get_distance(0, 1), 1.089)

    def test_get_neighbors(self):
        nn = self.mol.get_neighbors(self.mol[0], 1)
        self.assertEqual(len(nn), 0)
        nn = self.mol.get_neighbors(self.mol[0], 2)
        self.assertEqual(len(nn), 4)

    def test_get_neighbors_in_shell(self):
        nn = self.mol.get_neighbors_in_shell([0, 0, 0], 0, 1)
        self.assertEqual(len(nn), 1)
        nn = self.mol.get_neighbors_in_shell([0, 0, 0], 1, 0.9)
        self.assertEqual(len(nn), 4)
        nn = self.mol.get_neighbors_in_shell([0, 0, 0], 1, 0.9)
        self.assertEqual(len(nn), 4)
        nn = self.mol.get_neighbors_in_shell([0, 0, 0], 2, 0.1)
        self.assertEqual(len(nn), 0)

    def test_get_dist_matrix(self):
        ans = [
            [0.0, 1.089, 1.08899995636, 1.08900040717, 1.08900040717],
            [1.089, 0.0, 1.77832952654, 1.7783298026, 1.7783298026],
            [1.08899995636, 1.77832952654, 0.0, 1.77833003783, 1.77833003783],
            [1.08900040717, 1.7783298026, 1.77833003783, 0.0, 1.77833],
            [1.08900040717, 1.7783298026, 1.77833003783, 1.77833, 0.0],
        ]
        self.assertArrayAlmostEqual(self.mol.distance_matrix, ans)

    def test_break_bond(self):
        (mol1, mol2) = self.mol.break_bond(0, 1)
        self.assertEqual(mol1.formula, "H3 C1")
        self.assertEqual(mol2.formula, "H1")

    def test_prop(self):
        self.assertEqual(self.mol.charge, 0)
        self.assertEqual(self.mol.spin_multiplicity, 1)
        self.assertEqual(self.mol.nelectrons, 10)
        self.assertArrayAlmostEqual(self.mol.center_of_mass, [0, 0, 0])
        self.assertRaises(
            ValueError,
            Molecule,
            ["C", "H", "H", "H", "H"],
            self.coords,
            charge=1,
            spin_multiplicity=1,
        )
        mol = Molecule(["C", "H", "H", "H", "H"], self.coords, charge=1)
        self.assertEqual(mol.spin_multiplicity, 2)
        self.assertEqual(mol.nelectrons, 9)

        # Triplet O2
        mol = IMolecule(["O"] * 2, [[0, 0, 0], [0, 0, 1.2]], spin_multiplicity=3)
        self.assertEqual(mol.spin_multiplicity, 3)

    def test_equal(self):
        mol = IMolecule(["C", "H", "H", "H", "H"], self.coords, charge=1)
        self.assertNotEqual(mol, self.mol)

    def test_get_centered_molecule(self):
        mol = IMolecule(["O"] * 2, [[0, 0, 0], [0, 0, 1.2]], spin_multiplicity=3)
        centered = mol.get_centered_molecule()
        self.assertArrayAlmostEqual(centered.center_of_mass, [0, 0, 0])

    def test_to_from_dict(self):
        d = self.mol.as_dict()
        mol2 = IMolecule.from_dict(d)
        self.assertEqual(type(mol2), IMolecule)
        propertied_mol = Molecule(
            ["C", "H", "H", "H", "H"],
            self.coords,
            charge=1,
            site_properties={"magmom": [0.5, -0.5, 1, 2, 3]},
        )
        d = propertied_mol.as_dict()
        self.assertEqual(d["sites"][0]["properties"]["magmom"], 0.5)
        mol = Molecule.from_dict(d)
        self.assertEqual(propertied_mol, mol)
        self.assertEqual(mol[0].magmom, 0.5)
        self.assertEqual(mol.formula, "H4 C1")
        self.assertEqual(mol.charge, 1)

    def test_to_from_file_string(self):
        for fmt in ["xyz", "json", "g03", "yaml"]:
            s = self.mol.to(fmt=fmt)
            self.assertIsNotNone(s)
            m = IMolecule.from_str(s, fmt=fmt)
            self.assertEqual(m, self.mol)
            self.assertIsInstance(m, IMolecule)

        self.mol.to(filename="CH4_testing.xyz")
        self.assertTrue(os.path.exists("CH4_testing.xyz"))
        os.remove("CH4_testing.xyz")
        self.mol.to(filename="CH4_testing.yaml")
        self.assertTrue(os.path.exists("CH4_testing.yaml"))
        mol = Molecule.from_file("CH4_testing.yaml")
        self.assertEqual(self.mol, mol)
        os.remove("CH4_testing.yaml")


class MoleculeTest(PymatgenTest):
    def setUp(self):
        coords = [
            [0.000000, 0.000000, 0.000000],
            [0.000000, 0.000000, 1.089000],
            [1.026719, 0.000000, -0.363000],
            [-0.513360, -0.889165, -0.363000],
            [-0.513360, 0.889165, -0.363000],
        ]
        self.mol = Molecule(["C", "H", "H", "H", "H"], coords)
        warnings.simplefilter("ignore")

    def tearDown(self):
        warnings.simplefilter("default")

    def test_mutable_sequence_methods(self):
        s = self.mol
        s[1] = ("F", [0.5, 0.5, 0.5])
        self.assertEqual(s.formula, "H3 C1 F1")
        self.assertArrayAlmostEqual(s[1].coords, [0.5, 0.5, 0.5])
        s.reverse()
        self.assertEqual(s[0].specie, Element("H"))
        self.assertArrayAlmostEqual(s[0].coords, [-0.513360, 0.889165, -0.363000])
        del s[1]
        self.assertEqual(s.formula, "H2 C1 F1")
        s[3] = "N", [0, 0, 0], {"charge": 4}
        self.assertEqual(s.formula, "H2 N1 F1")
        self.assertEqual(s[3].charge, 4)

    def test_insert_remove_append(self):
        mol = self.mol
        mol.insert(1, "O", [0.5, 0.5, 0.5])
        self.assertEqual(mol.formula, "H4 C1 O1")
        del mol[2]
        self.assertEqual(mol.formula, "H3 C1 O1")
        mol.set_charge_and_spin(0)
        self.assertEqual(mol.spin_multiplicity, 2)
        mol.append("N", [1, 1, 1])
        self.assertEqual(mol.formula, "H3 C1 N1 O1")
        self.assertRaises(TypeError, dict, [(mol, 1)])
        mol.remove_sites([0, 1])
        self.assertEqual(mol.formula, "H3 N1")

    def test_translate_sites(self):
        self.mol.translate_sites([0, 1], [0.5, 0.5, 0.5])
        self.assertArrayEqual(self.mol.cart_coords[0], [0.5, 0.5, 0.5])

    def test_rotate_sites(self):
        self.mol.rotate_sites(theta=np.radians(30))
        self.assertArrayAlmostEqual(self.mol.cart_coords[2], [0.889164737, 0.513359500, -0.363000000])

    def test_replace(self):
        self.mol[0] = "Ge"
        self.assertEqual(self.mol.formula, "Ge1 H4")

        self.mol.replace_species({Element("Ge"): {Element("Ge"): 0.5, Element("Si"): 0.5}})
        self.assertEqual(self.mol.formula, "Si0.5 Ge0.5 H4")

        # this should change the .5Si .5Ge sites to .75Si .25Ge
        self.mol.replace_species({Element("Ge"): {Element("Ge"): 0.5, Element("Si"): 0.5}})
        self.assertEqual(self.mol.formula, "Si0.75 Ge0.25 H4")

        d = 0.1
        pre_perturbation_sites = self.mol.sites[:]
        self.mol.perturb(distance=d)
        post_perturbation_sites = self.mol.sites

        for i, x in enumerate(pre_perturbation_sites):
            self.assertAlmostEqual(
                x.distance(post_perturbation_sites[i]),
                d,
                3,
                "Bad perturbation distance",
            )

    def test_add_site_property(self):
        self.mol.add_site_property("charge", [4.1, -2, -2, -2, -2])
        self.assertEqual(self.mol[0].charge, 4.1)
        self.assertEqual(self.mol[1].charge, -2)

        self.mol.add_site_property("magmom", [3, 2, 2, 2, 2])
        self.assertEqual(self.mol[0].charge, 4.1)
        self.assertEqual(self.mol[0].magmom, 3)
        self.mol.remove_site_property("magmom")
        self.assertRaises(AttributeError, getattr, self.mol[0], "magmom")

    def test_to_from_dict(self):
        self.mol.append("X", [2, 0, 0])
        d = self.mol.as_dict()
        mol2 = Molecule.from_dict(d)
        self.assertEqual(type(mol2), Molecule)
        self.assertMSONable(self.mol)

    def test_apply_operation(self):
        op = SymmOp.from_axis_angle_and_translation([0, 0, 1], 90)
        self.mol.apply_operation(op)
        self.assertArrayAlmostEqual(self.mol[2].coords, [0.000000, 1.026719, -0.363000])

    def test_substitute(self):
        coords = [
            [0.000000, 0.000000, 1.08],
            [0.000000, 0.000000, 0.000000],
            [1.026719, 0.000000, -0.363000],
            [-0.513360, -0.889165, -0.363000],
            [-0.513360, 0.889165, -0.363000],
        ]
        sub = Molecule(["X", "C", "H", "H", "H"], coords)
        self.mol.substitute(1, sub)
        self.assertAlmostEqual(self.mol.get_distance(0, 4), 1.54)
        f = Molecule(["X", "F"], [[0, 0, 0], [0, 0, 1.11]])
        self.mol.substitute(2, f)
        self.assertAlmostEqual(self.mol.get_distance(0, 7), 1.35)
        oh = Molecule(
            ["X", "O", "H"],
            [[0, 0.780362, -0.456316], [0, 0, 0.114079], [0, -0.780362, -0.456316]],
        )
        self.mol.substitute(1, oh)
        self.assertAlmostEqual(self.mol.get_distance(0, 7), 1.43)
        self.mol.substitute(3, "methyl")
        self.assertEqual(self.mol.formula, "H7 C3 O1 F1")
        coords = [
            [0.00000, 1.40272, 0.00000],
            [0.00000, 2.49029, 0.00000],
            [-1.21479, 0.70136, 0.00000],
            [-2.15666, 1.24515, 0.00000],
            [-1.21479, -0.70136, 0.00000],
            [-2.15666, -1.24515, 0.00000],
            [0.00000, -1.40272, 0.00000],
            [0.00000, -2.49029, 0.00000],
            [1.21479, -0.70136, 0.00000],
            [2.15666, -1.24515, 0.00000],
            [1.21479, 0.70136, 0.00000],
            [2.15666, 1.24515, 0.00000],
        ]
        benzene = Molecule(["C", "H", "C", "H", "C", "H", "C", "H", "C", "H", "C", "H"], coords)
        benzene.substitute(1, sub)
        self.assertEqual(benzene.formula, "H8 C7")
        # Carbon attached should be in plane.
        self.assertAlmostEqual(benzene[11].coords[2], 0)
        benzene[14] = "Br"
        benzene.substitute(13, sub)
        self.assertEqual(benzene.formula, "H9 C8 Br1")

    def test_to_from_file_string(self):
        for fmt in ["xyz", "json", "g03"]:
            s = self.mol.to(fmt=fmt)
            self.assertIsNotNone(s)
            m = Molecule.from_str(s, fmt=fmt)
            self.assertEqual(m, self.mol)
            self.assertIsInstance(m, Molecule)

        self.mol.to(filename="CH4_testing.xyz")
        self.assertTrue(os.path.exists("CH4_testing.xyz"))
        os.remove("CH4_testing.xyz")

    def test_extract_cluster(self):
        species = self.mol.species * 2
        coords = list(self.mol.cart_coords) + list(self.mol.cart_coords + [10, 0, 0])
        mol = Molecule(species, coords)
        cluster = Molecule.from_sites(mol.extract_cluster([mol[0]]))
        self.assertEqual(mol.formula, "H8 C2")
        self.assertEqual(cluster.formula, "H4 C1")


if __name__ == "__main__":
    import unittest

    unittest.main()<|MERGE_RESOLUTION|>--- conflicted
+++ resolved
@@ -9,11 +9,8 @@
 from shutil import which
 
 import numpy as np
-<<<<<<< HEAD
-=======
 import pytest  # type: ignore
 from monty.os.path import which
->>>>>>> 9cc63cac
 
 from pymatgen.core.composition import Composition
 from pymatgen.core.lattice import Lattice
