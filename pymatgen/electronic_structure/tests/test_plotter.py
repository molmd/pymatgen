--- conflicted
+++ resolved
@@ -5,11 +5,6 @@
 import os
 import unittest
 import warnings
-<<<<<<< HEAD
-from io import open
-from shutil import which
-=======
->>>>>>> 9cc63cac
 
 import scipy
 
